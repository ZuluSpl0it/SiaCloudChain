--- conflicted
+++ resolved
@@ -1,45 +1,3 @@
-<<<<<<< HEAD
-# Ubuntu
-
-Install Go 1.9
----
-wget https://dl.google.com/go/go1.9.4.linux-amd64.tar.gz  
-tar zxvf go1.9.4.linux-amd64.tar.gz  
-mv go /usr/local/  
-ln -s /usr/local/go/bin/go /usr/bin/go  
-ln -s /usr/local/go/bin/gofmt /usr/bin/gofmt  
-
-Install dependencies
----
-make dependencies
-
-Setup data directory
----
-mkdir ~/sia  
-cd ~/sia  
-
-Run standard node
----
-siad
-
-OR run pool node:
----
-
-Configure db info, port number, etc
----
-cp sampleconfig/sia.yml ~/sia  
-vim ~/sia/sia.yml
-
-Install mysql if necessary
----
-apt install mysql-server
-
-Run pool
----
-siad -M cgtwp
-
-Note: make sure you increase the number of open files you can have at a time, or you will have problems with sockets and log files
-=======
 # [![Sia Logo](http://sia.tech/img/svg/sia-green-logo.svg)](http://sia.tech) v1.3.5 (Capricorn)
 
 [![Build Status](https://gitlab.com/NebulousLabs/Sia/badges/master/build.svg)](https://gitlab.com/NebulousLabs/Sia/commits/master)
@@ -148,5 +106,4 @@
 can also run `make test` and `make test-long` to run the short and full test
 suites, respectively. Finally, `make cover` will generate code coverage reports
 for each package; they are stored in the `cover` folder and can be viewed in
-your browser.
->>>>>>> 13f8b065
+your browser.