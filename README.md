--- conflicted
+++ resolved
@@ -1,8 +1,4 @@
-<<<<<<< HEAD
 # [![SiaPrime Logo](https://siaprime.net/imagestore/SPRho_256x256.png)](http://siaprime.net) v1.4.3.0
-=======
-# [![Sia Logo](https://sia.tech/static/assets/svg/sia-green-logo.svg)](http://sia.tech)
->>>>>>> 48ada05a
 
 [![Build Status](https://gitlab.com/scpcorp/ScPrime/badges/master/build.svg)](https://gitlab.com/scpcorp/ScPrime/commits/master)
 [![Coverage Report](https://gitlab.com/scpcorp/ScPrime/badges/master/coverage.svg)](https://gitlab.com/scpcorp/ScPrime/commits/master)
@@ -10,7 +6,6 @@
 [![Go Report Card](https://goreportcard.com/badge/gitlab.com/scpcorp/ScPrime)](https://goreportcard.com/report/gitlab.com/scpcorp/ScPrime)
 [![License MIT](https://img.shields.io/badge/License-MIT-brightgreen.svg)](https://img.shields.io/badge/License-MIT-brightgreen.svg)
 
-<<<<<<< HEAD
 SiaPrime is a decentralized cloud storage platform based on the Sia core 
 protocol. Leveraging smart contracts, client-side encryption, and sophisticated
 redundancy (via Reed-Solomon codes), SiaPrime allows users to safely store their 
@@ -73,89 +68,6 @@
 Windows Firewall; be sure to check both boxes ("Private networks" and "Public 
 networks") and click "Allow access." You can now run `spc` (in a separate command
 prompt) or SiaPrime-UI to interact with `spd`. 
-=======
-Sia is a decentralized cloud storage platform that radically alters the
-landscape of cloud storage. By leveraging smart contracts, client-side
-encryption, and sophisticated redundancy (via Reed-Solomon codes), Sia allows
-users to safely store their data with hosts that they do not know or trust.
-The result is a cloud storage marketplace where hosts compete to offer the
-best service at the lowest price. And since there is no barrier to entry for
-hosts, anyone with spare storage capacity can join the network and start
-making money.
-
-![UI](https://i.imgur.com/BFMQwhg.png)
-
-Traditional cloud storage has a number of shortcomings. Users are limited to a
-few big-name offerings: Google, Microsoft, Amazon. These companies have little
-incentive to encrypt your data or make it easy to switch services later. Their
-code is closed-source, and they can lock you out of your account at any time.
-
-We believe that users should own their data. Sia achieves this by replacing
-the traditional monolithic cloud storage provider with a blockchain and a
-swarm of hosts, each of which stores an encrypted fragment of your data. Since
-the fragments are redundant, no single host can hold your data hostage: if
-they jack up their price or go offline, you can simply download from a
-different host. In other words, trust is removed from the equation, and
-switching to a different host is painless. Stripped of these unfair
-advantages, hosts must compete solely on the quality and price of the storage
-they provide.
-
-Sia can serve as a replacement for personal backups, bulk archiving, content
-distribution, and more. For developers, Sia is a low-cost alternative to
-Amazon S3. Storage on Sia is a full order of magnitude cheaper than on S3,
-with comparable bandwidth, latency, and durability. Sia works best for static
-content, especially media like videos, music, and photos.
-
-Distributing data across many hosts automatically confers several advantages.
-The most obvious is that, just like BitTorrent, uploads and downloads are
-highly parallel. Given enough hosts, Sia can saturate your bandwidth. Another
-advantage is that your data is spread across a wide geographic area, reducing
-latency and safeguarding your data against a range of attacks.
-
-It is important to note that users have full control over which hosts they
-use. You can tailor your host set for minimum latency, lowest price, widest
-geographic coverage, or even a strict whitelist of IP addresses or public
-keys.
-
-At the core of Sia is a blockchain that closely resembles Bitcoin.
-Transactions are conducted in Siacoin, a cryptocurrency. The blockchain is
-what allows Sia to enforce its smart contracts without relying on centralized
-authority. To acquire siacoins, use an exchange such as [Binance](https://binance.com), [Bittrex](https://bittrex.com), [Shapeshift](https://shapeshift.io), or
-[Poloniex](https://poloniex.com).
-
-To get started with Sia, check out the guides below:
-
-- [Storing files with Sia-UI](https://blog.sia.tech/a-guide-to-sia-ui-v1-4-0-7ec3dfcae35a)
-- [How to Store Data on Sia](https://blog.sia.tech/getting-started-with-private-decentralized-cloud-storage-c9565dc8c854)
-- [How to Become a Sia Host](https://blog.sia.tech/how-to-run-a-host-on-sia-2159ebc4725)
-- [Using the Sia API](https://blog.sia.tech/api-quickstart-guide-f1d160c05235)
-
-
-Usage
------
-
-Sia is ready for use with small sums of money and non-critical files, but
-until the network has a more proven track record, we advise against using it
-as a sole means of storing important data.
-
-This release comes with 2 binaries, siad and siac. siad is a background
-service, or "daemon," that runs the Sia protocol and exposes an HTTP API on
-port 9980. siac is a command-line client that can be used to interact with
-siad in a user-friendly way. There is also a graphical client, [Sia-UI](https://gitlab.com/NebulousLabs/Sia-UI), which
-is the preferred way of using Sia for most users. For interested developers,
-the siad API is documented at [sia.tech/docs](https://sia.tech/docs/).
-
-siad and siac are run via command prompt. On Windows, you can just double-
-click siad.exe if you don't need to specify any command-line arguments.
-Otherwise, navigate to its containing folder and click File->Open command
-prompt. Then, start the siad service by entering `siad` and pressing Enter.
-The command prompt may appear to freeze; this means siad is waiting for
-requests. Windows users may see a warning from the Windows Firewall; be sure
-to check both boxes ("Private networks" and "Public networks") and click
-"Allow access." You can now run `siac` (in a separate command prompt) or Sia-
-UI to interact with siad. From here, you can send money, upload and download
-files, and advertise yourself as a host.
->>>>>>> 48ada05a
 
 Building From Source
 --------------------
@@ -164,19 +76,11 @@
 on the system. Clone the repo and run `make`:
 
 ```
-<<<<<<< HEAD
 git clone https://gitlab.com/scpcorp/ScPrime
 cd SiaPrime && make
 ```
 
 This will install the`spd` and `spc` binaries in your `$GOPATH/bin` folder.
-=======
-git clone https://gitlab.com/NebulousLabs/Sia
-cd Sia && make dependencies && make
-```
-
-This will install the `siad` and `siac` binaries in your `$GOPATH/bin` folder.
->>>>>>> 48ada05a
 (By default, this is `$HOME/go/bin`.)
 
 You can also run `make test` and `make test-long` to run the short and full test
@@ -184,7 +88,7 @@
 for each package; they are stored in the `cover` folder and can be viewed in
 your browser.
 
-### Running Sia on a Raspberry Pi
+### Running on a Raspberry Pi
 
 Official binaries are not provided for the Raspberry Pi, but you can easily
 compile them yourself by installing the Go toolchain on your Raspberry Pi.
