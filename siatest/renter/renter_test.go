--- conflicted
+++ resolved
@@ -5066,17 +5066,12 @@
 		t.Fatal(err)
 	}
 
-<<<<<<< HEAD
-	// Download one more time. It should work again.
-	_, _, err = renter.SkynetPublinkGet(publink)
-=======
 	// Download one more time. It should work again. Do it in a loop since the
 	// workers might be on a cooldown.
 	err = build.Retry(100, 100*time.Millisecond, func() error {
-		_, _, err = renter.SkynetSkylinkGet(skylink)
+		_, _, err = renter.SkynetPublinkGet(publink)
 		return err
 	})
->>>>>>> 474c8918
 	if err != nil {
 		t.Fatal(err)
 	}
