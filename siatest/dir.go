--- conflicted
+++ resolved
@@ -4,11 +4,7 @@
 	"os"
 	"path/filepath"
 
-<<<<<<< HEAD
 	"gitlab.com/scpcorp/ScPrime/persist"
-=======
-	"gitlab.com/NebulousLabs/Sia/persist"
->>>>>>> 48ada05a
 )
 
 var (
@@ -44,14 +40,11 @@
 	return tn.downloadDir
 }
 
-<<<<<<< HEAD
-=======
 // FilesDir returns the LocalDir that is the testnodes upload directory
 func (tn *TestNode) FilesDir() *LocalDir {
 	return tn.filesDir
 }
 
->>>>>>> 48ada05a
 // RenterDir returns the renter directory for the renter
 func (tn *TestNode) RenterDir() string {
 	return filepath.Join(tn.Dir, "renter")
@@ -60,12 +53,4 @@
 // RenterFilesDir returns the renter's files directory
 func (tn *TestNode) RenterFilesDir() string {
 	return filepath.Join(tn.RenterDir(), "siafiles")
-<<<<<<< HEAD
-}
-
-// FilesDir returns the LocalDir that is the testnodes upload directory
-func (tn *TestNode) FilesDir() *LocalDir {
-	return tn.filesDir
-=======
->>>>>>> 48ada05a
 }