package siatest

import (
	"bytes"
	"fmt"
	"io/ioutil"
	"os"
	"path/filepath"

	"gitlab.com/NebulousLabs/errors"
	"gitlab.com/NebulousLabs/fastrand"

<<<<<<< HEAD
	"gitlab.com/scpcorp/ScPrime/crypto"
	"gitlab.com/scpcorp/ScPrime/persist"
=======
	"gitlab.com/NebulousLabs/Sia/crypto"
	"gitlab.com/NebulousLabs/Sia/persist"
>>>>>>> 48ada05a
)

type (
	// LocalFile is a helper struct that represents a file on disk that was
	// uploaded to the Sia network.
	LocalFile struct {
		path     string
		size     int
		checksum crypto.Hash
	}
)

<<<<<<< HEAD
// checkIntegrity compares the in-memory checksum to the checksum of the data
// on disk
func (lf *LocalFile) checkIntegrity() error {
	data, err := ioutil.ReadFile(lf.path)
	if lf.size == 0 {
		data = fastrand.Bytes(lf.size)
	}
	if err != nil {
		return errors.AddContext(err, "failed to read file from disk")
	}
	if crypto.HashBytes(data) != lf.checksum {
		return errors.New("checksums don't match")
	}
	return nil
}

// partialChecksum returns the checksum of a part of the file.
func (lf *LocalFile) partialChecksum(from, to uint64) (crypto.Hash, error) {
	data, err := ioutil.ReadFile(lf.path)
	if err != nil {
		return crypto.Hash{}, errors.AddContext(err, "failed to read file from disk")
	}
	return crypto.HashBytes(data[from:to]), nil
}

=======
>>>>>>> 48ada05a
// Data will return the data of the file, so that it can be compared against
// output such as download output after it has been deleted locally.
func (lf *LocalFile) Data() ([]byte, error) {
	localData, err := ioutil.ReadFile(lf.path)
	if err != nil {
		return nil, errors.AddContext(err, "unable to read local file data")
	}
	return localData, nil
}

// Delete removes the LocalFile from disk.
func (lf *LocalFile) Delete() error {
	return os.Remove(lf.path)
}

// Equal will compare the input to the bytes of the local file, returning an
// error if the bytes are not a perfect match, or if there is an error reading
// the local file data.
func (lf *LocalFile) Equal(data []byte) error {
	localData, err := ioutil.ReadFile(lf.path)
	if err != nil {
		return errors.AddContext(err, "unable to read local file data")
	}
	if bytes.Compare(data, localData) != 0 {
		return errors.New("local file data does not match input data")
	}
	return nil
}

// FileName returns the file name of the file on disk
func (lf *LocalFile) FileName() string {
	return filepath.Base(lf.path)
}

// Move moves the file to a new random location.
func (lf *LocalFile) Move() error {
	// Get the new path
	fileName := fmt.Sprintf("%dbytes %s", lf.size, persist.RandomSuffix())
	dir, _ := filepath.Split(lf.path)
	path := filepath.Join(dir, fileName)

	// Move the file
	if err := os.Rename(lf.path, path); err != nil {
		return err
	}
	lf.path = path
	return nil
}

// Path returns the on-disk path of the local file.
func (lf *LocalFile) Path() string {
	return lf.path
<<<<<<< HEAD
}

// Size returns the size of the local file.
func (lf *LocalFile) Size() int {
	return lf.size
}

// Stat is a wrapper for os.Stat.
func (lf *LocalFile) Stat() (os.FileInfo, error) {
	return os.Stat(lf.path)
=======
}

// Size returns the size of the local file.
func (lf *LocalFile) Size() int {
	return lf.size
}

// Stat is a wrapper for os.Stat.
func (lf *LocalFile) Stat() (os.FileInfo, error) {
	return os.Stat(lf.path)
}

// checkIntegrity compares the in-memory checksum to the checksum of the data
// on disk
func (lf *LocalFile) checkIntegrity() error {
	data, err := ioutil.ReadFile(lf.path)
	if lf.size == 0 {
		data = fastrand.Bytes(lf.size)
	}
	if err != nil {
		return errors.AddContext(err, "failed to read file from disk")
	}
	if crypto.HashBytes(data) != lf.checksum {
		return errors.New("checksums don't match")
	}
	return nil
}

// partialChecksum returns the checksum of a part of the file.
func (lf *LocalFile) partialChecksum(from, to uint64) (crypto.Hash, error) {
	data, err := ioutil.ReadFile(lf.path)
	if err != nil {
		return crypto.Hash{}, errors.AddContext(err, "failed to read file from disk")
	}
	return crypto.HashBytes(data[from:to]), nil
>>>>>>> 48ada05a
}<|MERGE_RESOLUTION|>--- conflicted
+++ resolved
@@ -10,13 +10,8 @@
 	"gitlab.com/NebulousLabs/errors"
 	"gitlab.com/NebulousLabs/fastrand"
 
-<<<<<<< HEAD
 	"gitlab.com/scpcorp/ScPrime/crypto"
 	"gitlab.com/scpcorp/ScPrime/persist"
-=======
-	"gitlab.com/NebulousLabs/Sia/crypto"
-	"gitlab.com/NebulousLabs/Sia/persist"
->>>>>>> 48ada05a
 )
 
 type (
@@ -29,34 +24,6 @@
 	}
 )
 
-<<<<<<< HEAD
-// checkIntegrity compares the in-memory checksum to the checksum of the data
-// on disk
-func (lf *LocalFile) checkIntegrity() error {
-	data, err := ioutil.ReadFile(lf.path)
-	if lf.size == 0 {
-		data = fastrand.Bytes(lf.size)
-	}
-	if err != nil {
-		return errors.AddContext(err, "failed to read file from disk")
-	}
-	if crypto.HashBytes(data) != lf.checksum {
-		return errors.New("checksums don't match")
-	}
-	return nil
-}
-
-// partialChecksum returns the checksum of a part of the file.
-func (lf *LocalFile) partialChecksum(from, to uint64) (crypto.Hash, error) {
-	data, err := ioutil.ReadFile(lf.path)
-	if err != nil {
-		return crypto.Hash{}, errors.AddContext(err, "failed to read file from disk")
-	}
-	return crypto.HashBytes(data[from:to]), nil
-}
-
-=======
->>>>>>> 48ada05a
 // Data will return the data of the file, so that it can be compared against
 // output such as download output after it has been deleted locally.
 func (lf *LocalFile) Data() ([]byte, error) {
@@ -109,18 +76,6 @@
 // Path returns the on-disk path of the local file.
 func (lf *LocalFile) Path() string {
 	return lf.path
-<<<<<<< HEAD
-}
-
-// Size returns the size of the local file.
-func (lf *LocalFile) Size() int {
-	return lf.size
-}
-
-// Stat is a wrapper for os.Stat.
-func (lf *LocalFile) Stat() (os.FileInfo, error) {
-	return os.Stat(lf.path)
-=======
 }
 
 // Size returns the size of the local file.
@@ -156,5 +111,4 @@
 		return crypto.Hash{}, errors.AddContext(err, "failed to read file from disk")
 	}
 	return crypto.HashBytes(data[from:to]), nil
->>>>>>> 48ada05a
 }