--- conflicted
+++ resolved
@@ -37,17 +37,13 @@
 // name.
 func (ld *LocalDir) CreateDir(name string) (*LocalDir, error) {
 	path := filepath.Join(ld.path, name)
-<<<<<<< HEAD
-	err := os.MkdirAll(path, 0777)
+	err := os.MkdirAll(path, DefaultDiskPermissions)
 	if err != nil {
 		return nil, errors.AddContext(err, "unable to os.MkdirAll a directory")
 	}
 	return &LocalDir{
 		path: path,
 	}, nil
-=======
-	return &LocalDir{path: path}, os.MkdirAll(path, DefaultDiskPermissions)
->>>>>>> b818e709
 }
 
 // Files returns a slice of the files in the LocalDir
