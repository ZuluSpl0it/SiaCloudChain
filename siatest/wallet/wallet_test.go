--- conflicted
+++ resolved
@@ -8,7 +8,6 @@
 	"testing"
 	"time"
 
-<<<<<<< HEAD
 	"gitlab.com/scpcorp/ScPrime/build"
 	"gitlab.com/scpcorp/ScPrime/crypto"
 	"gitlab.com/scpcorp/ScPrime/modules"
@@ -17,15 +16,6 @@
 	"gitlab.com/scpcorp/ScPrime/siatest/dependencies"
 	"gitlab.com/scpcorp/ScPrime/types"
 
-=======
-	"gitlab.com/NebulousLabs/Sia/build"
-	"gitlab.com/NebulousLabs/Sia/crypto"
-	"gitlab.com/NebulousLabs/Sia/modules"
-	"gitlab.com/NebulousLabs/Sia/node"
-	"gitlab.com/NebulousLabs/Sia/siatest"
-	"gitlab.com/NebulousLabs/Sia/siatest/dependencies"
-	"gitlab.com/NebulousLabs/Sia/types"
->>>>>>> 48ada05a
 	mnemonics "gitlab.com/NebulousLabs/entropy-mnemonics"
 	"gitlab.com/NebulousLabs/fastrand"
 )
@@ -95,19 +85,6 @@
 	if err != nil {
 		t.Fatal(err)
 	}
-<<<<<<< HEAD
-	miner2, err := siatest.NewNode(node.Miner(filepath.Join(testdir, "miner2")))
-	if err != nil {
-		t.Fatal(err)
-	}
-	defer func() {
-		if err := miner2.Close(); err != nil {
-			t.Fatal(err)
-		}
-	}()
-
-=======
->>>>>>> 48ada05a
 	// miner2 mines 2 blocks now to create a longer chain than miner1.
 	for i := 0; i < blocks+1; i++ {
 		if err := miner2.MineBlock(); err != nil {
@@ -585,8 +562,6 @@
 	}
 }
 
-<<<<<<< HEAD
-=======
 // TestWalletSend tests sending siacoins with and without fees included.
 func TestWalletSend(t *testing.T) {
 	if testing.Short() {
@@ -715,7 +690,6 @@
 	}
 }
 
->>>>>>> 48ada05a
 // TestWalletSendUnsynced confirms that the wallet will return an error when
 // trying to send siacoins or siafunds if the consensus is not fully synced
 func TestWalletSendUnsynced(t *testing.T) {
@@ -738,28 +712,16 @@
 	if err == nil {
 		t.Fatal("expected an error to be returned for not being synced")
 	}
-<<<<<<< HEAD
 	if !strings.Contains(err.Error(), "cannot send scprimecoin until fully synced") {
-=======
-	if !strings.Contains(err.Error(), "cannot send siacoin until fully synced") {
->>>>>>> 48ada05a
 		t.Fatal("expected to get synced error but got:", err)
 	}
 
 	// Check error returned from single siacoin post
-<<<<<<< HEAD
-	_, err = wallet.WalletSiacoinsPost(types.ZeroCurrency, types.UnlockHash{})
-	if err == nil {
-		t.Fatal("expected an error to be returned for not being synced")
-	}
-	if !strings.Contains(err.Error(), "cannot send scprimecoin until fully synced") {
-=======
 	_, err = wallet.WalletSiacoinsPost(types.ZeroCurrency, types.UnlockHash{}, false)
 	if err == nil {
 		t.Fatal("expected an error to be returned for not being synced")
 	}
-	if !strings.Contains(err.Error(), "cannot send siacoin until fully synced") {
->>>>>>> 48ada05a
+	if !strings.Contains(err.Error(), "cannot send scprimecoin until fully synced") {
 		t.Fatal("expected to get synced error but got:", err)
 	}
 
@@ -768,11 +730,7 @@
 	if err == nil {
 		t.Fatal("expected an error to be returned for not being synced")
 	}
-<<<<<<< HEAD
 	if !strings.Contains(err.Error(), "cannot send scprimefunds until fully synced") {
-=======
-	if !strings.Contains(err.Error(), "cannot send siafunds until fully synced") {
->>>>>>> 48ada05a
 		t.Fatal("expected to get synced error but got:", err)
 	}
 }
