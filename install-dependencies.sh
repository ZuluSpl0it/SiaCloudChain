--- conflicted
+++ resolved
@@ -3,11 +3,7 @@
 
 if ! [ -x "$(command -v golangci-lint)" ]; then
   echo "Installing golangci-lint..."
-<<<<<<< HEAD
-	curl -sSfL https://raw.githubusercontent.com/golangci/golangci-lint/master/install.sh | sh -s -- -b $(go env GOPATH)/bin v1.23.8
-=======
 	curl -sSfL https://raw.githubusercontent.com/golangci/golangci-lint/master/install.sh | sh -s -- -b $(go env GOPATH)/bin v1.24.0
->>>>>>> 10b33769
 fi
 
 if ! [ -x "$(command -v codespell)" ]; then
