--- conflicted
+++ resolved
@@ -11,21 +11,28 @@
 Latest:
 ### v1.4.4
 **Key Updates**
-<<<<<<< HEAD
  - Add a delay when modifying large contracts on hosts to prevent hosts from
    becoming unresponsive due to massive disk i/o
-
-**Bugs Fixed**
-=======
  - Add `--root` parameter to `siac renter delete` that allows passing absolute
    instead of relative file paths.
+ - 
+ - 
+ - 
 
 **Bugs Fixed**
  - Fixed `siac skynet ls` not working when files were passed as input. It is now
    able to access specific files in the Skynet folder.
-
->>>>>>> 9b80cbfe
+ - 
+ - 
+ - 
+ - 
+
 **Other**
+ - 
+ - 
+ - 
+ - 
+ - 
 
 ### v1.4.3
 **Key Updates**
