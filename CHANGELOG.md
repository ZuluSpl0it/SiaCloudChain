Version Scheme
--------------
ScPrime uses the following versioning scheme, vX.X.X.X
 - First Digit signifies a major (compatibility breaking) release
 - Second Digit signifies a major (non compatibility breaking) release
 - Third Digit signifies a minor release
 - Fourth Digit signifies a patch release

Version History
---------------

Latest:
### v1.4.3.0

<<<<<<< HEAD
=======
## Apr 2, 2020
### v1.4.7
**Key Updates**
- Add `--dry-run` parameter to Skynet upload
- Set ratio for `MinBaseRPCPrice` and `MinSectorAccessPrice` with   `MinDownloadBandwidthPrice`

**Bugs Fixed**
- Don't delete hosts the renter has a contract with from hostdb 
- Initiate a hostdb rescan on startup if a host the renter has a contract with isn't in the host tree 
- Increase max host downtime in hostbd from 10 days to 20 days.
- Remove `build.Critical` and update to a metadata update

**Other**
 - Add PaymentProcessor interface (host-side)
- Move golangci-lint to `make lint` and remove `make lint-all`.
- Add whitespace lint to catch extraneous whitespace and newlines.
- Expand `SiaPath` unit testing to address more edge cases.


## Mar 25, 2020
### v1.4.6
**Bugs Fixed**
- Fix panic when metadata of skyfile upload exceeds modules.SectorSize
- Fix curl example for `/skynet/skyfile/` post


## Mar 24, 2020
### v1.4.5
>>>>>>> 000eccb4
**Key Updates**
- Alerts returned by /daemon/alerts route are sorted by severity
- Add `--fee-included` parameter to `siac wallet send siacoins` that allows    sending an exact wallet balance with the fees included.
- Extend `siac hostdb view` to include all the fields returned from the API.
- `siac renter delete` now accepts a list of files.
- add pause and resume uploads to siac
- Extended `siac renter` to include number of passive and disabled contracts
- Add contract data to `siac renter`
- Add getters and setter to `FileContract` and `FileContractRevision` types to prevent index-out-of-bounds panics after a `RenewAndClear`.

**Bugs Fixed**
- Fixed file health output of `siac renter -v` not adding to 100% by adding   parsePercentage function.
- Fix `unlock of unlocked mutex` panic in the download destination writer.
- Fix potential channel double closed panic in DownloadByRootProject 
- Fix divide by zero panic in `renterFileHealthSummary` for `siac renter -v`
- Fix negative currency panic in `siac renter contracts view`

**Other**
- Add timeout parameter to Skylink pin route - Also apply timeout when fetching the individual chunks
- Add SiaMux stream handler to the host
- Fix TestAccountExpiry NDF
- Add benchmark test for bubble metadata
- Add additional format instructions to the API docs and fix format errors
- Created Minor Merge Request template.
- Updated `Resources.md` with links to filled out README files
- Add version information to the stats endpoint
- Extract environment variables to constants and add to API docs.

**Key Updates**
 - Introduced Skynet with initial feature set for portals, web portals, skyfiles,
   skylinks, uploads, downloads, and pinning
 - Add `data-pieces` and `parity-pieces` flags to `siac renter upload`
 - Integrate SiaMux
 - Initialize defaults for the host's ephemeral account settings
 - Add SCPRIME_DATA_DIR environment variable for setting the data directory for
   spd/spc
 - Made build process deterministic. Moved related scripts into `release-scripts`
 - Add directory support to Skylinks.
 - Enabled Lockcheck code anaylzer
 - Added Bandwidth monitoring to the host module

- Add a delay when modifying large contracts on hosts to prevent hosts from
  becoming unresponsive due to massive disk i/o.
- Add `--root` parameter to `siac renter delete` that allows passing absolute
  instead of relative file paths.
- Add ability to blacklist skylinks by merkleroot.
- Uploading resumes more quickly after restart.
- Add `HEAD` request for skylink
- Add ability to pack many files into the same or adjacent sectors while
  producing unique skylinks for each file.
- Fix default expected upload/download values displaying 0 when setting an
  initial allowance.
- `siac skynet upload` now supports uploading directories. All files are
  uploaded individually and result in separate skylinks.
- No user-agent needed for Skylink downloads.
- Add `go get` command to `make dependencies`.
- Add flags for tag and targz for skyfile streaming.
- Add new endpoint `/skynet/stats` that provides statistical information about
  skynet, how many files were uploaded and the combined size of said files.
- The `siac renter setallowance` UX is considerably improved.
- Add XChaCha20 CipherKey.
- Add Skykey Manager.
- Add `siac skynet unpin` subcommand.
- Extend `siac renter -v` to show breakdown of file health.
- Add Skynet-Disable-Force header to allow disabling the force update feature
  on Skynet uploads
- Add bandwidth usage to `siac gateway`

**Bugs Fixed**
- Fixed bug in startup where an error being returned by the renter's blocking
  startup process was being missed
- Fix repair bug where unused hosts were not being properly updated for a
  siafile
- Fix threadgroup violation in the watchdog that allowed writing to the log
  file after a shutdown
- Fix bug where `siac renter -v` wasn't working due to the wrong flag being
  used.
- Fixed bug in siafile snapshot code where the `hostKey()` method was not used
  to safely acquire the host pubkey.
- Fixed `siac skynet ls` not working when files were passed as input. It is now
  able to access specific files in the Skynet folder.
- Fixed a deadlock when performing a Skynet download with no workers
- Fix a parsing bug for malformed skylinks
- fix siac update for new release verification
- Fix parameter delimiter for skylinks
- Fixed race condition in host's `RPCLoopLock`
- Fixed a bug which caused a call to `build.Critical` in the case that a
  contract in the renew set was marked `!GoodForRenew` while the contractor
  lock was not held

**Other**
- Split out renter siatests into 2 groups for faster pipelines.
- Add README to the `siatest` package 
- Bump golangci-lint version to v1.23.8
- Add timeout parameter to Skylink route - Add `go get` command to `make
  dependencies`.
- Update repair loop to use `uniqueRefreshPaths` to reduce unnecessary bubble
  calls
- Add Skynet-Disable-Force header to allow disabling the force update feature
  on Skynet uploads
- Create generator for Changelog to improve changelog update process

## Feb 2020:
### v1.4.3
**Key Updates**
- Introduced Skynet with initial feature set for portals, web portals, skyfiles,
  skylinks, uploads, downloads, and pinning
- Add `data-pieces` and `parity-pieces` flags to `siac renter upload`
- Integrate SiaMux
- Initialize defaults for the host's ephemeral account settings
- Add SIA_DATA_DIR environment variable for setting the data directory for
  siad/siac
- Made build process deterministic. Moved related scripts into `release-scripts`
- Add directory support to Skylinks.
- Enabled Lockcheck code anaylzer
- Added Bandwidth monitoring to the host module
 
**Bugs Fixed**
- HostDB Data race fixed and documentation updated to explain the data race
  concern
- `Name` and `Dir` methods of the Siapath used the `filepath` package when they
  should have used the `strings` package to avoid OS path separator bugs
- Fixed panic where the Host's contractmanager `AddSectorBatch` allowed for
  writing to a file after the contractmanager had shutdown
- Fixed panic where the watchdog would try to write to the contractor's log
  after the contractor had shutdown

**Other**
- Upgrade host metadata to v1.4.3
- Removed stubs from testing


### v1.4.2.0
**Key Updates**

 - Allowance in Backups
 - Wallet Password Reset
 - Bad Contract Utility Add
 - FUSE
 - Renter Watchdog
 - Contract Churn Limiter
 - Serving Downloads from Disk
 - Verify Wallet Password Endpoint
 - Siafilesystem
 - Sia node scanner
 - Gateway blacklisting
 - Contract Extortion Checker
 - "Instant" Boot
 - Alert System
 - Remove siafile chunks from memory
 - Additional price change protection for the Renter
 - siac Alerts command
 - Critical alerts displayed on every siac call
 - Single File Get in siac
 - Gateway bandwidth monitoring
 - Ability to pause uploads/repairs

**Bugs Fixed**
 - Repair operations would sometimes perform useless and redundant repairs
 - Siafiles were not pruning hosts correctly
 - Unable to upload a new file if 'force' is set and no file exists to delete
 - Siac would not always delete a file or folder correctly
 - Divide by zero error when setting the allowance with an empty period
 - Host would sometimes deadlock upon shutdown due to thread group misuse
 - Crash preventing host from starting up correctly after an unclean shutdown
   while resizing a storage folder
 - Missing return statements in API (http: superfluous response.WriteHeader call)
 - Stuck Loop fixes (chunks not being added due to directory siapath never being set)
 - Rapid Cycle repair loop on start up
 - Wallet Init with force flag when no wallet exists previous would error
...<|MERGE_RESOLUTION|>--- conflicted
+++ resolved
@@ -12,37 +12,6 @@
 Latest:
 ### v1.4.3.0
 
-<<<<<<< HEAD
-=======
-## Apr 2, 2020
-### v1.4.7
-**Key Updates**
-- Add `--dry-run` parameter to Skynet upload
-- Set ratio for `MinBaseRPCPrice` and `MinSectorAccessPrice` with   `MinDownloadBandwidthPrice`
-
-**Bugs Fixed**
-- Don't delete hosts the renter has a contract with from hostdb 
-- Initiate a hostdb rescan on startup if a host the renter has a contract with isn't in the host tree 
-- Increase max host downtime in hostbd from 10 days to 20 days.
-- Remove `build.Critical` and update to a metadata update
-
-**Other**
- - Add PaymentProcessor interface (host-side)
-- Move golangci-lint to `make lint` and remove `make lint-all`.
-- Add whitespace lint to catch extraneous whitespace and newlines.
-- Expand `SiaPath` unit testing to address more edge cases.
-
-
-## Mar 25, 2020
-### v1.4.6
-**Bugs Fixed**
-- Fix panic when metadata of skyfile upload exceeds modules.SectorSize
-- Fix curl example for `/skynet/skyfile/` post
-
-
-## Mar 24, 2020
-### v1.4.5
->>>>>>> 000eccb4
 **Key Updates**
 - Alerts returned by /daemon/alerts route are sorted by severity
 - Add `--fee-included` parameter to `siac wallet send siacoins` that allows    sending an exact wallet balance with the fees included.
@@ -52,6 +21,8 @@
 - Extended `siac renter` to include number of passive and disabled contracts
 - Add contract data to `siac renter`
 - Add getters and setter to `FileContract` and `FileContractRevision` types to prevent index-out-of-bounds panics after a `RenewAndClear`.
+- Add `--dry-run` parameter to Skynet upload
+- Set ratio for `MinBaseRPCPrice` and `MinSectorAccessPrice` with   `MinDownloadBandwidthPrice`
 
 **Bugs Fixed**
 - Fixed file health output of `siac renter -v` not adding to 100% by adding   parsePercentage function.
@@ -59,6 +30,12 @@
 - Fix potential channel double closed panic in DownloadByRootProject 
 - Fix divide by zero panic in `renterFileHealthSummary` for `siac renter -v`
 - Fix negative currency panic in `siac renter contracts view`
+- Fix panic when metadata of skyfile upload exceeds modules.SectorSize
+- Fix curl example for `/skynet/skyfile/` post
+- Don't delete hosts the renter has a contract with from hostdb 
+- Initiate a hostdb rescan on startup if a host the renter has a contract with isn't in the host tree 
+- Increase max host downtime in hostbd from 10 days to 20 days.
+- Remove `build.Critical` and update to a metadata update
 
 **Other**
 - Add timeout parameter to Skylink pin route - Also apply timeout when fetching the individual chunks
@@ -70,6 +47,10 @@
 - Updated `Resources.md` with links to filled out README files
 - Add version information to the stats endpoint
 - Extract environment variables to constants and add to API docs.
+ - Add PaymentProcessor interface (host-side)
+- Move golangci-lint to `make lint` and remove `make lint-all`.
+- Add whitespace lint to catch extraneous whitespace and newlines.
+- Expand `SiaPath` unit testing to address more edge cases.
 
 **Key Updates**
  - Introduced Skynet with initial feature set for portals, web portals, skyfiles,
