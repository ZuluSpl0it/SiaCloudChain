--- conflicted
+++ resolved
@@ -5,8 +5,6 @@
 
 ldflags= -X gitlab.com/scpcorp/ScPrime/build.GitRevision=${GIT_DIRTY}${GIT_REVISION} \
 -X "gitlab.com/scpcorp/ScPrime/build.BuildTime=${BUILD_TIME}"
-
-GO111MODULE=on
 
 racevars= history_size=3 halt_on_error=1 atexit_sleep_ms=2000
 
@@ -142,23 +140,15 @@
 
 # debug builds and installs debug binaries. This will also install the utils.
 debug:
-	GO111MODULE=on go install -tags='debug profile netgo' -ldflags='$(ldflags)' $(pkgs)
+	go install -tags='debug profile netgo' -ldflags='$(ldflags)' $(pkgs)
 debug-race:
-<<<<<<< HEAD
-	GO111MODULE=on go install -race -tags='debug profile netgo' -ldflags='$(ldflags)' $(pkgs)
-=======
 	GORACE='$(racevars)' go install -race -tags='debug profile netgo' -ldflags='$(ldflags)' $(pkgs)
->>>>>>> e5aa1018
 
 # dev builds and installs developer binaries. This will also install the utils.
 dev:
-	GO111MODULE=on go install -tags='dev debug profile netgo' -ldflags='$(ldflags)' $(pkgs)
+	go install -tags='dev debug profile netgo' -ldflags='$(ldflags)' $(pkgs)
 dev-race:
-<<<<<<< HEAD
-	GO111MODULE=on go install -race -tags='dev debug profile netgo' -ldflags='$(ldflags)' $(pkgs)
-=======
 	GORACE='$(racevars)' go install -race -tags='dev debug profile netgo' -ldflags='$(ldflags)' $(pkgs)
->>>>>>> e5aa1018
 
 # release builds and installs release binaries.
 release:
@@ -191,11 +181,7 @@
 	GORACE='$(racevars)' go test -race -v -short -tags='debug testing netgo' -timeout=15s $(pkgs) -run=$(run) -count=$(count)
 test-long: clean fmt vet lint-ci
 	@mkdir -p cover
-<<<<<<< HEAD
-	go test --coverprofile='./cover/cover.out' -v -race -failfast -tags='testing debug netgo' -timeout=6600s $(pkgs) -run=$(run) -count=$(count)
-=======
 	go test --coverprofile='./cover/cover.out' -v -failfast -tags='testing debug netgo' -timeout=3600s $(pkgs) -run=$(run) -count=$(count)
->>>>>>> e5aa1018
 
 test-vlong: clean fmt vet lint-ci
 ifneq ("$(OS)","Windows_NT")
