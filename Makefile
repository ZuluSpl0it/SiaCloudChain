# These variables get inserted into ./build/commit.go
BUILD_TIME=$(shell date)
GIT_REVISION=$(shell git rev-parse --short HEAD)
GIT_DIRTY=$(shell git diff-index --quiet HEAD -- || echo "modified-")

ldflags= -X gitlab.com/scpcorp/ScPrime/build.GitRevision=${GIT_DIRTY}${GIT_REVISION} \
-X "gitlab.com/scpcorp/ScPrime/build.BuildTime=${BUILD_TIME}"

GO111MODULE=on

# all will build and install release binaries
all: release

# count says how many times to run the tests.
count = 1

# cpkg determines which package is the target when running 'make fullcover'.
# 'make fullcover' can only provide full coverage statistics on a single package
# at a time, unfortunately.
cpkg = ./modules/renter

# pkgs changes which packages the makefile calls operate on. run changes which
# tests are run during testing.

pkgs = ./build \
	./cmd/sia-node-scanner \
	./cmd/spc \
	./cmd/spd \
	./compatibility \
	./crypto \
	./encoding \
	./modules \
	./modules/consensus \
	./modules/explorer \
	./modules/feemanager \
	./modules/gateway \
	./modules/host \
	./modules/host/contractmanager \
	./modules/host/mdm \
	./modules/miner \
	./modules/renter \
	./modules/renter/contractor \
	./modules/renter/filesystem \
	./modules/stratumminer \
	./modules/renter/filesystem/siadir \
	./modules/renter/filesystem/siafile \
	./modules/renter/hostdb \
	./modules/renter/hostdb/hosttree \
	./modules/renter/proto \
<<<<<<< HEAD
	./modules/renter/pubaccessblacklist \
=======
	./modules/renter/skynetblacklist \
	./modules/renter/skynetportals \
>>>>>>> 5e0eaa51
	./modules/transactionpool \
	./modules/wallet \
	./node \
	./node/api \
	./node/api/server \
	./node/api/client \
	./persist \
	./profile \
	./siatest \
	./siatest/consensus \
	./siatest/daemon \
	./siatest/dependencies \
	./siatest/feemanager \
	./siatest/gateway \
	./siatest/host \
	./siatest/miner \
	./siatest/renter \
	./siatest/renter/contractor \
	./siatest/renter/hostdb \
	./siatest/renterhost \
	./siatest/transactionpool \
	./siatest/wallet \
	./pubaccesskey \
	./sync \
	./types \
	./types/typesutil

# release-pkgs determine which packages are built for release and distrubtion
# when running a 'make release' command.
release-pkgs = ./cmd/spc ./cmd/spd

# lockcheckpkgs are the packages that are checked for locking violations.
lockcheckpkgs = ./modules/renter/hostdb

# run determines which tests run when running any variation of 'make test'.
run = .

# util-pkgs determine the set of packages that are built when running
# 'make utils'
util-pkgs = ./cmd/sia-node-scanner

# dependencies list all packages needed to run make commands used to build, test
# and lint spc/spd locally and in CI systems.
dependencies:
	go get -d ./...
	./install-dependencies.sh

# fmt calls go fmt on all packages.
fmt:
	gofmt -s -l -w $(pkgs)

# vet calls go vet on all packages.
# NOTE: go vet requires packages to be built in order to obtain type info.
vet:
	go vet $(pkgs)

# markdown-spellcheck runs codespell on all markdown files that are not
# vendored.
markdown-spellcheck:
	git ls-files "*.md" :\!:"vendor/**" | xargs codespell --check-filenames

# lint runs golangci-lint (which includes golint, a spellcheck of the codebase,
# and other linters), the custom analyzers, and also a markdown spellchecker.
lint: markdown-spellcheck lint-analysis
	golangci-lint run -c .golangci.yml

# lint-ci runs golint.
lint-ci:
	go get golang.org/x/lint/golint
	golint -min_confidence=1.0 -set_exit_status $(pkgs)

# lint-analysis runs the custom analyzers.
lint-analysis:
	go run ./analysis/cmd/analyze.go -lockcheck=false -- $(pkgs)
	go run ./analysis/cmd/analyze.go -lockcheck -- $(lockcheckpkgs)

# spellcheck checks for misspelled words in comments or strings.
spellcheck: markdown-spellcheck
	golangci-lint run -c .golangci.yml -E misspell

# staticcheck runs the staticcheck tool
# NOTE: this is not yet enabled in the CI system.
staticcheck:
	staticcheck $(pkgs)

# debug builds and installs debug binaries. This will also install the utils.
debug:
	GO111MODULE=on go install -tags='debug profile netgo' -ldflags='$(ldflags)' $(pkgs)
debug-race:
	GO111MODULE=on go install -race -tags='debug profile netgo' -ldflags='$(ldflags)' $(pkgs)

# dev builds and installs developer binaries. This will also install the utils.
dev:
	GO111MODULE=on go install -tags='dev debug profile netgo' -ldflags='$(ldflags)' $(pkgs)
dev-race:
	GO111MODULE=on go install -race -tags='dev debug profile netgo' -ldflags='$(ldflags)' $(pkgs)

# release builds and installs release binaries.
release:
	go install -tags='netgo' -ldflags='-s -w $(ldflags)' $(release-pkgs)
release-race:
	go install -race -tags='netgo' -ldflags='-s -w $(ldflags)' $(release-pkgs)

# clean removes all directories that get automatically created during
# development.
clean:
ifneq ("$(OS)","Windows_NT")
# Linux
	rm -rf cover doc/whitepaper.aux doc/whitepaper.log doc/whitepaper.pdf fullcover release
else
# Windows
# Ignore errors if file doesn't exist
	- RD /S /Q cover
	- RD /S /Q doc\whitepaper.aux
	- RD /S /Q doc\whitepaper.log
	- RD /S /Q doc\whitepaper.pdf
	- RD /S /Q fullcover
	- RD /S /Q release
endif

test:
	go test -short -tags='debug testing netgo' -timeout=5s $(pkgs) -run=$(run) -count=$(count)
test-v:
	go test -race -v -short -tags='debug testing netgo' -timeout=15s $(pkgs) -run=$(run) -count=$(count)
test-long: clean fmt vet lint-ci
	@mkdir -p cover
	go test --coverprofile='./cover/cover.out' -v -race -failfast -tags='testing debug netgo' -timeout=3540s $(pkgs) -run=$(run) -count=$(count)

test-vlong: clean fmt vet lint-ci
ifneq ("$(OS)","Windows_NT")
# Linux
	@mkdir -p cover
else
# Windows
	MD cover
endif
	go test --coverprofile='./cover/cover.out' -v -race -tags='testing debug vlong netgo' -timeout=20000s $(pkgs) -run=$(run) -count=$(count)

test-cpu:
	go test -v -tags='testing debug netgo' -timeout=500s -cpuprofile cpu.prof $(pkgs) -run=$(run) -count=$(count)
test-mem:
	go test -v -tags='testing debug netgo' -timeout=500s -memprofile mem.prof $(pkgs) -run=$(run) -count=$(count)
bench: clean fmt
	go test -tags='debug testing netgo' -timeout=500s -run=XXX -bench=$(run) $(pkgs) -count=$(count)
test-pool:
	go test -short -parallel=1 -tags='testing debug pool' -timeout=120s ./modules/miningpool -run=$(run)

cover: clean
	@mkdir -p cover
	@for package in $(pkgs); do                                                                                                                                 \
		mkdir -p `dirname cover/$$package`                                                                                                                      \
		&& go test -tags='testing debug netgo' -timeout=500s -covermode=atomic -coverprofile=cover/$$package.out ./$$package -run=$(run) || true \
		&& go tool cover -html=cover/$$package.out -o=cover/$$package.html ;                                                                                    \
	done

# fullcover is a command that will give the full coverage statistics for a
# package. Unlike the 'cover' command, full cover will include the testing
# coverage that is provided by all tests in all packages on the target package.
# Only one package can be targeted at a time. Use 'cpkg' as the variable for the
# target package, 'pkgs' as the variable for the packages running the tests.
#
# NOTE: this command has to run the full test suite to get output for a single
# package. Ideally we could get the output for all packages when running the
# full test suite.
#
# NOTE: This command will not skip testing packages that do not run code in the
# target package at all. For example, none of the tests in the 'sync' package
# will provide any coverage to the renter package. The command will not detect
# this and will run all of the sync package tests anyway.
fullcover: clean
	@mkdir -p fullcover
	@mkdir -p fullcover/tests
	@echo "mode: atomic" >> fullcover/fullcover.out
	@for package in $(pkgs); do                                                                                                                                                             \
		mkdir -p `dirname fullcover/tests/$$package`                                                                                                                                        \
		&& go test -tags='testing debug netgo' -timeout=500s -covermode=atomic -coverprofile=fullcover/tests/$$package.out -coverpkg $(cpkg) ./$$package -run=$(run) || true \
		&& go tool cover -html=fullcover/tests/$$package.out -o=fullcover/tests/$$package.html                                                                                              \
		&& tail -n +2 fullcover/tests/$$package.out >> fullcover/fullcover.out ;                                                                                                            \
	done
	@go tool cover -html=fullcover/fullcover.out -o fullcover/fullcover.html
	@printf 'Full coverage on $(cpkg):'
	@go tool cover -func fullcover/fullcover.out | tail -n -1 | awk '{$$1=""; $$2=""; sub(" ", " "); print}'

# whitepaper builds the whitepaper from whitepaper.tex. pdflatex has to be
# called twice because references will not update correctly the first time.
whitepaper:
	@pdflatex -output-directory=doc whitepaper.tex > /dev/null
	pdflatex -output-directory=doc whitepaper.tex

.PHONY: all fmt install release clean test test-v test-long cover whitepaper<|MERGE_RESOLUTION|>--- conflicted
+++ resolved
@@ -47,12 +47,8 @@
 	./modules/renter/hostdb \
 	./modules/renter/hostdb/hosttree \
 	./modules/renter/proto \
-<<<<<<< HEAD
 	./modules/renter/pubaccessblacklist \
-=======
-	./modules/renter/skynetblacklist \
 	./modules/renter/skynetportals \
->>>>>>> 5e0eaa51
 	./modules/transactionpool \
 	./modules/wallet \
 	./node \
@@ -174,7 +170,7 @@
 endif
 
 test:
-	go test -short -tags='debug testing netgo' -timeout=5s $(pkgs) -run=$(run) -count=$(count)
+	go test -short -tags='debug testing netgo' -timeout=60s $(pkgs) -run=$(run) -count=$(count)
 test-v:
 	go test -race -v -short -tags='debug testing netgo' -timeout=15s $(pkgs) -run=$(run) -count=$(count)
 test-long: clean fmt vet lint-ci
