--- conflicted
+++ resolved
@@ -3,15 +3,9 @@
 import (
 	"time"
 
-<<<<<<< HEAD
 	"gitlab.com/scpcorp/ScPrime/crypto"
 	"gitlab.com/scpcorp/ScPrime/persist"
 	"gitlab.com/scpcorp/ScPrime/types"
-=======
-	"gitlab.com/NebulousLabs/Sia/crypto"
-	"gitlab.com/NebulousLabs/Sia/persist"
-	"gitlab.com/NebulousLabs/Sia/types"
->>>>>>> 48ada05a
 )
 
 const (
@@ -20,13 +14,10 @@
 
 	// HostSettingsFile is the name of the host's persistence file.
 	HostSettingsFile = "host.json"
-<<<<<<< HEAD
-=======
 
 	// HostSiaMuxSubscriberName is the name used by the host to register a
 	// listener on the SiaMux.
 	HostSiaMuxSubscriberName = "host"
->>>>>>> 48ada05a
 )
 
 var (
@@ -213,13 +204,10 @@
 		// data once.
 		AddSector(sectorRoot crypto.Hash, sectorData []byte) error
 
-<<<<<<< HEAD
-=======
 		// HasSector indicates whether the host stores a sector with a given
 		// root or not.
 		HasSector(crypto.Hash) bool
 
->>>>>>> 48ada05a
 		// AddSectorBatch is a performance optimization over AddSector when
 		// adding a bunch of virtual sectors. It is necessary because otherwise
 		// potentially thousands or even tens-of-thousands of fsync calls would
