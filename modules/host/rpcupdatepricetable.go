package host

import (
	"container/heap"
	"encoding/json"
<<<<<<< HEAD
=======
	"fmt"
	"sync"
>>>>>>> ced66128
	"time"

	"gitlab.com/NebulousLabs/Sia/modules"
	"gitlab.com/NebulousLabs/errors"
	"gitlab.com/NebulousLabs/fastrand"
	"gitlab.com/NebulousLabs/siamux"
)

var (
	// ErrPriceTableNotFound is returned when the price table for a certain UID
	// can not be found in the tracked price tables
	ErrPriceTableNotFound = errors.New("Price table not found")

	// ErrPriceTableExpired is returned when the specified price table has
	// expired
	ErrPriceTableExpired = errors.New("Price table requested is expired")
)

type (
	// priceTableHeap is a helper type that contains a min heap of rpc price
	// tables, sorted on their expiry. The heap is guarded by its own mutex and
	// allows for peeking at the min expiry.
	priceTableHeap struct {
		heap rpcPriceTableHeap
		mu   sync.Mutex
	}

	// rpcPriceTableHeap is a min heap of rpc price tables
	rpcPriceTableHeap []*hostRPCPriceTable

	// hostRPCPriceTable is a helper struct that wraps a price table alongside
	// its creation timestamp. We need this, in combination with the price
	// table's validity to figure out when to consider the price table to be
	// expired.
	hostRPCPriceTable struct {
		modules.RPCPriceTable
		creation time.Time
	}
)

// Expiry returns the time at which the price table is considered to be expired
func (hpt *hostRPCPriceTable) Expiry() time.Time {
	return hpt.creation.Add(hpt.Validity)
}

// PopExpired returns the UIDs for all rpc price tables that have expired
func (pth *priceTableHeap) PopExpired() (expired []modules.UniqueID) {
	pth.mu.Lock()
	defer pth.mu.Unlock()

	now := time.Now()
	for pth.heap.Len() > 0 {
		pt := heap.Pop(&pth.heap).(*hostRPCPriceTable)
		if now.Before(pt.Expiry()) {
			heap.Push(&pth.heap, pt)
			break
		}
		expired = append(expired, pt.UID)
	}
	return
}

// Push will add a price table to the heap.
func (pth *priceTableHeap) Push(pt *hostRPCPriceTable) {
	pth.mu.Lock()
	defer pth.mu.Unlock()
	heap.Push(&pth.heap, pt)
}

// Implementation of heap.Interface for rpcPriceTableHeap.
func (pth rpcPriceTableHeap) Len() int { return len(pth) }
func (pth rpcPriceTableHeap) Less(i, j int) bool {
	return pth[i].Expiry().Before(pth[j].Expiry())
}
func (pth rpcPriceTableHeap) Swap(i, j int) { pth[i], pth[j] = pth[j], pth[i] }
func (pth *rpcPriceTableHeap) Push(x interface{}) {
	pt := x.(*hostRPCPriceTable)
	*pth = append(*pth, pt)
}
func (pth *rpcPriceTableHeap) Pop() interface{} {
	old := *pth
	n := len(old)
	pt := old[n-1]
	*pth = old[0 : n-1]
	return pt
}

// managedRPCUpdatePriceTable returns a copy of the host's current rpc price
// table. These prices are valid for the duration of the
// rpcPriceGuaranteePeriod, which is defined by the price table's Expiry
func (h *Host) managedRPCUpdatePriceTable(stream siamux.Stream) error {
	// copy the host's price table and give it a random UID
	pt := h.staticPriceTables.managedCurrent()
	fastrand.Read(pt.UID[:])

	// set the validity to signal how long these prices are guaranteed for
	pt.Validity = rpcPriceGuaranteePeriod

	// set the host's current blockheight, this allows the renter to create
	// valid withdrawal messages in case it is not synced yet
	pt.HostBlockHeight = h.BlockHeight()

	// json encode the price table
	ptBytes, err := json.Marshal(pt)
	if err != nil {
		return errors.AddContext(err, "Failed to JSON encode the price table")
	}

	// send it to the renter
	uptResp := modules.RPCUpdatePriceTableResponse{PriceTableJSON: ptBytes}
	if err = modules.RPCWrite(stream, uptResp); err != nil {
		return errors.AddContext(err, "Failed to write response")
	}

	// Note that we have sent the price table before processing payment for this
	// RPC. This allows the renter to check for price gouging and close out the
	// stream if it does not agree with pricing. The price table has not yet
	// been added to the map, which means that the renter has to pay for it in
	// order for it to became active and accepted by the host.
	payment, err := h.ProcessPayment(stream)
	if err != nil {
		return errors.AddContext(err, "Failed to process payment")
	}

	// Check payment.
	if payment.Amount().Cmp(pt.UpdatePriceTableCost) < 0 {
		return modules.ErrInsufficientPaymentForRPC
	}

	// after payment has been received, track the price table in the host's list
	// of price tables and signal the renter we consider the price table valid
	h.staticPriceTables.managedTrack(&hostRPCPriceTable{pt, time.Now()})
	var tracked modules.RPCTrackedPriceTableResponse
	if err = modules.RPCWrite(stream, tracked); err != nil {
		return errors.AddContext(err, "Failed to signal renter we tracked the price table")
	}

	// refund the money we didn't use.
	refund := payment.Amount().Sub(pt.UpdatePriceTableCost)
	err = h.staticAccountManager.callRefund(payment.AccountID(), refund)
	if err != nil {
		return errors.AddContext(err, "failed to refund client")
	}
	return nil
}

// staticReadPriceTableID receives a stream and reads the price table's UID from
// it, if it's a known UID we return the price table
func (h *Host) staticReadPriceTableID(stream siamux.Stream) (*modules.RPCPriceTable, error) {
	// read the price table uid
	var uid modules.UniqueID
	err := modules.RPCRead(stream, &uid)
	if err != nil {
		return nil, errors.AddContext(err, "Failed to read price table UID")
	}

	// check if we know the uid, if we do return it
	var found bool
	pt, found := h.staticPriceTables.managedGet(uid)
	if !found {
		return nil, ErrPriceTableNotFound
	}

	// make sure the table isn't expired.
	if time.Now().After(pt.Expiry()) {
		return nil, ErrPriceTableExpired
	}
	return &pt.RPCPriceTable, nil
}<|MERGE_RESOLUTION|>--- conflicted
+++ resolved
@@ -3,11 +3,7 @@
 import (
 	"container/heap"
 	"encoding/json"
-<<<<<<< HEAD
-=======
-	"fmt"
 	"sync"
->>>>>>> ced66128
 	"time"
 
 	"gitlab.com/NebulousLabs/Sia/modules"
