// Package host is an implementation of the host module, and is responsible for
// participating in the storage ecosystem, turning available disk space an
// internet bandwidth into profit for the user.
package host

// TODO: what happens if the renter submits the revision early, before the
// final revision. Will the host mark the contract as complete?

// TODO: Host and renter are reporting errors where the renter is not adding
// enough fees to the file contract.

// TODO: Test the safety of the builder, it should be okay to have multiple
// builders open for up to 600 seconds, which means multiple blocks could be
// received in that time period. Should also check what happens if a parent
// gets confirmed on the blockchain before the builder is finished.

// TODO: Double check that any network connection has a finite deadline -
// handling action items properly requires that the locks held on the
// obligations eventually be released. There's also some more advanced
// implementation that needs to happen with the storage obligation locks to
// make sure that someone who wants a lock is able to get it eventually.

// TODO: Add contract compensation from form contract to the storage obligation
// financial metrics, and to the host's tracking.

// TODO: merge the network interfaces stuff, don't forget to include the
// 'announced' variable as one of the outputs.

// TODO: 'announced' doesn't tell you if the announcement made it to the
// blockchain.

// TODO: Need to make sure that the revision exchange for the renter and the
// host is being handled correctly. For the host, it's not so difficult. The
// host need only send the most recent revision every time. But, the host
// should not sign a revision unless the renter has explicitly signed such that
// the 'WholeTransaction' fields cover only the revision and that the
// signatures for the revision don't depend on anything else. The renter needs
// to verify the same when checking on a file contract revision from the host.
// If the host has submitted a file contract revision where the signatures have
// signed the whole file contract, there is an issue.

// TODO: there is a mistake in the file contract revision rpc, the host, if it
// does not have the right file contract id, should be returning an error there
// to the renter (and not just to it's calling function without informing the
// renter what's up).

// TODO: Need to make sure that the correct height is being used when adding
// sectors to the storage manager - in some places right now WindowStart is
// being used but really it's WindowEnd that should be in use.

// TODO: The host needs some way to blacklist file contracts that are being
// abusive by repeatedly getting free download batches.

// TODO: clean up all of the magic numbers in the host.

// TODO: revamp the finances for the storage obligations.

// TODO: host_test.go has commented out tests.

// TODO: network_test.go has commented out tests.

// TODO: persist_test.go has commented out tests.

// TODO: update_test.go has commented out tests.

import (
	"container/heap"
	"fmt"
	"net"
	"os"
	"path/filepath"
	"sync"
	"time"

	"gitlab.com/NebulousLabs/errors"
	"gitlab.com/NebulousLabs/fastrand"
	connmonitor "gitlab.com/NebulousLabs/monitor"
	"gitlab.com/scpcorp/siamux"

	"gitlab.com/scpcorp/ScPrime/build"
	"gitlab.com/scpcorp/ScPrime/crypto"
	"gitlab.com/scpcorp/ScPrime/modules"
	"gitlab.com/scpcorp/ScPrime/modules/host/contractmanager"
	"gitlab.com/scpcorp/ScPrime/persist"
	siasync "gitlab.com/scpcorp/ScPrime/sync"
	"gitlab.com/scpcorp/ScPrime/types"
)

const (
	// Directory name for token storage.
	tokenStorDir = "token_storage"
	// Names of the various persistent files in the host.
	dbFilename   = modules.HostDir + ".db"
	logFile      = modules.HostDir + ".log"
	settingsFile = modules.HostDir + ".json"
)

var (
	// dbMetadata is a header that gets put into the database to identify a
	// version and indicate that the database holds host information.
	dbMetadata = persist.Metadata{
		Header:  "Sia Host DB",
		Version: "0.5.2",
	}

	// Nil dependency errors.
	errNilCS      = errors.New("host cannot use a nil state")
	errNilTpool   = errors.New("host cannot use a nil transaction pool")
	errNilWallet  = errors.New("host cannot use a nil wallet")
	errNilGateway = errors.New("host cannot use nil gateway")

	// rpcPriceGuaranteePeriod defines the amount of time a host will guarantee
	// its prices to the renter.
	rpcPriceGuaranteePeriod = build.Select(build.Var{
		Standard: 10 * time.Minute,
		Dev:      1 * time.Minute,
		Testing:  5 * time.Second,
	}).(time.Duration)

	// pruneExpiredRPCPriceTableFrequency is the frequency at which the host
	// checks if it can expire price tables that have an expiry in the past.
	pruneExpiredRPCPriceTableFrequency = build.Select(build.Var{
		Standard: 15 * time.Minute,
		Dev:      5 * time.Minute,
		Testing:  10 * time.Second,
	}).(time.Duration)
)

// A Host contains all the fields necessary for storing files for clients and
// performing the storage proofs on the received files.
type Host struct {
	// RPC Metrics - atomic variables need to be placed at the top to preserve
	// compatibility with 32bit systems. These values are not persistent.
	atomicDownloadCalls     uint64
	atomicErroredCalls      uint64
	atomicFormContractCalls uint64
	atomicRenewCalls        uint64
	atomicReviseCalls       uint64
	atomicSettingsCalls     uint64
	atomicUnrecognizedCalls uint64

	// Error management. There are a few different types of errors returned by
	// the host. These errors intentionally not persistent, so that the logging
	// limits of each error type will be reset each time the host is reset.
	// These values are not persistent.
	atomicCommunicationErrors uint64
	atomicConnectionErrors    uint64
	atomicConsensusErrors     uint64
	atomicInternalErrors      uint64
	atomicNormalErrors        uint64

	// Dependencies.
	cs            modules.ConsensusSet
	g             modules.Gateway
	tpool         modules.TransactionPool
	wallet        modules.Wallet
	staticAlerter *modules.GenericAlerter
	staticMux     *siamux.SiaMux
	dependencies  modules.Dependencies
	modules.StorageManager

	// Subsystems
	staticAccountManager *accountManager

	// Host ACID fields - these fields need to be updated in serial, ACID
	// transactions.
	announced    bool
	blockHeight  types.BlockHeight
	publicKey    types.SiaPublicKey
	secretKey    crypto.SecretKey
	recentChange modules.ConsensusChangeID
	unlockHash   types.UnlockHash // A wallet address that can receive coins.

	// Host transient fields - these fields are either determined at startup or
	// otherwise are not critical to always be correct.
	autoAddress          modules.NetAddress // Determined using automatic tooling in network.go
	financialMetrics     modules.HostFinancialMetrics
	settings             modules.HostInternalSettings
	revisionNumber       uint64
	workingStatus        modules.HostWorkingStatus
	connectabilityStatus modules.HostConnectabilityStatus

	// A map of storage obligations that are currently being modified. Locks on
	// storage obligations can be long-running, and each storage obligation can
	// be locked separately.
<<<<<<< HEAD
	lockedStorageObligations map[types.FileContractID]*lockedObligation

	// A collection of rpc price tables, covered by its own RW mutex. It
	// contains the host's current price table and the set of price tables the
	// host has communicated to all renters, thus guaranteeing a set of prices
	// for a fixed period of time. The host's RPC prices are dynamic, and are
	// subject to various conditions specific to the RPC in question. Examples
	// of such conditions are congestion, load, liquidity, etc.
	staticPriceTables *hostPrices

	// Misc state.
	db            *persist.BoltDatabase
	listener      net.Listener
	log           *persist.Logger
	mu            sync.RWMutex
	staticMonitor *connmonitor.Monitor
	persistDir    string
	port          string
	tg            siasync.ThreadGroup
}

// hostPrices is a helper type that wraps both the host's RPC price table and
// the set of price tables containing prices it has guaranteed to all renters,
// covered by a read write mutex to help lock contention. It contains a separate
// minheap that enables efficiently purging expired price tables from the
// 'guaranteed' map.
type hostPrices struct {
	current       modules.RPCPriceTable
	guaranteed    map[modules.UniqueID]*modules.RPCPriceTable
	staticMinHeap priceTableHeap
	mu            sync.RWMutex
}

// managedCurrent returns the host's current price table
func (hp *hostPrices) managedCurrent() modules.RPCPriceTable {
	hp.mu.RLock()
	defer hp.mu.RUnlock()
	return hp.current
}

// managedUpdate overwrites the current price table with the one that's given
func (hp *hostPrices) managedUpdate(pt modules.RPCPriceTable) {
	hp.mu.Lock()
	defer hp.mu.Unlock()
	hp.current = pt
}

// managedTrack adds the given price table to the 'guaranteed' map, that holds
// all of the price tables the host has recently guaranteed to renters. It will
// also add it to the heap which facilates efficient pruning of that map.
func (hp *hostPrices) managedTrack(pt *modules.RPCPriceTable) {
	hp.mu.Lock()
	hp.guaranteed[pt.UID] = pt
	hp.mu.Unlock()
	hp.staticMinHeap.Push(pt)
}

// managedPruneExpired removes all of the price tables that have expired from
// the 'guaranteed' map.
func (hp *hostPrices) managedPruneExpired() {
	current := hp.managedCurrent()
	expired := hp.staticMinHeap.PopExpired()
	if len(expired) == 0 {
		return
	}
	hp.mu.Lock()
	for _, uid := range expired {
		// Sanity check to never prune the host's current price table. This can
		// never occur because the host's price table UID is not added to the
		// minheap.
		if uid == current.UID {
			build.Critical("The host's current price table should not be pruned")
			continue
		}
		delete(hp.guaranteed, uid)
	}
	hp.mu.Unlock()
}

// lockedObligation is a helper type that locks a TryMutex and a counter to
// indicate how many times the locked obligation has been fetched from the
// lockedStorageObligations map already.
type lockedObligation struct {
	mu siasync.TryMutex
	n  uint
}

// priceTableHeap is a helper type that contains a min heap of rpc price tables,
// sorted on their expiry. The heap is guarded by its own mutex and allows for
// peeking at the min expiry.
type priceTableHeap struct {
	heap rpcPriceTableHeap
	mu   sync.Mutex
}

// PopExpired returns the UIDs for all rpc price tables that have expired
func (pth *priceTableHeap) PopExpired() (expired []modules.UniqueID) {
	pth.mu.Lock()
	defer pth.mu.Unlock()

	now := time.Now().Unix()
	for {
		if pth.heap.Len() == 0 {
			return
		}

		pt := heap.Pop(&pth.heap)
		if now < pt.(*modules.RPCPriceTable).Expiry {
			heap.Push(&pth.heap, pt)
			break
		}
		expired = append(expired, pt.(*modules.RPCPriceTable).UID)
	}
	return
}

// Push will add a price table to the heap.
func (pth *priceTableHeap) Push(pt *modules.RPCPriceTable) {
	pth.mu.Lock()
	defer pth.mu.Unlock()
	heap.Push(&pth.heap, pt)
}

// rpcPriceTableHeap is a min heap of rpc price tables
type rpcPriceTableHeap []*modules.RPCPriceTable

// Implementation of heap.Interface for rpcPriceTableHeap.
func (pth rpcPriceTableHeap) Len() int           { return len(pth) }
func (pth rpcPriceTableHeap) Less(i, j int) bool { return pth[i].Expiry < pth[j].Expiry }
func (pth rpcPriceTableHeap) Swap(i, j int)      { pth[i], pth[j] = pth[j], pth[i] }
func (pth *rpcPriceTableHeap) Push(x interface{}) {
	pt := x.(*modules.RPCPriceTable)
	*pth = append(*pth, pt)
}
func (pth *rpcPriceTableHeap) Pop() interface{} {
	old := *pth
	n := len(old)
	pt := old[n-1]
	*pth = old[0 : n-1]
	return pt
=======
	lockedStorageObligations map[types.FileContractID]*siasync.TryMutex

	// Storage of tokens for prepaid downloads.
	tokenStor *tokenStorage

	// Utilities.
	db         *persist.BoltDatabase
	listener   net.Listener
	log        *persist.Logger
	mu         sync.RWMutex
	persistDir string
	port       string
	tg         siasync.ThreadGroup
>>>>>>> 03a7fd09
}

// checkUnlockHash will check that the host has an unlock hash. If the host
// does not have an unlock hash, an attempt will be made to get an unlock hash
// from the wallet. That may fail due to the wallet being locked, in which case
// an error is returned.
func (h *Host) checkUnlockHash() error {
	addrs, err := h.wallet.AllAddresses()
	if err != nil {
		return err
	}
	hasAddr := false
	for _, addr := range addrs {
		if h.unlockHash == addr {
			hasAddr = true
			break
		}
	}
	if !hasAddr || h.unlockHash == (types.UnlockHash{}) {
		uc, err := h.wallet.NextAddress()
		if err != nil {
			return err
		}

		// Set the unlock hash and save the host. Saving is important, because
		// the host will be using this unlock hash to establish identity, and
		// losing it will mean silently losing part of the host identity.
		h.unlockHash = uc.UnlockHash()
		err = h.saveSync()
		if err != nil {
			return err
		}
	}
	return nil
}

// managedInternalSettings returns the settings of a host.
func (h *Host) managedInternalSettings() modules.HostInternalSettings {
	h.mu.RLock()
	defer h.mu.RUnlock()
	return h.settings
}

// managedUpdatePriceTable will recalculate the RPC costs and update the host's
// price table accordingly.
func (h *Host) managedUpdatePriceTable() {
	// create a new RPC price table and set the expiry
	his := h.managedInternalSettings()
	priceTable := modules.RPCPriceTable{
		Expiry: time.Now().Add(rpcPriceGuaranteePeriod).Unix(),

		// TODO: hardcoded cost should be updated to use a better value.
		FundAccountCost:      his.MinBaseRPCPrice,
		UpdatePriceTableCost: his.MinBaseRPCPrice,

		// TODO: hardcoded MDM costs should be updated to use better values.
		InitBaseCost:   his.MinBaseRPCPrice,
		MemoryTimeCost: his.MinBaseRPCPrice,
		ReadBaseCost:   his.MinBaseRPCPrice,
		ReadLengthCost: his.MinBaseRPCPrice,
	}
	fastrand.Read(priceTable.UID[:])

	// update the pricetable
	h.staticPriceTables.managedUpdate(priceTable)
}

// threadedPruneExpiredPriceTables will expire price tables which have an expiry
// in the past.
//
// Note: threadgroup counter must be inside for loop. If not, calling 'Flush'
// on the threadgroup would deadlock.
func (h *Host) threadedPruneExpiredPriceTables() {
	for {
		func() {
			if err := h.tg.Add(); err != nil {
				return
			}
			defer h.tg.Done()
			h.staticPriceTables.managedPruneExpired()
		}()

		// Block until next cycle.
		select {
		case <-h.tg.StopChan():
			return
		case <-time.After(pruneExpiredRPCPriceTableFrequency):
			continue
		}
	}
}

// newHost returns an initialized Host, taking a set of dependencies as input.
// By making the dependencies an argument of the 'new' call, the host can be
// mocked such that the dependencies can return unexpected errors or unique
// behaviors during testing, enabling easier testing of the failure modes of
// the Host.
func newHost(dependencies modules.Dependencies, smDeps modules.Dependencies, cs modules.ConsensusSet, g modules.Gateway, tpool modules.TransactionPool, wallet modules.Wallet, mux *siamux.SiaMux, listenerAddress string, persistDir string) (*Host, error) {
	// Check that all the dependencies were provided.
	if cs == nil {
		return nil, errNilCS
	}
	if g == nil {
		return nil, errNilGateway
	}
	if tpool == nil {
		return nil, errNilTpool
	}
	if wallet == nil {
		return nil, errNilWallet
	}

	// Create the host object.
	h := &Host{
		cs:                       cs,
		g:                        g,
		tpool:                    tpool,
		wallet:                   wallet,
		staticAlerter:            modules.NewAlerter("host"),
		staticMux:                mux,
		dependencies:             dependencies,
		lockedStorageObligations: make(map[types.FileContractID]*lockedObligation),
		staticPriceTables: &hostPrices{
			guaranteed: make(map[modules.UniqueID]*modules.RPCPriceTable),
			staticMinHeap: priceTableHeap{
				heap: make([]*modules.RPCPriceTable, 0),
			},
		},
		persistDir: persistDir,
	}

	// Call stop in the event of a partial startup.
	var err error
	defer func() {
		if err != nil {
			err = composeErrors(h.tg.Stop(), err)
		}
	}()

	// Create the perist directory if it does not yet exist.
	err = dependencies.MkdirAll(h.persistDir, 0700)
	if err != nil {
		return nil, err
	}

	tokenStorageDir := filepath.Join(h.persistDir, tokenStorDir)
	if _, err := os.Stat(tokenStorageDir); os.IsNotExist(err) {
		// Create the token storage directory if it does not yet exist.
		if err := os.Mkdir(tokenStorageDir, 0755); err != nil {
			return nil, err
		}
	}
	// Initialize token storage.
	// TODO: the current version of tokens storage does not support reverting blocks.
	// If contracts related to `TopUpToken` RPC are reverted, all the tokens resources remain in the storage.
	h.tokenStor, err = newTokenStorage(tokenStorageDir)
	if err != nil {
		return nil, err
	}
	h.tg.AfterStop(func() {
		err = h.tokenStor.close()
		if err != nil {
			fmt.Println("Error when closing token storage:", err)
		}
	})

	// Initialize the logger, and set up the stop call that will close the
	// logger.
	h.log, err = dependencies.NewLogger(filepath.Join(h.persistDir, logFile))
	if err != nil {
		return nil, err
	}

	h.tg.AfterStop(func() {
		err = h.log.Close()
		if err != nil {
			// State of the logger is uncertain, a Println will have to
			// suffice.
			fmt.Println("Error when closing the logger:", err)
		}
	})

	// Add the storage manager to the host, and set up the stop call that will
	// close the storage manager.
	h.StorageManager, err = contractmanager.NewCustomContractManager(smDeps, filepath.Join(persistDir, "contractmanager"))
	if err != nil {
		h.log.Println("Could not open the storage manager:", err)
		return nil, err
	}
	h.tg.AfterStop(func() {
		err = h.StorageManager.Close()
		if err != nil {
			h.log.Println("Could not close storage manager:", err)
		}
	})

	// Load the prior persistence structures, and configure the host to save
	// before shutting down.
	err = h.load()
	if err != nil {
		return nil, err
	}
	h.tg.AfterStop(func() {
		err = h.saveSync()
		if err != nil {
			h.log.Println("Could not save host upon shutdown:", err)
		}
	})

	// Add the account manager subsystem
	h.staticAccountManager, err = h.newAccountManager()
	if err != nil {
		return nil, err
	}

	// Subscribe to the consensus set.
	err = h.initConsensusSubscription()
	if err != nil {
		return nil, err
	}

	// Ensure the host is consistent by pruning any stale storage obligations.
	if err := h.PruneStaleStorageObligations(); err != nil {
		h.log.Println("Could not prune stale storage obligations:", err)
		return nil, err
	}

	// Create bandwidth monitor
	h.staticMonitor = connmonitor.NewMonitor()

	// Initialize the networking. We need to hold the lock while doing so since
	// the previous load subscribed the host to the consensus set.
	h.mu.Lock()
	err = h.initNetworking(listenerAddress)
	h.mu.Unlock()
	if err != nil {
		h.log.Println("Could not initialize host networking:", err)
		return nil, err
	}

	// Initialize the RPC price table
	h.managedUpdatePriceTable()

	// Ensure the expired RPC tables get pruned as to not leak memory
	go h.threadedPruneExpiredPriceTables()

	return h, nil
}

// New returns an initialized Host.
func New(cs modules.ConsensusSet, g modules.Gateway, tpool modules.TransactionPool, wallet modules.Wallet, mux *siamux.SiaMux, address string, persistDir string) (*Host, error) {
	return newHost(modules.ProdDependencies, new(modules.ProductionDependencies), cs, g, tpool, wallet, mux, address, persistDir)
}

// NewCustomHost returns an initialized Host using the provided dependencies.
func NewCustomHost(deps modules.Dependencies, cs modules.ConsensusSet, g modules.Gateway, tpool modules.TransactionPool, wallet modules.Wallet, mux *siamux.SiaMux, address string, persistDir string) (*Host, error) {
	return newHost(deps, new(modules.ProductionDependencies), cs, g, tpool, wallet, mux, address, persistDir)
}

// NewCustomTestHost allows passing in both host dependencies and storage
// manager dependencies. Used solely for testing purposes, to allow dependency
// injection into the host's submodules.
func NewCustomTestHost(deps modules.Dependencies, smDeps modules.Dependencies, cs modules.ConsensusSet, g modules.Gateway, tpool modules.TransactionPool, wallet modules.Wallet, mux *siamux.SiaMux, address string, persistDir string) (*Host, error) {
	return newHost(deps, smDeps, cs, g, tpool, wallet, mux, address, persistDir)
}

// Close shuts down the host.
func (h *Host) Close() error {
	return h.tg.Stop()
}

// ExternalSettings returns the hosts external settings. These values cannot be
// set by the user (host is configured through InternalSettings), and are the
// values that get displayed to other hosts on the network.
func (h *Host) ExternalSettings() modules.HostExternalSettings {
	err := h.tg.Add()
	if err != nil {
		build.Critical("Call to ExternalSettings after close")
	}
	defer h.tg.Done()
	h.mu.Lock()
	defer h.mu.Unlock()
	return h.externalSettings()
}

// BandwidthCounters returns the Hosts's upload and download bandwidth
func (h *Host) BandwidthCounters() (uint64, uint64, time.Time, error) {
	if err := h.tg.Add(); err != nil {
		return 0, 0, time.Time{}, err
	}
	defer h.tg.Done()
	readBytes, writeBytes := h.staticMonitor.Counts()
	startTime := h.staticMonitor.StartTime()
	return writeBytes, readBytes, startTime, nil
}

// WorkingStatus returns the working state of the host, where working is
// defined as having received more than workingStatusThreshold settings calls
// over the period of workingStatusFrequency.
func (h *Host) WorkingStatus() modules.HostWorkingStatus {
	h.mu.RLock()
	defer h.mu.RUnlock()
	return h.workingStatus
}

// ConnectabilityStatus returns the connectability state of the host, whether
// the host can connect to itself on its configured netaddress.
func (h *Host) ConnectabilityStatus() modules.HostConnectabilityStatus {
	h.mu.RLock()
	defer h.mu.RUnlock()
	return h.connectabilityStatus
}

// FinancialMetrics returns information about the financial commitments,
// rewards, and activities of the host.
func (h *Host) FinancialMetrics() modules.HostFinancialMetrics {
	err := h.tg.Add()
	if err != nil {
		build.Critical("Call to FinancialMetrics after close")
	}
	defer h.tg.Done()
	h.mu.RLock()
	defer h.mu.RUnlock()
	return h.financialMetrics
}

// PublicKey returns the public key of the host that is used to facilitate
// relationships between the host and renter.
func (h *Host) PublicKey() types.SiaPublicKey {
	h.mu.RLock()
	defer h.mu.RUnlock()
	return h.publicKey
}

// SetInternalSettings updates the host's internal HostInternalSettings object.
func (h *Host) SetInternalSettings(settings modules.HostInternalSettings) error {
	err := h.tg.Add()
	if err != nil {
		return err
	}
	defer h.tg.Done()
	h.mu.Lock()
	defer h.mu.Unlock()

	// The host should not be accepting file contracts if it does not have an
	// unlock hash.
	if settings.AcceptingContracts {
		err := h.checkUnlockHash()
		if err != nil {
			return errors.New("internal settings not updated, no unlock hash: " + err.Error())
		}
	}

	if settings.NetAddress != "" {
		err := settings.NetAddress.IsValid()
		if err != nil {
			return errors.New("internal settings not updated, invalid NetAddress: " + err.Error())
		}
	}

	// Check if the net address for the host has changed. If it has, and it's
	// not equal to the auto address, then the host is going to need to make
	// another blockchain announcement.
	if h.settings.NetAddress != settings.NetAddress && settings.NetAddress != h.autoAddress {
		h.announced = false
	}

	h.settings = settings
	h.revisionNumber++

	// The locked storage collateral was altered, we potentially want to
	// unregister the insufficient collateral budget alert
	h.TryUnregisterInsufficientCollateralBudgetAlert()

	err = h.saveSync()
	if err != nil {
		return errors.New("internal settings updated, but failed saving to disk: " + err.Error())
	}
	return nil
}

// InternalSettings returns the settings of a host.
func (h *Host) InternalSettings() modules.HostInternalSettings {
	err := h.tg.Add()
	if err != nil {
		return modules.HostInternalSettings{}
	}
	defer h.tg.Done()
	return h.managedInternalSettings()
}

// BlockHeight returns the host's current blockheight.
func (h *Host) BlockHeight() types.BlockHeight {
	h.mu.RLock()
	defer h.mu.RUnlock()
	return h.blockHeight
}<|MERGE_RESOLUTION|>--- conflicted
+++ resolved
@@ -183,8 +183,10 @@
 	// A map of storage obligations that are currently being modified. Locks on
 	// storage obligations can be long-running, and each storage obligation can
 	// be locked separately.
-<<<<<<< HEAD
 	lockedStorageObligations map[types.FileContractID]*lockedObligation
+
+	// Storage of tokens for prepaid downloads.
+	tokenStor *tokenStorage
 
 	// A collection of rpc price tables, covered by its own RW mutex. It
 	// contains the host's current price table and the set of price tables the
@@ -324,21 +326,6 @@
 	pt := old[n-1]
 	*pth = old[0 : n-1]
 	return pt
-=======
-	lockedStorageObligations map[types.FileContractID]*siasync.TryMutex
-
-	// Storage of tokens for prepaid downloads.
-	tokenStor *tokenStorage
-
-	// Utilities.
-	db         *persist.BoltDatabase
-	listener   net.Listener
-	log        *persist.Logger
-	mu         sync.RWMutex
-	persistDir string
-	port       string
-	tg         siasync.ThreadGroup
->>>>>>> 03a7fd09
 }
 
 // checkUnlockHash will check that the host has an unlock hash. If the host
