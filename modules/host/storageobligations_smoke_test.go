package host

// storageobligations_smoke_test.go performs smoke testing on the the storage
// obligation management. This includes adding valid storage obligations, and
// waiting until they expire, to see if the failure modes are all handled
// correctly.

import (
	"encoding/json"
	"errors"
	"fmt"
	"path/filepath"
	"testing"
	"time"

	"gitlab.com/NebulousLabs/bolt"
	"gitlab.com/NebulousLabs/fastrand"

	"gitlab.com/NebulousLabs/Sia/build"
	"gitlab.com/NebulousLabs/Sia/crypto"
	"gitlab.com/NebulousLabs/Sia/modules"
	"gitlab.com/NebulousLabs/Sia/modules/consensus"
	"gitlab.com/NebulousLabs/Sia/modules/gateway"
	"gitlab.com/NebulousLabs/Sia/modules/transactionpool"
	"gitlab.com/NebulousLabs/Sia/modules/wallet"
	"gitlab.com/NebulousLabs/Sia/siatest/dependencies"
	"gitlab.com/NebulousLabs/Sia/types"
)

// newTestTPool returns a tpool with custom dependencies for testing
func newTestTPool(name string, deps modules.Dependencies) (*transactionpool.TransactionPool, error) {
	testdir := build.TempDir(modules.HostDir, name)
	// Create the modules needed.
	g, err := gateway.New("localhost:0", false, filepath.Join(testdir, modules.GatewayDir))
	if err != nil {
		return nil, err
	}
	cs, errChan := consensus.New(g, false, filepath.Join(testdir, modules.ConsensusDir))
	if err := <-errChan; err != nil {
		return nil, err
	}
	// Create the tpool.
	tp, err := transactionpool.NewCustomTPool(cs, g, filepath.Join(testdir, modules.TransactionPoolDir), deps)
	if err != nil {
		return nil, err
	}
	return tp, nil
}

// randSector creates a random sector, returning the sector along with the
// Merkle root of the sector.
func randSector() (crypto.Hash, []byte) {
	sectorData := fastrand.Bytes(int(modules.SectorSize))
	sectorRoot := crypto.MerkleRoot(sectorData)
	return sectorRoot, sectorData
}

// newTesterStorageObligation uses the wallet to create and fund a file
// contract that will form the foundation of a storage obligation.
func (ht *hostTester) newTesterStorageObligation() (storageObligation, error) {
	// Create the file contract that will be used in the obligation.
	builder, err := ht.wallet.StartTransaction()
	if err != nil {
		return storageObligation{}, err
	}
	// Fund the file contract with a payout. The payout needs to be big enough
	// that the expected revenue is larger than the fee that the host may end
	// up paying.
	payout := types.SiacoinPrecision.Mul64(1e3)
	err = builder.FundSiacoins(payout)
	if err != nil {
		return storageObligation{}, err
	}
	// Add the file contract that consumes the funds.
	_ = builder.AddFileContract(types.FileContract{
		// Because this file contract needs to be able to accept file contract
		// revisions, the expiration is put more than
		// 'revisionSubmissionBuffer' blocks into the future.
		WindowStart: ht.host.blockHeight + revisionSubmissionBuffer + 2,
		WindowEnd:   ht.host.blockHeight + revisionSubmissionBuffer + defaultWindowSize + 2,

		Payout: payout,
		ValidProofOutputs: []types.SiacoinOutput{
			{
				Value: types.PostTax(ht.host.blockHeight, payout),
			},
			{
				Value: types.ZeroCurrency,
			},
		},
		MissedProofOutputs: []types.SiacoinOutput{
			{
				Value: types.PostTax(ht.host.blockHeight, payout),
			},
			{
				Value: types.ZeroCurrency,
			},
		},
		UnlockHash:     (types.UnlockConditions{}).UnlockHash(),
		RevisionNumber: 0,
	})
	// Sign the transaction.
	tSet, err := builder.Sign(true)
	if err != nil {
		return storageObligation{}, err
	}

	// Assemble and return the storage obligation.
	so := storageObligation{
		OriginTransactionSet: tSet,
		// TODO: There are no tracking values, because no fees were added.

		h: ht.host,
	}
	return so, nil
}

// TestBlankStorageObligation checks that the host correctly manages a blank
// storage obligation.
func TestBlankStorageObligation(t *testing.T) {
	if testing.Short() {
		t.SkipNow()
	}
	t.Parallel()
	ht, err := newHostTester("TestBlankStorageObligation")
	if err != nil {
		t.Fatal(err)
	}
	defer ht.Close()

	// The number of contracts reported by the host should be zero.
	fm := ht.host.FinancialMetrics()
	if fm.ContractCount != 0 {
		t.Error("host does not start with 0 contracts:", fm.ContractCount)
	}

	// Start by adding a storage obligation to the host. To emulate conditions
	// of a renter creating the first contract, the storage obligation has no
	// data, but does have money.
	so, err := ht.newTesterStorageObligation()
	if err != nil {
		t.Fatal(err)
	}
	ht.host.managedLockStorageObligation(so.id())
	err = ht.host.managedAddStorageObligation(so, false)
	if err != nil {
		t.Fatal(err)
	}
	ht.host.managedUnlockStorageObligation(so.id())
	// Storage obligation should not be marked as having the transaction
	// confirmed on the blockchain.
	if so.OriginConfirmed {
		t.Fatal("storage obligation should not yet be marked as confirmed, confirmation is on the way")
	}
	fm = ht.host.FinancialMetrics()
	if fm.ContractCount != 1 {
		t.Error("host should have 1 contract:", fm.ContractCount)
	}

	// Mine a block to confirm the transaction containing the storage
	// obligation.
	_, err = ht.miner.AddBlock()
	if err != nil {
		t.Fatal(err)
	}
	err = ht.host.tg.Flush()
	if err != nil {
		t.Fatal(err)
	}
	// Load the storage obligation from the database, see if it updated
	// correctly.
	err = ht.host.db.View(func(tx *bolt.Tx) error {
		so, err = ht.host.getStorageObligation(tx, so.id())
		if err != nil {
			return err
		}
		return nil
	})
	if err != nil {
		t.Fatal(err)
	}
	if !so.OriginConfirmed {
		t.Fatal("origin transaction for storage obligation was not confirmed after a block was mined")
	}

	// Mine until the host would be submitting a storage proof. Check that the
	// host has cleared out the storage proof - the consensus code makes it
	// impossible to submit a storage proof for an empty file contract, so the
	// host should fail and give up by deleting the storage obligation.
	for i := types.BlockHeight(0); i <= revisionSubmissionBuffer*2+1; i++ {
		_, err := ht.miner.AddBlock()
		if err != nil {
			t.Fatal(err)
		}
		err = ht.host.tg.Flush()
		if err != nil {
			t.Fatal(err)
		}
	}
	err = ht.host.db.View(func(tx *bolt.Tx) error {
		so, err = ht.host.getStorageObligation(tx, so.id())
		if err != nil {
			return err
		}
		return nil
	})
	if err != nil {
		t.Fatal(err)
	}
	err = build.Retry(100, 100*time.Millisecond, func() error {
		fm = ht.host.FinancialMetrics()
		if fm.ContractCount != 0 {
			return fmt.Errorf("host should have 0 contracts, the contracts were all completed: %v", fm.ContractCount)
		}
		return nil
	})
	if err != nil {
		t.Fatal(err)
	}
}

// TestPruneStaleStorageObligations checks that the host is able to remove stale
// storage obligations from the database and correct the financial metrics.
// Stale obligations are obligations that are in the host database whose file
// contract never made it on the blockchain. To check if a obligation is stale,
// we check if the obligation is accepted by the transactionpool. If the
// obligation is not in the transactionpool, we check if NegotiationHeight is at
// least maxTxnAge blocks behind the current block. If this is the case, we can
// be certain that the file contract will never make it to the blockchain and
// that it is safe to remove the obligation from the database.
func TestPruneStaleStorageObligations(t *testing.T) {
	if testing.Short() {
		t.SkipNow()
	}
	t.Parallel()
	ht, err := newHostTester(t.Name())
	if err != nil {
		t.Fatal(err)
	}
	defer ht.Close()

	// The number of contracts and locked storage collateral reported
	// by the host should be zero.
	fm := ht.host.FinancialMetrics()
	if fm.ContractCount != 0 {
		t.Error("host does not start with a ContractCount of 0:", fm.ContractCount)
	}
	if !fm.LockedStorageCollateral.IsZero() {
		t.Error("host does not start with 0 LockedStorageCollateral:", fm.LockedStorageCollateral)
	}
	if !fm.PotentialContractCompensation.IsZero() {
		t.Error("host does not start with 0 PotentialContractCompensation:", fm.PotentialContractCompensation.HumanString())
	}

	// During counting of obligations in the host database, variables i, j and k are used to count
	// the number of 'total', 'good' and 'stale' storage obligations.
	var i, j, k int = 0, 0, 0

	// The following error is returned whenever we don't find the expected number
	// of obligations in the host database.
	errCountErr := errors.New("Host database does not contain the expected obligations.")

	// Define values for ContractCost (1SC) and LockedCollateral (1KS), create
	// 3 new storage obligations and add them to the host
	var contractCost types.Currency = types.NewCurrency64(1).Mul(types.SiacoinPrecision)
	var lockedCollateral types.Currency = types.NewCurrency64(1e3).Mul(types.SiacoinPrecision)
	for i := 0; i < 3; i++ {
		so, err := ht.newTesterStorageObligation()
		if err != nil {
			t.Fatal(err)
		}
		so.ContractCost = contractCost
		so.LockedCollateral = lockedCollateral
		ht.host.managedLockStorageObligation(so.id())
		err = ht.host.managedAddStorageObligation(so, false)
		if err != nil {
			t.Fatal(err)
		}
		ht.host.managedUnlockStorageObligation(so.id())
		_, err = ht.miner.AddBlock()
		if err != nil {
			t.Fatal(err)
		}
		err = ht.host.tg.Flush()
		if err != nil {
			t.Fatal(err)
		}
	}
	// The number of contracts reported by the host should be 3 and
	// all financial metrics should be updated accordingly.
	fm = ht.host.FinancialMetrics()
	if fm.ContractCount != 3 {
		t.Error("host does not have 3 contracts:", fm.ContractCount)
	}
	if fm.LockedStorageCollateral.Cmp(lockedCollateral.Mul64(3)) != 0 {
		t.Error("LockedStorageCollateral should be 3KS:", fm.LockedStorageCollateral.HumanString())
	}
	if fm.PotentialContractCompensation.Cmp(contractCost.Mul64(3)) != 0 {
		t.Error("PotentialContractCompensation should be 3SC:", fm.PotentialContractCompensation.HumanString())
	}

	// Replace transaction pool with one that has custom dependency.
	tp := ht.host.tpool
	newTPool, err := newTestTPool(filepath.Join(t.Name(), "newtpool"), &dependencies.DependencyDoNotAcceptTxnSet{})
	if err != nil {
		t.Fatal(err)
	}
	ht.host.tpool = newTPool

	// Try to add 2 more storage obligations to host. This operation should fail, the file contracts
	// of these storage obligations will not make it on the blockchain.
	for i := 0; i < 2; i++ {
		so, err := ht.newTesterStorageObligation()
		if err != nil {
			t.Fatal(err)
		}
		so.ContractCost = contractCost
		so.LockedCollateral = lockedCollateral
		ht.host.managedLockStorageObligation(so.id())
		err = ht.host.managedAddStorageObligation(so, false)
		if err != transactionpool.ErrTxnSetNotAccepted {
			t.Error("Wrong error:", err)
		}
		ht.host.managedUnlockStorageObligation(so.id())
		_, err = ht.miner.AddBlock()
		if err != nil {
			t.Fatal(err)
		}
		err = ht.host.tg.Flush()
		if err != nil {
			t.Fatal(err)
		}
	}
	// Due to a bug in managedAddStorageObligation, the contract count equals 5
	// and all lock storage collateral. In the host database we should find 5
	// storage obligations.
	fm = ht.host.FinancialMetrics()
	if fm.ContractCount != 5 {
		t.Error("Host should now have 5 contracts:", fm.ContractCount)
	}
	if fm.LockedStorageCollateral.Cmp(lockedCollateral.Mul64(5)) != 0 {
		t.Error("LockedStorageCollateral should be 5KS:", fm.LockedStorageCollateral.HumanString())
	}
	// Check that the host reports the potential contract compensation for the 5 obligations.
	if fm.PotentialContractCompensation.Cmp(contractCost.Mul64(5)) != 0 {
		t.Error("PotentialContractCompensation should be 5SC:", fm.PotentialContractCompensation.HumanString())
	}
	// Reset counter and count total number of obligations in the database.
	i = 0
	err = ht.host.db.View(func(tx *bolt.Tx) error {
		cursor := tx.Bucket(bucketStorageObligations).Cursor()
		for key, v := cursor.First(); key != nil; key, v = cursor.Next() {
			var so storageObligation
			err := json.Unmarshal(v, &so)
			if err != nil {
				t.Fatal(err)
			}
			i++
		}
		if i != 5 {
			t.Logf("There should be a total of 5 obligations in the database. Found %v.", i)
			return errCountErr
		}
		return nil
	})
	if err != nil {
		t.Error(err)
	}

	// Reset the transaction pool
	ht.host.tpool = tp

	// Mine enough blocks so that all active storage obligations succeed and we
	// know for sure the other obligations are stale, i.e. not in the transaction pool
	// and with a NegotiationHeight, RespendTimeout blocks behind the currrent block.
	endblock := ht.host.blockHeight + revisionSubmissionBuffer + defaultWindowSize + 2 + wallet.RespendTimeout + 1
	for cb := ht.host.blockHeight; cb <= endblock; cb++ {
		_, err := ht.miner.AddBlock()
		if err != nil {
			t.Fatal(err)
		}
		err = ht.host.tg.Flush()
		if err != nil {
			t.Fatal(err)
		}
	}
	fm = ht.host.FinancialMetrics()
	// Check that the host reports the contract compensation for the 3 succeeded obligations.
	if fm.ContractCompensation.Cmp(contractCost.Mul64(3)) != 0 {
		t.Error("ContractCompensation should be 3SC:", fm.ContractCompensation.HumanString())
	}
	// 3 Out of 5 obligations succeeded. Since 2 obligations are stale, the contract
	// count will equal 2 and not 0. They both lock storage collateral.
	if fm.ContractCount != 2 {
		t.Error("Host should report 2 active contracts:", fm.ContractCount)
	}
	if fm.LockedStorageCollateral.Cmp(lockedCollateral.Mul64(2)) != 0 {
		t.Error("LockedStorageCollateral should be 2KS:", fm.LockedStorageCollateral.HumanString())
	}
	if fm.PotentialContractCompensation.Cmp(contractCost.Mul64(2)) != 0 {
		t.Error("PotentialContractCompensation should be 2SC:", fm.PotentialContractCompensation.HumanString())
	}
	// Proof that the host has stale storage obligations in the database.
	i = 0
	j = 0
	k = 0
	err = ht.host.db.View(func(tx *bolt.Tx) error {
		cursor := tx.Bucket(bucketStorageObligations).Cursor()
		for key, v := cursor.First(); key != nil; key, v = cursor.Next() {
			var so storageObligation
			err := json.Unmarshal(v, &so)
			if err != nil {
				t.Fatal(err)
			}

			i++
			if so.ObligationStatus == obligationSucceeded {
				j++
			}
			if so.ObligationStatus == obligationUnresolved {
				// Check if the obligation transaction is confirmed
				final := len(so.OriginTransactionSet) - 1
				txid := so.OriginTransactionSet[final].ID()
				found, err := ht.host.tpool.TransactionConfirmed(txid)
				if err != nil {
					t.Fatal(err)
				}
				if found {
					t.Log("Found unresolved obligation that was accepted by the transaction pool.")
					return errCountErr
				}
				// Transaction was not found on the transaction pool. Double check if
				// this obligation is in the process of being accepted.
				if so.NegotiationHeight+wallet.RespendTimeout < ht.host.blockHeight {
					// This obligation was created too far in the past and it is safe
					// to assume this is a stale obligation.
					k++
				}
			}
		}
		if i != (j + k) {
			t.Logf("There should be in total 5 obligations in the database. Found %v.", i)
			return errCountErr
		}
		if j != 3 {
			t.Logf("There should be 3 succeeded obligations in the database. Found %v.", j)
			return errCountErr
		}
		if k != 2 {
			t.Logf("There should be 2 unresolved obligations in the database. Found %v.", k)
			return errCountErr
		}
		return nil
	})
	if err != nil {
		t.Error(err)
	}

	// These 2 stale contracts will forever lock storage collateral. Use the
	// PruneStaleStorgageObligations method to remove them.
	ht.host.PruneStaleStorageObligations()

	// Check the financials.
	fm = ht.host.FinancialMetrics()
	if fm.ContractCount != 0 {
		t.Error("Host should report 0 active contracts:", fm.ContractCount)
	}
	if !fm.LockedStorageCollateral.IsZero() {
		t.Error("Locked collateral should be 0:", fm.LockedStorageCollateral.HumanString())
	}
	// Check that the host still reports the contract compensation for the 3 succeeded obligations.
	if fm.ContractCompensation.Cmp(contractCost.Mul64(3)) != 0 {
		t.Error("ContractCompensation should be 3SC:", fm.ContractCompensation.HumanString())
	}
	// Finally we check the database so see if all stale obligations were successfully removed.
	// We also need to check if the ones that succeeded are still in the database and that the
	// total number of obligations equals the number of obligations that succeeded.
	i = 0
	j = 0
	k = 0
	err = ht.host.db.View(func(tx *bolt.Tx) error {
		cursor := tx.Bucket(bucketStorageObligations).Cursor()
		for key, v := cursor.First(); key != nil; key, v = cursor.Next() {
			var so storageObligation
			err := json.Unmarshal(v, &so)
			if err != nil {
				t.Fatal(err)
			}

			i++
			if so.ObligationStatus == obligationSucceeded {
				j++
			}
			if so.ObligationStatus == obligationUnresolved {
				// Check if the obligation transaction is confirmed
				final := len(so.OriginTransactionSet) - 1
				txid := so.OriginTransactionSet[final].ID()
				found, err := ht.host.tpool.TransactionConfirmed(txid)
				if err != nil {
					t.Fatal(err)
				}
				if found {
					t.Log("Found unresolved obligation that was accepted by the transaction pool.")
					return errCountErr
				}
				// Transaction was not found on the transaction pool. Double check if
				// this obligation is in the process of being accepted.
				if so.NegotiationHeight+wallet.RespendTimeout < ht.host.blockHeight {
					// This obligation was created too far in the past and it is safe
					// to assume this is a stale obligation.
					k++
				}
			}
		}
		if i != (j + k) {
			t.Logf("There should be a total of 3 obligations in the database. Found %v.", i)
			return errCountErr

		}
		if j != 3 {
			t.Logf("There should be 3 succeeded obligations in the database. Found %v.", j)
			return errCountErr
		}
		if k != 0 {
			t.Logf("There should not be any stale obligations in the database. Found %v.", k)
			return errCountErr
		}
		return nil
	})
	if err != nil {
		t.Error(err)
	}
}

// TestSingleSectorObligationStack checks that the host correctly manages a
// storage obligation with a single sector, the revision is created the same
// block as the file contract.
func TestSingleSectorStorageObligationStack(t *testing.T) {
	if testing.Short() {
		t.SkipNow()
	}
	t.Parallel()
	ht, err := newHostTester("TestSingleSectorStorageObligationStack")
	if err != nil {
		t.Fatal(err)
	}
	defer ht.Close()

	// Start by adding a storage obligation to the host. To emulate conditions
	// of a renter creating the first contract, the storage obligation has no
	// data, but does have money.
	so, err := ht.newTesterStorageObligation()
	if err != nil {
		t.Fatal(err)
	}
	ht.host.managedLockStorageObligation(so.id())
	err = ht.host.managedAddStorageObligation(so, false)
	if err != nil {
		t.Fatal(err)
	}
	ht.host.managedUnlockStorageObligation(so.id())
	// Storage obligation should not be marked as having the transaction
	// confirmed on the blockchain.
	if so.OriginConfirmed {
		t.Fatal("storage obligation should not yet be marked as confirmed, confirmation is on the way")
	}

	// Add a file contract revision, moving over a small amount of money to pay
	// for the file contract.
	sectorRoot, sectorData := randSector()
	so.SectorRoots = []crypto.Hash{sectorRoot}
	sectorCost := types.SiacoinPrecision.Mul64(550)
	so.PotentialStorageRevenue = so.PotentialStorageRevenue.Add(sectorCost)
	ht.host.mu.Lock()
	ht.host.financialMetrics.PotentialStorageRevenue = ht.host.financialMetrics.PotentialStorageRevenue.Add(sectorCost)
	ht.host.mu.Unlock()
	validPayouts, missedPayouts := so.payouts()
	validPayouts[0].Value = validPayouts[0].Value.Sub(sectorCost)
	validPayouts[1].Value = validPayouts[1].Value.Add(sectorCost)
	missedPayouts[0].Value = missedPayouts[0].Value.Sub(sectorCost)
	missedPayouts[1].Value = missedPayouts[1].Value.Add(sectorCost)
	revisionSet := []types.Transaction{{
		FileContractRevisions: []types.FileContractRevision{{
			ParentID:          so.id(),
			UnlockConditions:  types.UnlockConditions{},
			NewRevisionNumber: 1,

			NewFileSize:           uint64(len(sectorData)),
			NewFileMerkleRoot:     sectorRoot,
			NewWindowStart:        so.expiration(),
			NewWindowEnd:          so.proofDeadline(),
			NewValidProofOutputs:  validPayouts,
			NewMissedProofOutputs: missedPayouts,
			NewUnlockHash:         types.UnlockConditions{}.UnlockHash(),
		}},
	}}
	ht.host.managedLockStorageObligation(so.id())
<<<<<<< HEAD
	ht.host.mu.Lock()
	err = ht.host.modifyStorageObligation(so, nil, map[crypto.Hash][]byte{sectorRoot: sectorData})
	ht.host.mu.Unlock()
=======
	err = ht.host.managedModifyStorageObligation(so, nil, []crypto.Hash{sectorRoot}, [][]byte{sectorData})
>>>>>>> c74e3c04
	if err != nil {
		t.Fatal(err)
	}
	ht.host.managedUnlockStorageObligation(so.id())
	// Submit the revision set to the transaction pool.
	err = ht.tpool.AcceptTransactionSet(revisionSet)
	if err != nil {
		t.Fatal(err)
	}

	// Mine a block to confirm the transactions containing the file contract
	// and the file contract revision.
	_, err = ht.miner.AddBlock()
	if err != nil {
		t.Fatal(err)
	}
	// Load the storage obligation from the database, see if it updated
	// correctly.
	err = build.Retry(100, 100*time.Millisecond, func() error {
		ht.host.mu.Lock()
		err := ht.host.db.View(func(tx *bolt.Tx) error {
			so, err = ht.host.getStorageObligation(tx, so.id())
			if err != nil {
				return err
			}
			return nil
		})
		ht.host.mu.Unlock()
		if err != nil {
			return err
		}
		if !so.OriginConfirmed {
			return errors.New("origin transaction for storage obligation was not confirmed after a block was mined")
		}
		if !so.RevisionConfirmed {
			return errors.New("revision transaction for storage obligation was not confirmed after a block was mined")
		}
		return nil
	})
	if err != nil {
		t.Fatal(err)
	}

	// Mine until the host submits a storage proof.
	ht.host.mu.Lock()
	bh := ht.host.blockHeight
	ht.host.mu.Unlock()
	for i := bh; i < so.expiration()+resubmissionTimeout; i++ {
		_, err := ht.miner.AddBlock()
		if err != nil {
			t.Fatal(err)
		}
	}

	// Need Sleep for online CI, otherwise threadedHandleActionItem thread group
	// is not added in time and Flush() does not block
	time.Sleep(time.Second)

	// Flush the host - flush will block until the host has submitted the
	// storage proof to the transaction pool.
	err = ht.host.tg.Flush()
	if err != nil {
		t.Fatal(err)
	}
	// Mine another block, to get the storage proof from the transaction pool
	// into the blockchain.
	_, err = ht.miner.AddBlock()
	if err != nil {
		t.Fatal(err)
	}

	// Grab the storage proof and inspect the contents.
	ht.host.mu.Lock()
	err = ht.host.db.View(func(tx *bolt.Tx) error {
		so, err = ht.host.getStorageObligation(tx, so.id())
		if err != nil {
			return err
		}
		return nil
	})
	ht.host.mu.Unlock()
	if err != nil {
		t.Fatal(err)
	}
	if !so.OriginConfirmed {
		t.Fatal("origin transaction for storage obligation was not confirmed after a block was mined")
	}
	if !so.RevisionConfirmed {
		t.Fatal("revision transaction for storage obligation was not confirmed after a block was mined")
	}
	if !so.ProofConfirmed {
		t.Fatal("storage obligation is not saying that the storage proof was confirmed on the blockchain")
	}

	// Mine blocks until the storage proof has enough confirmations that the
	// host will finalize the obligation.
	for i := 0; i <= int(defaultWindowSize); i++ {
		_, err := ht.miner.AddBlock()
		if err != nil {
			t.Fatal(err)
		}
	}
	ht.host.mu.Lock()
	err = ht.host.db.View(func(tx *bolt.Tx) error {
		so, err = ht.host.getStorageObligation(tx, so.id())
		if err != nil {
			return err
		}
		if so.SectorRoots != nil {
			t.Error("sector roots were not cleared when the host finalized the obligation")
		}
		if so.ObligationStatus != obligationSucceeded {
			t.Error("obligation is not being reported as successful:", so.ObligationStatus)
		}
		return nil
	})
	ht.host.mu.Unlock()
	if err != nil {
		t.Fatal(err)
	}
	ht.host.mu.Lock()
	storageRevenue := ht.host.financialMetrics.StorageRevenue
	ht.host.mu.Unlock()
	if !storageRevenue.Equals(sectorCost) {
		t.Fatal("the host should be reporting revenue after a successful storage proof")
	}
}

// TestMultiSectorObligationStack checks that the host correctly manages a
// storage obligation with a single sector, the revision is created the same
// block as the file contract.
//
// Unlike the SingleSector test, the multi sector test attempts to spread file
// contract revisions over multiple blocks.
func TestMultiSectorStorageObligationStack(t *testing.T) {
	if testing.Short() {
		t.SkipNow()
	}
	t.Parallel()
	ht, err := newHostTester("TestMultiSectorStorageObligationStack")
	if err != nil {
		t.Fatal(err)
	}
	defer ht.Close()

	// Start by adding a storage obligation to the host. To emulate conditions
	// of a renter creating the first contract, the storage obligation has no
	// data, but does have money.
	so, err := ht.newTesterStorageObligation()
	if err != nil {
		t.Fatal(err)
	}
	ht.host.managedLockStorageObligation(so.id())
	err = ht.host.managedAddStorageObligation(so, false)
	if err != nil {
		t.Fatal(err)
	}
	ht.host.managedUnlockStorageObligation(so.id())
	// Storage obligation should not be marked as having the transaction
	// confirmed on the blockchain.
	if so.OriginConfirmed {
		t.Fatal("storage obligation should not yet be marked as confirmed, confirmation is on the way")
	}
	// Deviation from SingleSector test - mine a block here to confirm the
	// storage obligation before a file contract revision is created.
	_, err = ht.miner.AddBlock()
	if err != nil {
		t.Fatal(err)
	}
	// Load the storage obligation from the database, see if it updated
	// correctly.
	ht.host.mu.Lock()
	err = ht.host.db.View(func(tx *bolt.Tx) error {
		so, err = ht.host.getStorageObligation(tx, so.id())
		if err != nil {
			return err
		}
		return nil
	})
	ht.host.mu.Unlock()
	if err != nil {
		t.Fatal(err)
	}
	if !so.OriginConfirmed {
		t.Fatal("origin transaction for storage obligation was not confirmed after a block was mined")
	}

	// Add a file contract revision, moving over a small amount of money to pay
	// for the file contract.
	sectorRoot, sectorData := randSector()
	so.SectorRoots = []crypto.Hash{sectorRoot}
	sectorCost := types.SiacoinPrecision.Mul64(550)
	so.PotentialStorageRevenue = so.PotentialStorageRevenue.Add(sectorCost)
	ht.host.mu.Lock()
	ht.host.financialMetrics.PotentialStorageRevenue = ht.host.financialMetrics.PotentialStorageRevenue.Add(sectorCost)
	ht.host.mu.Unlock()
	validPayouts, missedPayouts := so.payouts()
	validPayouts[0].Value = validPayouts[0].Value.Sub(sectorCost)
	validPayouts[1].Value = validPayouts[1].Value.Add(sectorCost)
	missedPayouts[0].Value = missedPayouts[0].Value.Sub(sectorCost)
	missedPayouts[1].Value = missedPayouts[1].Value.Add(sectorCost)
	revisionSet := []types.Transaction{{
		FileContractRevisions: []types.FileContractRevision{{
			ParentID:          so.id(),
			UnlockConditions:  types.UnlockConditions{},
			NewRevisionNumber: 1,

			NewFileSize:           uint64(len(sectorData)),
			NewFileMerkleRoot:     sectorRoot,
			NewWindowStart:        so.expiration(),
			NewWindowEnd:          so.proofDeadline(),
			NewValidProofOutputs:  validPayouts,
			NewMissedProofOutputs: missedPayouts,
			NewUnlockHash:         types.UnlockConditions{}.UnlockHash(),
		}},
	}}
	ht.host.managedLockStorageObligation(so.id())
<<<<<<< HEAD
	ht.host.mu.Lock()
	err = ht.host.modifyStorageObligation(so, nil, map[crypto.Hash][]byte{sectorRoot: sectorData})
	ht.host.mu.Unlock()
=======
	err = ht.host.managedModifyStorageObligation(so, nil, []crypto.Hash{sectorRoot}, [][]byte{sectorData})
>>>>>>> c74e3c04
	if err != nil {
		t.Fatal(err)
	}
	ht.host.managedUnlockStorageObligation(so.id())
	// Submit the revision set to the transaction pool.
	err = ht.tpool.AcceptTransactionSet(revisionSet)
	if err != nil {
		t.Fatal(err)
	}

	// Create a second file contract revision, which is going to be submitted
	// to the transaction pool after the first revision. Though, in practice
	// this should never happen, we want to check that the transaction pool is
	// correctly handling multiple file contract revisions being submitted in
	// the same block cycle. This test will additionally tell us whether or not
	// the host can correctly handle building storage proofs for files with
	// multiple sectors.
	sectorRoot2, sectorData2 := randSector()
	so.SectorRoots = []crypto.Hash{sectorRoot, sectorRoot2}
	sectorCost2 := types.SiacoinPrecision.Mul64(650)
	so.PotentialStorageRevenue = so.PotentialStorageRevenue.Add(sectorCost2)
	ht.host.mu.Lock()
	ht.host.financialMetrics.PotentialStorageRevenue = ht.host.financialMetrics.PotentialStorageRevenue.Add(sectorCost2)
	ht.host.mu.Unlock()
	validPayouts, missedPayouts = so.payouts()
	validPayouts[0].Value = validPayouts[0].Value.Sub(sectorCost2)
	validPayouts[1].Value = validPayouts[1].Value.Add(sectorCost2)
	missedPayouts[0].Value = missedPayouts[0].Value.Sub(sectorCost2)
	missedPayouts[1].Value = missedPayouts[1].Value.Add(sectorCost2)
	combinedSectors := append(sectorData, sectorData2...)
	combinedRoot := crypto.MerkleRoot(combinedSectors)
	revisionSet2 := []types.Transaction{{
		FileContractRevisions: []types.FileContractRevision{{
			ParentID:          so.id(),
			UnlockConditions:  types.UnlockConditions{},
			NewRevisionNumber: 2,

			NewFileSize:           uint64(len(sectorData) + len(sectorData2)),
			NewFileMerkleRoot:     combinedRoot,
			NewWindowStart:        so.expiration(),
			NewWindowEnd:          so.proofDeadline(),
			NewValidProofOutputs:  validPayouts,
			NewMissedProofOutputs: missedPayouts,
			NewUnlockHash:         types.UnlockConditions{}.UnlockHash(),
		}},
	}}
	ht.host.managedLockStorageObligation(so.id())
<<<<<<< HEAD
	ht.host.mu.Lock()
	err = ht.host.modifyStorageObligation(so, nil, map[crypto.Hash][]byte{sectorRoot2: sectorData2})
	ht.host.mu.Unlock()
=======
	err = ht.host.managedModifyStorageObligation(so, nil, []crypto.Hash{sectorRoot2}, [][]byte{sectorData2})
>>>>>>> c74e3c04
	if err != nil {
		t.Fatal(err)
	}
	ht.host.managedUnlockStorageObligation(so.id())
	// Submit the revision set to the transaction pool.
	err = ht.tpool.AcceptTransactionSet(revisionSet2)
	if err != nil {
		t.Fatal(err)
	}

	// Mine a block to confirm the transactions containing the file contract
	// and the file contract revision.
	_, err = ht.miner.AddBlock()
	if err != nil {
		t.Fatal(err)
	}
	// Load the storage obligation from the database, see if it updated
	// correctly.
	err = build.Retry(100, 100*time.Millisecond, func() error {
		ht.host.mu.Lock()
		err := ht.host.db.View(func(tx *bolt.Tx) error {
			so, err = ht.host.getStorageObligation(tx, so.id())
			if err != nil {
				return err
			}
			return nil
		})
		ht.host.mu.Unlock()
		if err != nil {
			return err
		}
		if !so.OriginConfirmed {
			return errors.New("origin transaction for storage obligation was not confirmed after a block was mined")
		}
		if !so.RevisionConfirmed {
			return errors.New("revision transaction for storage obligation was not confirmed after a block was mined")
		}
		return nil
	})
	if err != nil {
		t.Fatal(err)
	}

	// Mine until the host submits a storage proof.
	ht.host.mu.Lock()
	bh := ht.host.blockHeight
	ht.host.mu.Unlock()
	for i := bh; i < so.expiration()+resubmissionTimeout; i++ {
		_, err := ht.miner.AddBlock()
		if err != nil {
			t.Fatal(err)
		}
	}

	// Need Sleep for online CI, otherwise threadedHandleActionItem thread group
	// is not added in time and Flush() does not block
	time.Sleep(time.Second)

	// Flush the host - flush will block until the host has submitted the
	// storage proof to the transaction pool.
	err = ht.host.tg.Flush()
	if err != nil {
		t.Fatal(err)
	}

	// Mine another block, to get the storage proof from the transaction pool
	// into the blockchain.
	_, err = ht.miner.AddBlock()
	if err != nil {
		t.Fatal(err)
	}
	ht.host.mu.Lock()
	err = ht.host.db.View(func(tx *bolt.Tx) error {
		so, err = ht.host.getStorageObligation(tx, so.id())
		if err != nil {
			return err
		}
		return nil
	})
	ht.host.mu.Unlock()
	if err != nil {
		t.Fatal(err)
	}
	if !so.OriginConfirmed {
		t.Fatal("origin transaction for storage obligation was not confirmed after a block was mined")
	}
	if !so.RevisionConfirmed {
		t.Fatal("revision transaction for storage obligation was not confirmed after a block was mined")
	}
	if !so.ProofConfirmed {
		t.Fatal("storage obligation is not saying that the storage proof was confirmed on the blockchain")
	}

	// Mine blocks until the storage proof has enough confirmations that the
	// host will delete the file entirely.
	for i := 0; i <= int(defaultWindowSize); i++ {
		_, err := ht.miner.AddBlock()
		if err != nil {
			t.Fatal(err)
		}
	}
	ht.host.mu.Lock()
	err = ht.host.db.View(func(tx *bolt.Tx) error {
		so, err = ht.host.getStorageObligation(tx, so.id())
		if err != nil {
			return err
		}
		if so.SectorRoots != nil {
			t.Error("sector roots were not cleared out when the storage proof was finalized")
		}
		if so.ObligationStatus != obligationSucceeded {
			t.Error("storage obligation was not reported as a success")
		}
		return nil
	})
	ht.host.mu.Unlock()
	if err != nil {
		t.Fatal(err)
	}
	if !ht.host.financialMetrics.StorageRevenue.Equals(sectorCost.Add(sectorCost2)) {
		t.Fatal("the host should be reporting revenue after a successful storage proof")
	}
}

// TestAutoRevisionSubmission checks that the host correctly submits a file
// contract revision to the consensus set.
func TestAutoRevisionSubmission(t *testing.T) {
	if testing.Short() || !build.VLONG {
		t.SkipNow()
	}
	t.Parallel()
	ht, err := newHostTester("TestAutoRevisionSubmission")
	if err != nil {
		t.Fatal(err)
	}
	defer ht.Close()

	// Start by adding a storage obligation to the host. To emulate conditions
	// of a renter creating the first contract, the storage obligation has no
	// data, but does have money.
	so, err := ht.newTesterStorageObligation()
	if err != nil {
		t.Fatal(err)
	}
	ht.host.managedLockStorageObligation(so.id())
	err = ht.host.managedAddStorageObligation(so, false)
	if err != nil {
		t.Fatal(err)
	}
	ht.host.managedUnlockStorageObligation(so.id())
	// Storage obligation should not be marked as having the transaction
	// confirmed on the blockchain.
	if so.OriginConfirmed {
		t.Fatal("storage obligation should not yet be marked as confirmed, confirmation is on the way")
	}

	// Add a file contract revision, moving over a small amount of money to pay
	// for the file contract.
	sectorRoot, sectorData := randSector()
	so.SectorRoots = []crypto.Hash{sectorRoot}
	sectorCost := types.SiacoinPrecision.Mul64(550)
	so.PotentialStorageRevenue = so.PotentialStorageRevenue.Add(sectorCost)
	ht.host.financialMetrics.PotentialStorageRevenue = ht.host.financialMetrics.PotentialStorageRevenue.Add(sectorCost)
	validPayouts, missedPayouts := so.payouts()
	validPayouts[0].Value = validPayouts[0].Value.Sub(sectorCost)
	validPayouts[1].Value = validPayouts[1].Value.Add(sectorCost)
	missedPayouts[0].Value = missedPayouts[0].Value.Sub(sectorCost)
	missedPayouts[1].Value = missedPayouts[1].Value.Add(sectorCost)
	revisionSet := []types.Transaction{{
		FileContractRevisions: []types.FileContractRevision{{
			ParentID:          so.id(),
			UnlockConditions:  types.UnlockConditions{},
			NewRevisionNumber: 1,

			NewFileSize:           uint64(len(sectorData)),
			NewFileMerkleRoot:     sectorRoot,
			NewWindowStart:        so.expiration(),
			NewWindowEnd:          so.proofDeadline(),
			NewValidProofOutputs:  validPayouts,
			NewMissedProofOutputs: missedPayouts,
			NewUnlockHash:         types.UnlockConditions{}.UnlockHash(),
		}},
	}}
	so.RevisionTransactionSet = revisionSet
	ht.host.managedLockStorageObligation(so.id())
<<<<<<< HEAD
	err = ht.host.modifyStorageObligation(so, nil, map[crypto.Hash][]byte{sectorRoot: sectorData})
=======
	err = ht.host.managedModifyStorageObligation(so, nil, []crypto.Hash{sectorRoot}, [][]byte{sectorData})
>>>>>>> c74e3c04
	if err != nil {
		t.Fatal(err)
	}
	ht.host.managedUnlockStorageObligation(so.id())
	err = ht.host.tg.Flush()
	if err != nil {
		t.Fatal(err)
	}
	// Unlike the other tests, this test does not submit the file contract
	// revision to the transaction pool for the host, the host is expected to
	// do it automatically.
	count := 0
	err = build.Retry(500, 100*time.Millisecond, func() error {
		// Mine another block every 10 iterations, to get the storage proof from
		// the transaction pool into the blockchain.
		if count%10 == 0 {
			_, err = ht.miner.AddBlock()
			if err != nil {
				t.Fatal(err)
			}
			err = ht.host.tg.Flush()
			if err != nil {
				t.Fatal(err)
			}
		}
		count++
		err = ht.host.db.View(func(tx *bolt.Tx) error {
			so, err = ht.host.getStorageObligation(tx, so.id())
			if err != nil {
				return err
			}
			return nil
		})
		if err != nil {
			return (err)
		}
		if !so.OriginConfirmed {
			return errors.New("origin transaction for storage obligation was not confirmed after blocks were mined")
		}
		if !so.RevisionConfirmed {
			return errors.New("revision transaction for storage obligation was not confirmed after blocks were mined")
		}
		if !so.ProofConfirmed {
			return errors.New("storage obligation is not saying that the storage proof was confirmed on the blockchain")
		}
		return nil
	})
	if err != nil {
		t.Fatal(err)
	}

	// Mine blocks until the storage proof has enough confirmations that the
	// host will delete the file entirely.
	for i := 0; i <= int(defaultWindowSize); i++ {
		_, err := ht.miner.AddBlock()
		if err != nil {
			t.Fatal(err)
		}
		err = ht.host.tg.Flush()
		if err != nil {
			t.Fatal(err)
		}
	}
	err = ht.host.db.View(func(tx *bolt.Tx) error {
		so, err = ht.host.getStorageObligation(tx, so.id())
		if err != nil {
			return err
		}
		if so.SectorRoots != nil {
			t.Error("sector roots were not cleared out when the storage proof was finalized")
		}
		if so.ObligationStatus != obligationSucceeded {
			t.Error("storage obligation was not reported as a success")
		}
		return nil
	})
	if err != nil {
		t.Fatal(err)
	}
	if !ht.host.financialMetrics.StorageRevenue.Equals(sectorCost) {
		t.Fatal("the host should be reporting revenue after a successful storage proof")
	}
}

// TestLargeContractBlock tests that a storage obligation can still be rapidly
// updated while another storage obligation modification is blocked by the
// largeContractDelay.
func TestLargeContractBlock(t *testing.T) {
	if testing.Short() {
		t.SkipNow()
	}
	t.Parallel()
	ht, err := newHostTester("TestLargeContractBlock")
	if err != nil {
		t.Fatal(err)
	}
	defer ht.Close()

	// Create 2 storage obligations for the test and add them to the host.
	so1, err := ht.newTesterStorageObligation()
	if err != nil {
		t.Fatal(err)
	}
	ht.host.managedLockStorageObligation(so1.id())
	err = ht.host.managedAddStorageObligation(so1, false)
	if err != nil {
		t.Fatal(err)
	}
	ht.host.managedUnlockStorageObligation(so1.id())
	so2, err := ht.newTesterStorageObligation()
	if err != nil {
		t.Fatal(err)
	}
	ht.host.managedLockStorageObligation(so2.id())
	err = ht.host.managedAddStorageObligation(so2, false)
	if err != nil {
		t.Fatal(err)
	}
	ht.host.managedUnlockStorageObligation(so2.id())

	// Add a file contract revision, increasing the filesize of the obligation
	// beyong the largeContractSize.
	validPayouts, missedPayouts := so1.payouts()
	validPayouts[0].Value = validPayouts[0].Value.Sub(types.ZeroCurrency)
	validPayouts[1].Value = validPayouts[1].Value.Add(types.ZeroCurrency)
	missedPayouts[0].Value = missedPayouts[0].Value.Sub(types.ZeroCurrency)
	missedPayouts[1].Value = missedPayouts[1].Value.Add(types.ZeroCurrency)
	revisionSet := []types.Transaction{{
		FileContractRevisions: []types.FileContractRevision{{
			ParentID:          so1.id(),
			UnlockConditions:  types.UnlockConditions{},
			NewRevisionNumber: 1,

			NewFileSize:           uint64(largeContractSize),
			NewFileMerkleRoot:     crypto.Hash{},
			NewWindowStart:        so1.expiration(),
			NewWindowEnd:          so1.proofDeadline(),
			NewValidProofOutputs:  validPayouts,
			NewMissedProofOutputs: missedPayouts,
			NewUnlockHash:         types.UnlockConditions{}.UnlockHash(),
		}},
	}}
	so1.RevisionTransactionSet = revisionSet
	ht.host.managedLockStorageObligation(so1.id())
	err = ht.host.managedModifyStorageObligation(so1, nil, []crypto.Hash{}, [][]byte{})
	if err != nil {
		t.Fatal(err)
	}
	ht.host.managedUnlockStorageObligation(so1.id())
	err = ht.host.tg.Flush()
	if err != nil {
		t.Fatal(err)
	}

	// Lock so1 for the remaining test. This shouldn't block operations on so2.
	ht.host.managedLockStorageObligation(so1.id())
	defer ht.host.managedUnlockStorageObligation(so1.id())

	done := make(chan struct{})
	go func() {
		// Modify so1. This should at least take
		// largeContractUpdateDelay seconds.
		defer close(done)
		start := time.Now()
		err := ht.host.managedModifyStorageObligation(so1, nil, []crypto.Hash{}, [][]byte{})
		delay := time.Since(start)
		if err != nil {
			t.Error(err)
		}
		if delay < largeContractUpdateDelay {
			t.Errorf("delay should be at least %v but was %v", largeContractUpdateDelay, delay)
		}
	}()
	// Lock so2 and modify it repeatedly. This simulates uploads to a different
	// contract. No modification sho
	numMods := 0
LOOP:
	for {
		select {
		case <-done:
			break LOOP
		default:
		}
		numMods++
		ht.host.managedLockStorageObligation(so2.id())
		start := time.Now()
		err := ht.host.managedModifyStorageObligation(so2, nil, []crypto.Hash{}, [][]byte{})
		delay := time.Since(start)
		ht.host.managedUnlockStorageObligation(so2.id())
		if err != nil {
			t.Fatal(err)
		}
		if delay >= largeContractUpdateDelay {
			t.Fatal("delay was longer than largeContractDelay which means so2 got blocked by so1", delay, largeContractUpdateDelay)
		}
	}
	if numMods == 0 {
		t.Fatal("expected at least one modification to happen to so2")
	}
	t.Logf("updated so2 %v times", numMods)
}<|MERGE_RESOLUTION|>--- conflicted
+++ resolved
@@ -595,13 +595,7 @@
 		}},
 	}}
 	ht.host.managedLockStorageObligation(so.id())
-<<<<<<< HEAD
-	ht.host.mu.Lock()
-	err = ht.host.modifyStorageObligation(so, nil, map[crypto.Hash][]byte{sectorRoot: sectorData})
-	ht.host.mu.Unlock()
-=======
-	err = ht.host.managedModifyStorageObligation(so, nil, []crypto.Hash{sectorRoot}, [][]byte{sectorData})
->>>>>>> c74e3c04
+	err = ht.host.managedModifyStorageObligation(so, nil, map[crypto.Hash][]byte{sectorRoot: sectorData})
 	if err != nil {
 		t.Fatal(err)
 	}
@@ -819,13 +813,8 @@
 		}},
 	}}
 	ht.host.managedLockStorageObligation(so.id())
-<<<<<<< HEAD
-	ht.host.mu.Lock()
-	err = ht.host.modifyStorageObligation(so, nil, map[crypto.Hash][]byte{sectorRoot: sectorData})
-	ht.host.mu.Unlock()
-=======
-	err = ht.host.managedModifyStorageObligation(so, nil, []crypto.Hash{sectorRoot}, [][]byte{sectorData})
->>>>>>> c74e3c04
+
+	err = ht.host.managedModifyStorageObligation(so, nil, map[crypto.Hash][]byte{sectorRoot: sectorData})
 	if err != nil {
 		t.Fatal(err)
 	}
@@ -873,13 +862,7 @@
 		}},
 	}}
 	ht.host.managedLockStorageObligation(so.id())
-<<<<<<< HEAD
-	ht.host.mu.Lock()
-	err = ht.host.modifyStorageObligation(so, nil, map[crypto.Hash][]byte{sectorRoot2: sectorData2})
-	ht.host.mu.Unlock()
-=======
-	err = ht.host.managedModifyStorageObligation(so, nil, []crypto.Hash{sectorRoot2}, [][]byte{sectorData2})
->>>>>>> c74e3c04
+	err = ht.host.managedModifyStorageObligation(so, nil, map[crypto.Hash][]byte{sectorRoot2: sectorData2})
 	if err != nil {
 		t.Fatal(err)
 	}
@@ -1065,11 +1048,8 @@
 	}}
 	so.RevisionTransactionSet = revisionSet
 	ht.host.managedLockStorageObligation(so.id())
-<<<<<<< HEAD
-	err = ht.host.modifyStorageObligation(so, nil, map[crypto.Hash][]byte{sectorRoot: sectorData})
-=======
-	err = ht.host.managedModifyStorageObligation(so, nil, []crypto.Hash{sectorRoot}, [][]byte{sectorData})
->>>>>>> c74e3c04
+
+	err = ht.host.managedModifyStorageObligation(so, nil, map[crypto.Hash][]byte{sectorRoot: sectorData})
 	if err != nil {
 		t.Fatal(err)
 	}
@@ -1214,7 +1194,7 @@
 	}}
 	so1.RevisionTransactionSet = revisionSet
 	ht.host.managedLockStorageObligation(so1.id())
-	err = ht.host.managedModifyStorageObligation(so1, nil, []crypto.Hash{}, [][]byte{})
+	err = ht.host.managedModifyStorageObligation(so1, nil, nil)
 	if err != nil {
 		t.Fatal(err)
 	}
@@ -1234,7 +1214,7 @@
 		// largeContractUpdateDelay seconds.
 		defer close(done)
 		start := time.Now()
-		err := ht.host.managedModifyStorageObligation(so1, nil, []crypto.Hash{}, [][]byte{})
+		err := ht.host.managedModifyStorageObligation(so1, nil, nil)
 		delay := time.Since(start)
 		if err != nil {
 			t.Error(err)
@@ -1256,7 +1236,7 @@
 		numMods++
 		ht.host.managedLockStorageObligation(so2.id())
 		start := time.Now()
-		err := ht.host.managedModifyStorageObligation(so2, nil, []crypto.Hash{}, [][]byte{})
+		err := ht.host.managedModifyStorageObligation(so2, nil, nil)
 		delay := time.Since(start)
 		ht.host.managedUnlockStorageObligation(so2.id())
 		if err != nil {
