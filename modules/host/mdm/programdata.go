package mdm

import (
	"encoding/binary"
	"errors"
	"fmt"
	"io"
	"sort"
	"sync"

<<<<<<< HEAD
	"gitlab.com/scpcorp/ScPrime/build"
	"gitlab.com/scpcorp/ScPrime/crypto"
=======
	"gitlab.com/NebulousLabs/Sia/build"
	"gitlab.com/NebulousLabs/Sia/crypto"
	"gitlab.com/NebulousLabs/Sia/modules"
>>>>>>> e5aa1018
)

// programData is a buffer for the program data. It will read packets from r and
// append them to data.
type programData struct {
	// data contains the already received data.
	data modules.ProgramData

	// staticLength is the expected length of the program data. This is the
	// amount of data that was paid for and not more than that will be read from
	// the reader. Less data will be considered an unexpected EOF.
	staticLength uint64

	// r is the reader used to fetch more data.
	r io.Reader

	// readErr contains the first error encountered by threadedFetchData.
	readErr error

	// requests are queued up calls to 'bytes' waiting for the requested data to
	// arrive.
	requests []dataRequest

	// cancel is used to cancel the background thread.
	cancel chan struct{}

	// wg is used to wait for the background thread to finish.
	wg sync.WaitGroup

	mu sync.Mutex
}

type dataRequest struct {
	requiredLength uint64
	c              chan struct{}
}

// openProgramData creates a new programData object from the specified reader. It
// will read from the reader until dataLength is reached.
func openProgramData(r io.Reader, dataLength uint64) *programData {
	pd := &programData{
		cancel:       make(chan struct{}),
		r:            r,
		staticLength: dataLength,
	}
	pd.wg.Add(1)
	go func() {
		defer pd.wg.Done()
		pd.threadedFetchData()
	}()
	return pd
}

// threadedFetchData fetches the program's data from the underlying reader of
// the ProgramData. It will read from the reader until io.EOF is reached or
// until the maximum number of packets are read.
func (pd *programData) threadedFetchData() {
	var packet [1024]byte // 1kib
	remainingData := int64(pd.staticLength)
	quit := func(err error) {
		pd.mu.Lock()
		defer pd.mu.Unlock()
		// Remember the error and close all open requests before stopping
		// the loop.
		pd.readErr = err
		for _, r := range pd.requests {
			close(r.c)
		}
	}
	for remainingData > 0 {
		select {
		case <-pd.cancel:
			quit(errors.New("stop called"))
			return
		default:
		}
		// Adjust the length of the packet according to the remaining data.
		d := packet[:]
		if remainingData <= int64(cap(d)) {
			d = d[:remainingData]
		}
		n, err := pd.r.Read(d)
		if err != nil {
			quit(err)
			return
		}
		pd.mu.Lock()
		remainingData -= int64(n)
		pd.data = append(pd.data, packet[:n]...)

		// Sort the request and unlock the ones that are ready to be unlocked.
		sort.Slice(pd.requests, func(i, j int) bool {
			return pd.requests[i].requiredLength < pd.requests[j].requiredLength
		})
		for len(pd.requests) > 0 {
			r := pd.requests[0]
			if r.requiredLength > uint64(len(pd.data)) {
				break
			}
			close(r.c)
			pd.requests = pd.requests[1:]
		}
		pd.mu.Unlock()
	}
}

// managedBytes tries to fetch length bytes at offset from the underlying data
// slice of the programData. If the data is not available yet, a request will be
// queued up and the method will block for the data to be read.
func (pd *programData) managedBytes(offset, length uint64) ([]byte, error) {
	// Check if request is valid.
	if offset+length > pd.staticLength {
		return nil, fmt.Errorf("offset+length out of bounds: %v > %v", offset+length, pd.staticLength)
	}
	pd.mu.Lock()
	// Check if data is available already.
	if uint64(len(pd.data)) >= offset+length {
		defer pd.mu.Unlock()
		return pd.data[offset:][:length], nil
	}
	// Check for previous error.
	if pd.readErr != nil {
		defer pd.mu.Unlock()
		return nil, pd.readErr
	}
	// If not, queue up a request.
	c := make(chan struct{})
	pd.requests = append(pd.requests, dataRequest{
		requiredLength: offset + length,
		c:              c,
	})
	pd.mu.Unlock()
	<-c
	pd.mu.Lock()
	defer pd.mu.Unlock()
	// Check if the data is available again. It should be unless there was a
	// reading error.
	outOfBounds := uint64(len(pd.data)) < offset+length
	if outOfBounds && pd.readErr == nil {
		err := errors.New("requested data was out of bounds even though there was no readErr")
		build.Critical(err)
		return nil, err
	} else if outOfBounds && pd.readErr != nil {
		return nil, pd.readErr
	}
	return pd.data[offset:][:length], nil
}

// Uint64 returns the next 8 bytes at the specified offset within the program
// data as an uint64. This call will block if the data at the specified offset
// hasn't been fetched yet.
func (pd *programData) Uint64(offset uint64) (uint64, error) {
	d, err := pd.managedBytes(offset, 8)
	if err != nil {
		return 0, err
	}
	return binary.LittleEndian.Uint64(d), nil
}

// Hash returns the next crypto.HashSize bytes at the specified offset within
// the program data as a crypto.Hash. This call will block if the data at the
// specified offset hasn't been fetched yet.
func (pd *programData) Hash(offset uint64) (crypto.Hash, error) {
	d, err := pd.managedBytes(offset, crypto.HashSize)
	if err != nil {
		return crypto.Hash{}, err
	}
	var h crypto.Hash
	copy(h[:], d)
	return h, nil
}

// Bytes returns 'length' bytes from offset 'offset' from the programData.
func (pd *programData) Bytes(offset, length uint64) ([]byte, error) {
	return pd.managedBytes(offset, length)
}

// Len returns the length of the program data.
func (pd *programData) Len() uint64 {
	return pd.staticLength
}

// Close will stop the background thread and wait for it to return.
func (pd *programData) Close() error {
	close(pd.cancel)
	pd.wg.Wait()
	return nil
}<|MERGE_RESOLUTION|>--- conflicted
+++ resolved
@@ -8,14 +8,9 @@
 	"sort"
 	"sync"
 
-<<<<<<< HEAD
 	"gitlab.com/scpcorp/ScPrime/build"
 	"gitlab.com/scpcorp/ScPrime/crypto"
-=======
-	"gitlab.com/NebulousLabs/Sia/build"
-	"gitlab.com/NebulousLabs/Sia/crypto"
-	"gitlab.com/NebulousLabs/Sia/modules"
->>>>>>> e5aa1018
+	"gitlab.com/scpcorp/ScPrime/modules"
 )
 
 // programData is a buffer for the program data. It will read packets from r and
