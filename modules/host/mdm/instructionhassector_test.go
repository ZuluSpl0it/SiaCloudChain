--- conflicted
+++ resolved
@@ -20,17 +20,10 @@
 	copy(data[:crypto.HashSize], merkleRoot[:])
 
 	// Compute cost and used memory.
-<<<<<<< HEAD
-	cost, refund := HasSectorCost(pt)
-	usedMemory := InitMemory() + HasSectorMemory()
-	memoryCost := MemoryCost(pt, usedMemory, TimeHasSector+TimeCommit)
-	initCost := InitCost(pt, uint64(len(data)))
-=======
 	cost, refund := modules.MDMHasSectorCost(pt)
-	usedMemory := modules.MDMHasSectorMemory()
+	usedMemory := InitMemory() + modules.MDMHasSectorMemory()
 	memoryCost := modules.MDMMemoryCost(pt, usedMemory, TimeHasSector+TimeCommit)
 	initCost := modules.MDMInitCost(pt, uint64(len(data)))
->>>>>>> b07d6210
 	cost = cost.Add(memoryCost).Add(initCost)
 	return instructions, data, cost, refund, usedMemory
 }
