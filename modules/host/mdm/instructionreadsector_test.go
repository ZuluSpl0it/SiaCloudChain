--- conflicted
+++ resolved
@@ -9,11 +9,10 @@
 	"gitlab.com/NebulousLabs/Sia/modules"
 )
 
-<<<<<<< HEAD
 // newReadSectorProgram is a convenience method which prepares the instructions
 // and the program data for a program that executes a single
 // ReadSectorInstruction.
-func newReadSectorProgram(length, offset uint64, merkleRoot crypto.Hash, merkleProof bool, pt modules.RPCPriceTable) (Instructions, ProgramData, Costs, Costs, error) {
+func newReadSectorProgram(length, offset uint64, merkleRoot crypto.Hash, merkleProof bool, pt *modules.RPCPriceTable) (modules.Program, ProgramData, Costs, Costs, error) {
 	b := newProgramBuilder(pt, uint64(crypto.HashSize)+2*8, 1)
 	err := b.AddReadSectorInstruction(length, offset, merkleRoot, merkleProof)
 	if err != nil {
@@ -22,31 +21,6 @@
 	costs1 := b.Costs
 	instructions, programData, finalCosts, err := b.Finish()
 	return instructions, programData, costs1, finalCosts, err
-=======
-// newReadSectorInstruction is a convenience method for creating a single
-// 'ReadSector' instruction.
-func newReadSectorInstruction(length uint64, merkleProof bool, dataOffset uint64, pt *modules.RPCPriceTable) (modules.Instruction, types.Currency, types.Currency, types.Currency, uint64, uint64) {
-	i := NewReadSectorInstruction(dataOffset, dataOffset+8, dataOffset+16, merkleProof)
-	cost, refund := modules.MDMReadCost(pt, length)
-	collateral := modules.MDMReadCollateral()
-	return i, cost, refund, collateral, modules.MDMReadMemory(), modules.MDMTimeReadSector
-}
-
-// newReadSectorProgram is a convenience method which prepares the instructions
-// and the program data for a program that executes a single
-// ReadSectorInstruction.
-func newReadSectorProgram(length, offset uint64, merkleRoot crypto.Hash, pt *modules.RPCPriceTable) ([]modules.Instruction, []byte, types.Currency, types.Currency, types.Currency, uint64) {
-	data := make([]byte, 8+8+crypto.HashSize)
-	binary.LittleEndian.PutUint64(data[:8], length)
-	binary.LittleEndian.PutUint64(data[8:16], offset)
-	copy(data[16:], merkleRoot[:])
-	initCost := modules.MDMInitCost(pt, uint64(len(data)), 1)
-	i, cost, refund, collateral, memory, time := newReadSectorInstruction(length, true, 0, pt)
-	cost, refund, collateral, memory = updateRunningCosts(pt, initCost, types.ZeroCurrency, types.ZeroCurrency, modules.MDMInitMemory(), cost, refund, collateral, memory, time)
-	instructions := []modules.Instruction{i}
-	cost = cost.Add(modules.MDMMemoryCost(pt, memory, modules.MDMTimeCommit))
-	return instructions, data, cost, refund, collateral, memory
->>>>>>> 874e5b0c
 }
 
 // TestInstructionReadSector tests executing a program with a single
@@ -60,17 +34,12 @@
 	pt := newTestPriceTable()
 	readLen := modules.SectorSize
 	so := newTestStorageObligation(true)
-<<<<<<< HEAD
-	so.sectorRoots = randomSectorRoots(10)
+	so.sectorRoots = randomSectorRoots(initialContractSectors)
 	root := so.sectorRoots[0]
 	instructions, programData, costs1, finalCosts, err := newReadSectorProgram(readLen, 0, root, true, pt)
 	if err != nil {
 		t.Fatal(err)
 	}
-=======
-	so.sectorRoots = randomSectorRoots(initialContractSectors)
-	instructions, programData, cost, refund, collateral, usedMemory := newReadSectorProgram(readLen, 0, so.sectorRoots[0], pt)
->>>>>>> 874e5b0c
 	r := bytes.NewReader(programData)
 	dataLen := uint64(len(programData))
 	ics := so.ContractSize()
