--- conflicted
+++ resolved
@@ -29,8 +29,10 @@
 }
 
 // AppendCost is the cost of executing an 'Append' instruction.
-func AppendCost(pt modules.RPCPriceTable) types.Currency {
-	return WriteCost(pt, modules.SectorSize)
+func AppendCost(pt modules.RPCPriceTable) (types.Currency, types.Currency) {
+	cost := WriteCost(pt, modules.SectorSize)
+	refund := types.ZeroCurrency // TODO: figure out good refund
+	return cost, refund
 }
 
 // InitCost is the cost of instantiatine the MDM. It is defined as:
@@ -46,17 +48,8 @@
 }
 
 // WriteCost is the cost of executing a 'Write' instruction of a certain length.
-<<<<<<< HEAD
-// It's also used to compute the cost of a `WriteSector` and `Append`
-// instruction.
-func WriteCost(pt modules.RPCPriceTable, writeLength uint64) (types.Currency, types.Currency) {
-	cost := pt.WriteLengthCost.Mul64(writeLength).Add(pt.WriteBaseCost)
-	refund := types.ZeroCurrency // TODO: figure out a good refund
-	return cost, refund
-=======
 func WriteCost(pt modules.RPCPriceTable, writeLength uint64) types.Currency {
 	return pt.WriteLengthCost.Mul64(writeLength).Add(pt.WriteBaseCost)
->>>>>>> 28449782
 }
 
 // CopyCost is the cost of executing a 'Copy' instruction.
