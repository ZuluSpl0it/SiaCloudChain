--- conflicted
+++ resolved
@@ -39,39 +39,40 @@
 	// Construct the program.
 
 	pt := newTestPriceTable()
-	b := newProgramBuilder()
+	pb := modules.NewProgramBuilder()
 
 	sectorData1 := fastrand.Bytes(int(modules.SectorSize))
-	err := b.AddAppendInstruction(sectorData1, false)
+	err := pb.AddAppendInstruction(sectorData1, false)
 	if err != nil {
 		t.Fatal(err)
 	}
 	merkleRoots1 := []crypto.Hash{crypto.MerkleRoot(sectorData1)}
 
 	sectorData2 := fastrand.Bytes(int(modules.SectorSize))
-	err = b.AddAppendInstruction(sectorData2, false)
+	err = pb.AddAppendInstruction(sectorData2, false)
 	if err != nil {
 		t.Fatal(err)
 	}
 	merkleRoots2 := []crypto.Hash{merkleRoots1[0], crypto.MerkleRoot(sectorData2)}
 
 	sectorData3 := fastrand.Bytes(int(modules.SectorSize))
-	err = b.AddAppendInstruction(sectorData3, false)
+	err = pb.AddAppendInstruction(sectorData3, false)
 	if err != nil {
 		t.Fatal(err)
 	}
 	merkleRoots3 := []crypto.Hash{merkleRoots2[0], merkleRoots2[1], crypto.MerkleRoot(sectorData3)}
 
 	// Don't drop any sectors.
-	b.AddDropSectorsInstruction(0, true)
+	pb.AddDropSectorsInstruction(0, true)
 
 	// Drop one sector.
-	b.AddDropSectorsInstruction(1, true)
+	pb.AddDropSectorsInstruction(1, true)
 
 	// Drop two remaining sectors.
-	b.AddDropSectorsInstruction(2, true)
+	pb.AddDropSectorsInstruction(2, true)
 
-	program, runningValues, finalValues, err := b.Finalize(pt)
+	program := pb.Program()
+	runningValues, finalValues, err := pb.Values(pt, true)
 	if err != nil {
 		t.Fatal(err)
 	}
@@ -141,8 +142,8 @@
 
 	// Execute the program.
 	so := newTestStorageObligation(true)
-<<<<<<< HEAD
-	finalize, outputs, err := mdm.ExecuteProgram(context.Background(), pt, program, finalValues.ExecutionCost, finalValues.Collateral, so)
+	budget := modules.NewBudget(finalValues.ExecutionCost)
+	finalize, outputs, err := mdm.ExecuteProgram(context.Background(), pt, program, budget, finalValues.Collateral, so)
 	if err != nil {
 		t.Fatal(err)
 	}
@@ -151,52 +152,6 @@
 	lastOutput, err := testCompareOutputs(outputs, expectedOutputs)
 	if err != nil {
 		t.Fatal(err)
-=======
-	budget := modules.NewBudget(cost)
-	finalize, outputs, err := mdm.ExecuteProgram(context.Background(), pt, instructions, budget, collateral, so, dataLen, bytes.NewReader(programData))
-	if err != nil {
-		t.Fatal(err)
-	}
-	numOutputs := 0
-	var lastOutput Output
-	for output := range outputs {
-		testOutput := testOutputs[numOutputs]
-
-		if output.Error != testOutput.Error {
-			t.Errorf("expected err %v, got %v", testOutput.Error, output.Error)
-		}
-		if output.NewSize != testOutput.NewSize {
-			t.Errorf("expected contract size %v, got %v", testOutput.NewSize, output.NewSize)
-		}
-		if output.NewMerkleRoot != testOutput.NewMerkleRoot {
-			t.Errorf("expected merkle root %v, got %v", testOutput.NewMerkleRoot, output.NewMerkleRoot)
-		}
-		// Check proof.
-		if len(output.Proof) != len(testOutput.Proof) {
-			t.Errorf("expected proof to have length %v but was %v", len(testOutput.Proof), len(output.Proof))
-		}
-		for i, proof := range output.Proof {
-			if proof != testOutput.Proof[i] {
-				t.Errorf("expected proof %v, got %v", proof, output.Proof[i])
-			}
-		}
-		// Check data.
-		if len(output.Output) != len(testOutput.Output) {
-			t.Errorf("expected returned data to have length %v but was %v", len(testOutput.Output), len(output.Output))
-		}
-		if !output.ExecutionCost.Equals(testOutput.ExecutionCost) {
-			t.Errorf("execution cost doesn't match expected execution cost: %v != %v", output.ExecutionCost, testOutput.ExecutionCost)
-		}
-		if !output.PotentialRefund.Equals(testOutput.PotentialRefund) {
-			t.Errorf("refund doesn't match expected refund: %v != %v", output.PotentialRefund, testOutput.PotentialRefund)
-		}
-
-		numOutputs++
-		lastOutput = output
-	}
-	if numOutputs != len(testOutputs) {
-		t.Fatalf("numOutputs was %v but should be %v", numOutputs, len(testOutputs))
->>>>>>> 5e055f67
 	}
 
 	// The storage obligation should be unchanged before finalizing the program.
