--- conflicted
+++ resolved
@@ -103,17 +103,11 @@
 			priceTable:  pt,
 			sectors:     newSectors(sos.SectorRoots()),
 		},
-<<<<<<< HEAD
-		staticBudget: budget,
-		usedMemory:   modules.MDMInitMemory(),
-		staticData:   openProgramData(data, programDataLen),
-		tg:           &mdm.tg,
-=======
 		staticBudget:           budget,
+		usedMemory:             modules.MDMInitMemory(),
 		staticCollateralBudget: collateralBudget,
 		staticData:             openProgramData(data, programDataLen),
 		tg:                     &mdm.tg,
->>>>>>> 3d9b737d
 	}
 
 	// Convert the instructions.
