package host

import (
	"gitlab.com/scpcorp/ScPrime/build"
	"gitlab.com/scpcorp/ScPrime/types"

	"time"
)

// Constants related to the host's alerts.
const (
	// AlertMSGHostInsufficientCollateral indicates that a host has insufficient
	// collateral budget remaining
	AlertMSGHostInsufficientCollateral = "host has insufficient collateral budget"
)

const (
	// iteratedConnectionTime is the amount of time that is allowed to pass
	// before the host will stop accepting new iterations on an iterated
	// connection.
	iteratedConnectionTime = 1200 * time.Second

	// resubmissionTimeout defines the number of blocks that a host will wait
	// before attempting to resubmit a transaction to the blockchain.
	// Typically, this transaction will contain either a file contract, a file
	// contract revision, or a storage proof.
	resubmissionTimeout = 3

	// rpcRequestInterval is the amount of time that the renter has to send
	// the next RPC ID in the new RPC loop. (More time is alloted for sending
	// the actual RPC request object.)
	rpcRequestInterval = 2 * time.Minute

	// maxObligationLockTimeout is the maximum amount of time the host will wait
	// to lock a storage obligation.
	maxObligationLockTimeout = 10 * time.Minute
)

var (
	// connectablityCheckFirstWait defines how often the host's connectability
	// check is run.
	connectabilityCheckFirstWait = build.Select(build.Var{
		Standard: time.Minute * 2,
		Dev:      time.Minute * 1,
		Testing:  time.Second * 3,
	}).(time.Duration)

	// connectablityCheckFrequency defines how often the host's connectability
	// check is run.
	connectabilityCheckFrequency = build.Select(build.Var{
		Standard: time.Minute * 10,
		Dev:      time.Minute * 5,
		Testing:  time.Second * 10,
	}).(time.Duration)

	// connectabilityCheckTimeout defines how long a connectability check's dial
	// will be allowed to block before it times out.
	connectabilityCheckTimeout = build.Select(build.Var{
		Standard: time.Minute * 2,
		Dev:      time.Minute * 5,
		Testing:  time.Second * 90,
	}).(time.Duration)

	// defaultCollateralBudget defines the maximum number of SCP that the
	// host is going to allocate towards collateral. The number has been chosen
	// as a number that is large, but not so large that someone would be
	// furious for losing access to it for a few weeks.
	defaultCollateralBudget = types.ScPrimecoinPrecision.Mul64(4e3) //4 KS

<<<<<<< HEAD
	// defaultEphemeralAccountExpiry defines the default maximum amount of
	// time an ephemeral account can be inactive before it expires and gets
	// deleted.
	defaultEphemeralAccountExpiry = uint64(604800) // 1 week

	// defaultMaxEphemeralAccountBalance defines the default maximum amount of
	// money that the host will allow to deposit into a single ephemeral account
	defaultMaxEphemeralAccountBalance = types.ScPrimecoinPrecision.Div64(1000)

=======
>>>>>>> da1da3de
	// defaultMaxEphemeralAccountRisk is the maximum amount of money that the
	// host is willing to risk to a power loss. If a user's withdrawal would put
	// the host over the maxunsaveddelat, the host will wait to complete the
	// user's transaction until the host has persisted the widthdrawal, to
	// prevent the host from having too much money at risk.
	defaultMaxEphemeralAccountRisk = types.ScPrimecoinPrecision.Div64(100)

	// logAllLimit is the number of errors of each type that the host will log
	// before switching to probabilistic logging. If there are not many errors,
	// it is reasonable that all errors get logged. If there are lots of
	// errors, to cut down on the noise only some of the errors get logged.
	logAllLimit = build.Select(build.Var{
		Dev:      uint64(50),
		Standard: uint64(250),
		Testing:  uint64(100),
	}).(uint64)

	// logFewLimit is the number of errors of each type that the host will log
	// before substantially constricting the amount of logging that it is
	// doing.
	logFewLimit = build.Select(build.Var{
		Dev:      uint64(500),
		Standard: uint64(2500),
		Testing:  uint64(500),
	}).(uint64)

	// obligationLockTimeout defines how long a thread will wait to get a lock
	// on a storage obligation before timing out and reporting an error to the
	// renter.
	obligationLockTimeout = build.Select(build.Var{
		Dev:      time.Second * 20,
		Standard: time.Second * 60,
		Testing:  time.Second * 3,
	}).(time.Duration)

	// revisionSubmissionBuffer describes the number of blocks ahead of time
	// that the host will submit a file contract revision. The host will not
	// accept any more revisions once inside the submission buffer.
	revisionSubmissionBuffer = build.Select(build.Var{
		Dev:      types.BlockHeight(20),  // About 4 minutes
		Standard: types.BlockHeight(144), // 1 day.
		Testing:  types.BlockHeight(4),
	}).(types.BlockHeight)

	// rpcRatelimit prevents someone from spamming the host with connections,
	// causing it to spin up enough goroutines to crash.
	rpcRatelimit = build.Select(build.Var{
		Dev:      time.Millisecond * 10,
		Standard: time.Millisecond * 50,
		Testing:  time.Millisecond,
	}).(time.Duration)

	// workingStatusFirstCheck defines how frequently the Host's working status
	// check runs
	workingStatusFirstCheck = build.Select(build.Var{
		Standard: time.Minute * 3,
		Dev:      time.Minute * 1,
		Testing:  time.Second * 3,
	}).(time.Duration)

	// workingStatusFrequency defines how frequently the Host's working status
	// check runs
	workingStatusFrequency = build.Select(build.Var{
		Standard: time.Minute * 10,
		Dev:      time.Minute * 5,
		Testing:  time.Second * 10,
	}).(time.Duration)

	// workingStatusThreshold defines how many settings calls must occur over the
	// workingStatusFrequency for the host to be considered working.
	workingStatusThreshold = build.Select(build.Var{
		Standard: uint64(3),
		Dev:      uint64(1),
		Testing:  uint64(1),
	}).(uint64)
)

// All of the following variables define the names of buckets used by the host
// in the database.
var (
	// bucketActionItems maps a blockchain height to a list of storage
	// obligations that need to be managed in some way at that height. The
	// height is stored as a big endian uint64, which means that bolt will
	// store the heights sorted in numerical order. The action item itself is
	// an array of file contract ids. The host is able to contextually figure
	// out what the necessary actions for that item are based on the file
	// contract id and the associated storage obligation that can be retrieved
	// using the id.
	bucketActionItems = []byte("BucketActionItems")

	// bucketStorageObligations contains a set of serialized
	// 'storageObligations' sorted by their file contract id.
	bucketStorageObligations = []byte("BucketStorageObligations")
)

// init runs a series of sanity checks to verify that the constants have sane
// values.
func init() {
	// The revision submission buffer should be greater than the resubmission
	// timeout, because there should be time to perform resubmission if the
	// first attempt to submit the revision fails.
	if revisionSubmissionBuffer < resubmissionTimeout {
		build.Critical("revision submission buffer needs to be larger than or equal to the resubmission timeout")
	}
}<|MERGE_RESOLUTION|>--- conflicted
+++ resolved
@@ -67,18 +67,6 @@
 	// furious for losing access to it for a few weeks.
 	defaultCollateralBudget = types.ScPrimecoinPrecision.Mul64(4e3) //4 KS
 
-<<<<<<< HEAD
-	// defaultEphemeralAccountExpiry defines the default maximum amount of
-	// time an ephemeral account can be inactive before it expires and gets
-	// deleted.
-	defaultEphemeralAccountExpiry = uint64(604800) // 1 week
-
-	// defaultMaxEphemeralAccountBalance defines the default maximum amount of
-	// money that the host will allow to deposit into a single ephemeral account
-	defaultMaxEphemeralAccountBalance = types.ScPrimecoinPrecision.Div64(1000)
-
-=======
->>>>>>> da1da3de
 	// defaultMaxEphemeralAccountRisk is the maximum amount of money that the
 	// host is willing to risk to a power loss. If a user's withdrawal would put
 	// the host over the maxunsaveddelat, the host will wait to complete the
