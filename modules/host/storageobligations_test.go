--- conflicted
+++ resolved
@@ -1,11 +1,7 @@
 package host
 
 import (
-<<<<<<< HEAD
 	"fmt"
-	"math/rand"
-=======
->>>>>>> 41f7c294
 	"reflect"
 	"testing"
 
