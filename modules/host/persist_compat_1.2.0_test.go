--- conflicted
+++ resolved
@@ -6,7 +6,8 @@
 	"path/filepath"
 	"testing"
 
-<<<<<<< HEAD
+	"gitlab.com/NebulousLabs/errors"
+
 	"gitlab.com/scpcorp/ScPrime/build"
 	"gitlab.com/scpcorp/ScPrime/modules"
 	"gitlab.com/scpcorp/ScPrime/modules/consensus"
@@ -14,16 +15,6 @@
 	"gitlab.com/scpcorp/ScPrime/modules/transactionpool"
 	"gitlab.com/scpcorp/ScPrime/modules/wallet"
 	"gitlab.com/scpcorp/ScPrime/persist"
-=======
-	"gitlab.com/NebulousLabs/Sia/build"
-	"gitlab.com/NebulousLabs/Sia/modules"
-	"gitlab.com/NebulousLabs/Sia/modules/consensus"
-	"gitlab.com/NebulousLabs/Sia/modules/gateway"
-	"gitlab.com/NebulousLabs/Sia/modules/transactionpool"
-	"gitlab.com/NebulousLabs/Sia/modules/wallet"
-	"gitlab.com/NebulousLabs/Sia/persist"
-	"gitlab.com/NebulousLabs/errors"
->>>>>>> 48ada05a
 )
 
 const (
@@ -34,15 +25,9 @@
 
 // loadExistingHostWithNewDeps will create all of the dependencies for a host,
 // then load the host on top of the given directory.
-<<<<<<< HEAD
-func loadExistingHostWithNewDeps(modulesDir, hostDir string) (modules.Host, error) {
-	// Create the siamux
-	mux, err := modules.NewSiaMux(modulesDir, "localhost:0")
-=======
 func loadExistingHostWithNewDeps(modulesDir, siaMuxDir, hostDir string) (modules.Host, error) {
 	// Create the siamux
 	mux, err := modules.NewSiaMux(siaMuxDir, modulesDir, "localhost:0")
->>>>>>> 48ada05a
 	if err != nil {
 		return nil, err
 	}
@@ -152,12 +137,8 @@
 
 	// Patching complete. Proceed to create the host and verify that the
 	// upgrade went smoothly.
-<<<<<<< HEAD
-	host, err := loadExistingHostWithNewDeps(modulesDir, legacyHost)
-=======
 	siaMuxDir := filepath.Join(modulesDir, modules.SiaMuxDir)
 	host, err := loadExistingHostWithNewDeps(modulesDir, siaMuxDir, legacyHost)
->>>>>>> 48ada05a
 	if err != nil {
 		t.Fatal(err)
 	}
