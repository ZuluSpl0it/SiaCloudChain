--- conflicted
+++ resolved
@@ -268,16 +268,10 @@
 	staticRenterMux  *siamux.SiaMux
 	staticHT         *hostTester
 
-<<<<<<< HEAD
-	mdmMu sync.RWMutex
-	mu    sync.Mutex
-	pt    *modules.RPCPriceTable
-=======
+	mdmMu    sync.RWMutex
+	mu       sync.Mutex
 	pt       *modules.RPCPriceTable
 	ptExpiry time.Time // keep track of when the price table is set to expire
-
-	mu sync.Mutex
->>>>>>> 8e999b51
 }
 
 // newRenterHostPair creates a new host tester and returns a renter host pair,
