package host

import (
	"encoding/json"
	"io"
	"os"
	"path/filepath"
	"reflect"
	"sync"
	"testing"
	"time"

	"gitlab.com/NebulousLabs/errors"

	"gitlab.com/scpcorp/ScPrime/build"
	"gitlab.com/scpcorp/ScPrime/crypto"
	"gitlab.com/scpcorp/ScPrime/modules"
	"gitlab.com/scpcorp/ScPrime/modules/consensus"
	"gitlab.com/scpcorp/ScPrime/modules/gateway"
	"gitlab.com/scpcorp/ScPrime/modules/miner"
	"gitlab.com/scpcorp/ScPrime/modules/transactionpool"
	"gitlab.com/scpcorp/ScPrime/modules/wallet"
	"gitlab.com/scpcorp/ScPrime/persist"
	siasync "gitlab.com/scpcorp/ScPrime/sync"
	"gitlab.com/scpcorp/ScPrime/types"
	"gitlab.com/scpcorp/siamux"
	"gitlab.com/scpcorp/siamux/mux"
)

// A hostTester is the helper object for host testing, including helper modules
// and methods for controlling synchronization.
type (
	closeFn func() error

	hostTester struct {
		mux *siamux.SiaMux

		cs        modules.ConsensusSet
		gateway   modules.Gateway
		miner     modules.TestMiner
		tpool     modules.TransactionPool
		wallet    modules.Wallet
		walletKey crypto.CipherKey

		host *Host

		persistDir string
	}
)

/*
// initRenting prepares the host tester for uploads and downloads by announcing
// the host to the network and performing other preparational tasks.
// initRenting takes a while because the renter needs to process the host
// announcement, requiring asynchronous network communication between the
// renter and host.
func (ht *hostTester) initRenting() error {
	if ht.renting {
		return nil
	}

	// Because the renting test takes a long time, it will fail if
	// testing.Short.
	if testing.Short() {
		return errors.New("cannot call initRenting in short tests")
	}

	// Announce the host.
	err := ht.host.Announce()
	if err != nil {
		return err
	}

	// Mine a block to get the announcement into the blockchain.
	_, err = ht.miner.AddBlock()
	if err != nil {
		return err
	}

	// Wait for the renter to see the host announcement.
	for i := 0; i < 50; i++ {
		time.Sleep(time.Millisecond * 100)
		if len(ht.renter.ActiveHosts()) != 0 {
			break
		}
	}
	if len(ht.renter.ActiveHosts()) == 0 {
		return errors.New("could not start renting in the host tester")
	}
	ht.renting = true
	return nil
}
*/

// initWallet creates a wallet key, initializes the host wallet, unlocks it,
// and then stores the key in the host tester.
func (ht *hostTester) initWallet() error {
	// Create the keys for the wallet and unlock it.
	key := crypto.GenerateSiaKey(crypto.TypeDefaultWallet)
	ht.walletKey = key
	_, err := ht.wallet.Encrypt(key)
	if err != nil {
		return err
	}
	err = ht.wallet.Unlock(key)
	if err != nil {
		return err
	}
	return nil
}

// blankHostTester creates a host tester where the modules are created but no
// extra initialization has been done, for example no blocks have been mined
// and the wallet keys have not been created.
func blankHostTester(name string) (*hostTester, error) {
	return blankMockHostTester(modules.ProdDependencies, name)
}

// blankMockHostTester creates a host tester where the modules are created but no
// extra initialization has been done, for example no blocks have been mined
// and the wallet keys have not been created.
func blankMockHostTester(d modules.Dependencies, name string) (*hostTester, error) {
	testdir := build.TempDir(modules.HostDir, name)

	// Create the siamux.
	siaMuxDir := filepath.Join(testdir, modules.SiaMuxDir)
	mux, err := modules.NewSiaMux(siaMuxDir, testdir, "localhost:0", "localhost:0")
	if err != nil {
		return nil, err
	}

	// Create the modules.
	g, err := gateway.New("localhost:0", false, filepath.Join(testdir, modules.GatewayDir))
	if err != nil {
		return nil, err
	}
	cs, errChan := consensus.New(g, false, filepath.Join(testdir, modules.ConsensusDir))
	if err := <-errChan; err != nil {
		return nil, err
	}
	tp, err := transactionpool.New(cs, g, filepath.Join(testdir, modules.TransactionPoolDir))
	if err != nil {
		return nil, err
	}
	w, err := wallet.New(cs, tp, filepath.Join(testdir, modules.WalletDir))
	if err != nil {
		return nil, err
	}
	m, err := miner.New(cs, tp, w, filepath.Join(testdir, modules.MinerDir))
	if err != nil {
		return nil, err
	}
	h, err := NewCustomHost(d, cs, g, tp, w, mux, "localhost:0", filepath.Join(testdir, modules.HostDir))
	if err != nil {
		return nil, err
	}
	/*
		r, err := renter.New(cs, w, tp, filepath.Join(testdir, modules.RenterDir))
		if err != nil {
			return nil, err
		}
	*/

	// Assemble all objects into a hostTester
	ht := &hostTester{
		mux: mux,

		cs:      cs,
		gateway: g,
		miner:   m,
		// renter:  r,
		tpool:  tp,
		wallet: w,

		host: h,

		persistDir: testdir,
	}

	return ht, nil
}

// newHostTester creates a host tester with an initialized wallet and money in
// that wallet.
func newHostTester(name string) (*hostTester, error) {
	return newMockHostTester(modules.ProdDependencies, name)
}

// newMockHostTester creates a host tester with an initialized wallet and money
// in that wallet, using the dependencies provided.
func newMockHostTester(d modules.Dependencies, name string) (*hostTester, error) {
	// Create a blank host tester.
	ht, err := blankMockHostTester(d, name)
	if err != nil {
		return nil, err
	}

	// Initialize the wallet and mine blocks until the wallet has money.
	err = ht.initWallet()
	if err != nil {
		return nil, err
	}
	for i := types.BlockHeight(0); i <= types.MaturityDelay; i++ {
		_, err = ht.miner.AddBlock()
		if err != nil {
			return nil, err
		}
	}

	// Create two storage folder for the host, one the minimum size and one
	// twice the minimum size.
	storageFolderOne := filepath.Join(ht.persistDir, "hostTesterStorageFolderOne")
	err = os.Mkdir(storageFolderOne, 0700)
	if err != nil {
		return nil, err
	}
	err = ht.host.AddStorageFolder(storageFolderOne, modules.SectorSize*64)
	if err != nil {
		return nil, err
	}
	storageFolderTwo := filepath.Join(ht.persistDir, "hostTesterStorageFolderTwo")
	err = os.Mkdir(storageFolderTwo, 0700)
	if err != nil {
		return nil, err
	}
	err = ht.host.AddStorageFolder(storageFolderTwo, modules.SectorSize*64*2)
	if err != nil {
		return nil, err
	}
	return ht, nil
}

// Close safely closes the hostTester. It panics if err != nil because there
// isn't a good way to errcheck when deferring a close.
func (ht *hostTester) Close() error {
	errs := []error{
		ht.host.Close(),
		ht.miner.Close(),
		ht.wallet.Close(),
		ht.tpool.Close(),
		ht.cs.Close(),
		ht.gateway.Close(),
		ht.mux.Close(),
	}
	if err := build.JoinErrors(errs, "; "); err != nil {
		panic(err)
	}
	return nil
}

// renterHostPair is a helper struct that contains a secret key, symbolizing the
// renter, a host and the id of the file contract they share.
type renterHostPair struct {
	staticAccountID  modules.AccountID
	staticAccountKey crypto.SecretKey
	staticFCID       types.FileContractID
	staticRenterSK   crypto.SecretKey
	staticRenterPK   types.SiaPublicKey
	staticRenterMux  *siamux.SiaMux
	staticHT         *hostTester

	pt *modules.RPCPriceTable
	mu sync.Mutex
}

// newRenterHostPair creates a new host tester and returns a renter host pair,
// this pair is a helper struct that contains both the host and renter,
// represented by its secret key. This helper will create a storage
// obligation emulating a file contract between them.
func newRenterHostPair(name string) (*renterHostPair, error) {
	return newCustomRenterHostPair(name, modules.ProdDependencies)
}

// newCustomRenterHostPair creates a new host tester and returns a renter host
// pair, this pair is a helper struct that contains both the host and renter,
// represented by its secret key. This helper will create a storage obligation
// emulating a file contract between them. It is custom as it allows passing a
// set of dependencies.
func newCustomRenterHostPair(name string, deps modules.Dependencies) (*renterHostPair, error) {
	// setup host
	ht, err := newMockHostTester(deps, name)
	if err != nil {
		return nil, err
	}
	return newRenterHostPairCustomHostTester(ht)
}

// newRenterHostPairCustomHostTester returns a renter host pair, this pair is a
// helper struct that contains both the host and renter, represented by its
// secret key. This helper will create a storage obligation emulating a file
// contract between them. This method requires the caller to pass a hostTester
// opposed to creating one, which allows setting up multiple renters which each
// have a contract with the one host.
func newRenterHostPairCustomHostTester(ht *hostTester) (*renterHostPair, error) {
	// create a renter key pair
	sk, pk := crypto.GenerateKeyPair()
	renterPK := types.SiaPublicKey{
		Algorithm: types.SignatureEd25519,
		Key:       pk[:],
	}

	// setup storage obligation (emulating a renter creating a contract)
	so, err := ht.newTesterStorageObligation()
	if err != nil {
		return nil, errors.AddContext(err, "unable to make the new tester storage obligation")
	}
	so, err = ht.addNoOpRevision(so, renterPK)
	if err != nil {
		return nil, errors.AddContext(err, "unable to add noop revision")
	}
	ht.host.managedLockStorageObligation(so.id())
	err = ht.host.managedAddStorageObligation(so, false)
	if err != nil {
		return nil, errors.AddContext(err, "unable to add the storage obligation")
	}
	ht.host.managedUnlockStorageObligation(so.id())

	// prepare an EA without funding it.
	accountKey, accountID := prepareAccount()

	// prepare a siamux for the renter
	renterMuxDir := filepath.Join(ht.persistDir, "rentermux")
	if err := os.MkdirAll(renterMuxDir, 0700); err != nil {
		return nil, errors.AddContext(err, "unable to mkdirall")
	}
	muxLogger, err := persist.NewFileLogger(filepath.Join(renterMuxDir, "siamux.log"))
	if err != nil {
		return nil, errors.AddContext(err, "unable to create mux logger")
	}
	renterMux, err := siamux.New("127.0.0.1:0", "127.0.0.1:0", muxLogger, renterMuxDir)
	if err != nil {
		return nil, errors.AddContext(err, "unable to create renter mux")
	}

	pair := &renterHostPair{
		staticAccountID:  accountID,
		staticAccountKey: accountKey,
		staticRenterSK:   sk,
		staticRenterPK:   renterPK,
		staticRenterMux:  renterMux,
		staticFCID:       so.id(),
		staticHT:         ht,
	}

	// fetch a price table
	err = pair.managedUpdatePriceTable(true)
	if err != nil {
		return nil, errors.AddContext(err, "unable to update price table")
	}

	// sanity check to verify the refund account used to update the PT is empty
	// to ensure the test starts with a clean slate
	am := pair.staticHT.host.staticAccountManager
	balance := am.callAccountBalance(pair.staticAccountID)
	if !balance.IsZero() {
		return nil, errors.New("account balance was not zero after initialising a renter host pair")
	}

	return pair, nil
}

// Close closes the underlying host tester.
func (p *renterHostPair) Close() error {
	err1 := p.staticRenterMux.Close()
	err2 := p.staticHT.Close()
	return errors.Compose(err1, err2)
}

// executeProgramResponse is a helper struct that wraps the
// RPCExecuteProgramResponse together with the output data
type executeProgramResponse struct {
	modules.RPCExecuteProgramResponse
	Output []byte
}

// managedExecuteProgram executes an MDM program on the host using an EA payment
// and returns the responses received by the host. A failure to execute an
// instruction won't result in an error. Instead the returned responses need to
// be inspected for that depending on the testcase.
func (p *renterHostPair) managedExecuteProgram(epr modules.RPCExecuteProgramRequest, programData []byte, budget types.Currency, updatePriceTable bool) ([]executeProgramResponse, mux.BandwidthLimit, error) {
	var err error

	pt := p.managedPriceTable()
	if updatePriceTable {
		pt, err = p.managedFetchPriceTable()
		if err != nil {
			return nil, nil, errors.AddContext(err, "error fetching price table")
		}
	}

	// create stream
	stream := p.managedNewStream()
	defer stream.Close()

	// Get the limit to track bandwidth.
	limit := stream.Limit()

	// Write the specifier.
	err = modules.RPCWrite(stream, modules.RPCExecuteProgram)
	if err != nil {
		return nil, limit, errors.AddContext(err, "RPCWrite RPCExecuteProgram failed")
	}

	// Write the pricetable uid.
	err = modules.RPCWrite(stream, pt.UID)
	if err != nil {
		return nil, limit, errors.AddContext(err, "RPCWrite price table UID failed")
	}

	// Send the payment request.
	err = modules.RPCWrite(stream, modules.PaymentRequest{Type: modules.PayByEphemeralAccount})
	if err != nil {
		return nil, limit, errors.AddContext(err, "RPCWrite error submitting payment request")
	}

	// Send the payment details.
	pbear := newPayByEphemeralAccountRequest(p.staticAccountID, p.staticHT.host.BlockHeight()+6, budget, p.staticAccountKey)
	err = modules.RPCWrite(stream, pbear)
	if err != nil {
		return nil, limit, errors.AddContext(err, "RPCWrite error submitting PayByEphemeralAccountRequest")
	}

<<<<<<< HEAD
	// Receive payment confirmation.
	var pc modules.PayByEphemeralAccountResponse
	err = modules.RPCRead(stream, &pc)
	if err != nil {
		return nil, limit, errors.AddContext(err, "Error receiving PayByEphemeralAccount response")
	}

=======
>>>>>>> e5aa1018
	// Send the execute program request.
	err = modules.RPCWrite(stream, epr)
	if err != nil {
		return nil, limit, errors.AddContext(err, "RPCWrite error submitting RPCExecuteProgramRequest")
	}

	// Send the programData.
	_, err = stream.Write(programData)
	if err != nil {
		return nil, limit, errors.AddContext(err, "error writing program data stream")
	}

	// Read the responses.
	responses := make([]executeProgramResponse, len(epr.Program))
	for i := range epr.Program {
		// Read the response.
		err = modules.RPCRead(stream, &responses[i])
		if err != nil {
			return nil, limit, errors.AddContext(err, "error reading response")
		}

		// Read the output data.
		outputLen := responses[i].OutputLength
		responses[i].Output = make([]byte, outputLen, outputLen)
		_, err = io.ReadFull(stream, responses[i].Output)
		if err != nil {
			return nil, limit, errors.AddContext(err, "error reading response output data")
		}

		// If the response contains an error we are done.
		if responses[i].Error != nil {
			return responses, limit, nil
		}
	}

	// The next read should return io.EOF since the host closes the connection
	// after the RPC is done.
	err = modules.RPCRead(stream, struct{}{})
	if !errors.Contains(err, io.ErrClosedPipe) {
		return nil, limit, err
	}
	return responses, limit, nil
}

// managedFetchPriceTable returns the latest price table, if that price table is
// expired it will fetch a new one from the host.
func (p *renterHostPair) managedFetchPriceTable() (*modules.RPCPriceTable, error) {
	// fetch a new pricetable if it's about to expire, rather than the second it
	// expires. This ensures calls performed immediately after
	// `managedFetchPriceTable` is called are set to succeed.
	var expiryBuffer int64 = 3

	pt := p.managedPriceTable()
	if pt.Expiry <= time.Now().Unix()+expiryBuffer {
		err := p.managedUpdatePriceTable(true)
		if err != nil {
			return nil, err
		}
		return p.managedPriceTable(), nil
	}
	return pt, nil
}

// managedFundEphemeralAccount will deposit the given amount in the pair's
// ephemeral account using the pair's file contract to provide payment and the
// given price table.
func (p *renterHostPair) managedFundEphemeralAccount(amount types.Currency, updatePriceTable bool) (modules.FundAccountResponse, error) {
	var err error

	pt := p.managedPriceTable()
	if updatePriceTable {
		pt, err = p.managedFetchPriceTable()
		if err != nil {
			return modules.FundAccountResponse{}, err
		}
	}

	// create stream
	stream := p.managedNewStream()
	defer stream.Close()

	// Write RPC ID.
	err = modules.RPCWrite(stream, modules.RPCFundAccount)
	if err != nil {
		return modules.FundAccountResponse{}, err
	}

	// Write price table id.
	err = modules.RPCWrite(stream, pt.UID)
	if err != nil {
		return modules.FundAccountResponse{}, err
	}

	// send fund account request
	req := modules.FundAccountRequest{Account: p.staticAccountID}
	err = modules.RPCWrite(stream, req)
	if err != nil {
		return modules.FundAccountResponse{}, err
	}

	// Pay by contract.
	err = p.managedPayByContract(stream, amount, modules.ZeroAccountID)
	if err != nil {
		return modules.FundAccountResponse{}, err
	}

	// receive FundAccountResponse
	var resp modules.FundAccountResponse
	err = modules.RPCRead(stream, &resp)
	if err != nil {
		return modules.FundAccountResponse{}, err
	}
	return resp, nil
}

// managedNewStream opens a stream to the pair's host and returns it
func (p *renterHostPair) managedNewStream() siamux.Stream {
	pk := modules.SiaPKToMuxPK(p.staticHT.host.publicKey)
	address := p.staticHT.host.ExternalSettings().SiaMuxAddress()
	subscriber := modules.HostSiaMuxSubscriberName

	stream, err := p.staticRenterMux.NewStream(subscriber, address, pk)
	if err != nil {
		panic(err)
	}
	return stream
}

// managedPayByContract is a helper that creates a payment revision and uses it
// to pay the specified amount. It will also verify the signature of the
// returned response.
func (p *renterHostPair) managedPayByContract(stream siamux.Stream, amount types.Currency, refundAccount modules.AccountID) error {
	// create the revision.
	revision, sig, err := p.managedPaymentRevision(amount)
	if err != nil {
		return err
	}

	// send PaymentRequest & PayByContractRequest
	pRequest := modules.PaymentRequest{Type: modules.PayByContract}
	pbcRequest := newPayByContractRequest(revision, sig, refundAccount)
	err = modules.RPCWriteAll(stream, pRequest, pbcRequest)
	if err != nil {
		return err
	}

	// receive PayByContractResponse
	var payByResponse modules.PayByContractResponse
	err = modules.RPCRead(stream, &payByResponse)
	if err != nil {
		return err
	}

	// verify the host signature
	if err := crypto.VerifyHash(crypto.HashAll(revision), p.staticHT.host.secretKey.PublicKey(), payByResponse.Signature); err != nil {
		return errors.New("could not verify host signature")
	}
	return nil
}

// managedPayByEphemeralAccount is a helper that makes payment using the pair's
// EA.
func (p *renterHostPair) managedPayByEphemeralAccount(stream siamux.Stream, amount types.Currency) error {
	// Send the payment request.
	err := modules.RPCWrite(stream, modules.PaymentRequest{Type: modules.PayByEphemeralAccount})
	if err != nil {
		return err
	}

	// Send the payment details.
	pbear := newPayByEphemeralAccountRequest(p.staticAccountID, p.staticHT.host.BlockHeight()+6, amount, p.staticAccountKey)
	err = modules.RPCWrite(stream, pbear)
	if err != nil {
		return err
	}
	return nil
}

// managedPaymentRevision returns a new revision that transfer the given amount
// to the host. Returns the payment revision together with a signature signed by
// the pair's renter.
func (p *renterHostPair) managedPaymentRevision(amount types.Currency) (types.FileContractRevision, crypto.Signature, error) {
	updated, err := p.staticHT.host.managedGetStorageObligation(p.staticFCID)
	if err != nil {
		return types.FileContractRevision{}, crypto.Signature{}, err
	}

	recent, err := updated.recentRevision()
	if err != nil {
		return types.FileContractRevision{}, crypto.Signature{}, err
	}

	rev, err := recent.PaymentRevision(amount)
	if err != nil {
		return types.FileContractRevision{}, crypto.Signature{}, err
	}

	return rev, p.managedSign(rev), nil
}

// managedPriceTable returns the latest price table
func (p *renterHostPair) managedPriceTable() *modules.RPCPriceTable {
	p.mu.Lock()
	defer p.mu.Unlock()
	return p.pt
}

// managedSign returns the renter's signature of the given revision
func (p *renterHostPair) managedSign(rev types.FileContractRevision) crypto.Signature {
	signedTxn := types.Transaction{
		FileContractRevisions: []types.FileContractRevision{rev},
		TransactionSignatures: []types.TransactionSignature{{
			ParentID:       crypto.Hash(rev.ParentID),
			CoveredFields:  types.CoveredFields{FileContractRevisions: []uint64{0}},
			PublicKeyIndex: 0,
		}},
	}
	hash := signedTxn.SigHash(0, p.staticHT.host.BlockHeight())
	return crypto.SignHash(hash, p.staticRenterSK)
}

// AccountBalance returns the account balance of the specified account.
func (p *renterHostPair) managedAccountBalance(payByFC bool, fundAmt types.Currency, fundAcc, balanceAcc modules.AccountID) (types.Currency, error) {
	stream := p.managedNewStream()
	defer stream.Close()

	// Fetch the price table.
	pt, err := p.managedFetchPriceTable()
	if err != nil {
		return types.ZeroCurrency, err
	}

	// initiate the RPC
	err = modules.RPCWrite(stream, modules.RPCAccountBalance)
	if err != nil {
		return types.ZeroCurrency, err
	}

	// Write the pricetable uid.
	err = modules.RPCWrite(stream, pt.UID)
	if err != nil {
		return types.ZeroCurrency, err
	}

	// provide payment
	if payByFC {
		err = p.managedPayByContract(stream, fundAmt, fundAcc)
		if err != nil {
			return types.ZeroCurrency, err
		}
	} else {
		err = p.managedPayByEphemeralAccount(stream, fundAmt)
		if err != nil {
			return types.ZeroCurrency, err
		}
	}

	// send the request.
	err = modules.RPCWrite(stream, modules.AccountBalanceRequest{
		Account: balanceAcc,
	})
	if err != nil {
		return types.ZeroCurrency, err
	}

	// read the response.
	var abr modules.AccountBalanceResponse
	err = modules.RPCRead(stream, &abr)
	if err != nil {
		return types.ZeroCurrency, err
	}

	// expect clean stream close
	err = modules.RPCRead(stream, struct{}{})
	if !errors.Contains(err, io.ErrClosedPipe) {
		return types.ZeroCurrency, err
	}

	return abr.Balance, nil
}

// AccountBalance returns the account balance of the renter's EA on the host.
func (p *renterHostPair) AccountBalance(payByFC bool) (types.Currency, error) {
	return p.managedAccountBalance(payByFC, p.pt.AccountBalanceCost, p.staticAccountID, p.staticAccountID)
}

// UpdatePriceTable runs the UpdatePriceTableRPC on the host and sets the price
// table on the pair
func (p *renterHostPair) managedUpdatePriceTable(payByFC bool) error {
	stream := p.managedNewStream()
	defer stream.Close()

	// initiate the RPC
	err := modules.RPCWrite(stream, modules.RPCUpdatePriceTable)
	if err != nil {
		return err
	}

	// receive the price table response
	var update modules.RPCUpdatePriceTableResponse
	err = modules.RPCRead(stream, &update)
	if err != nil {
		return err
	}

	var pt modules.RPCPriceTable
	err = json.Unmarshal(update.PriceTableJSON, &pt)
	if err != nil {
		return err
	}

	if payByFC {
		err = p.managedPayByContract(stream, pt.UpdatePriceTableCost, p.staticAccountID)
		if err != nil {
			return err
		}
	} else {
		err = p.managedPayByEphemeralAccount(stream, pt.UpdatePriceTableCost)
		if err != nil {
			return err
		}
	}

	// read the tracked response
	var tracked modules.RPCTrackedPriceTableResponse
	err = modules.RPCRead(stream, &tracked)
	if err != nil {
		return err
	}

	// update the price table
	p.mu.Lock()
	p.pt = &pt
	p.mu.Unlock()

	return nil
}

// TestHostInitialization checks that the host initializes to sensible default
// values.
func TestHostInitialization(t *testing.T) {
	if testing.Short() {
		t.SkipNow()
	}
	t.Parallel()

	// create a blank host tester
	ht, err := blankHostTester(t.Name())
	if err != nil {
		t.Fatal(err)
	}
	defer ht.Close()

	// verify its initial block height is zero
	if ht.host.blockHeight != 0 {
		t.Fatal("host initialized to the wrong block height")
	}

	// verify its RPC price table was properly initialised
	ht.host.staticPriceTables.mu.RLock()
	defer ht.host.staticPriceTables.mu.RUnlock()
	if reflect.DeepEqual(ht.host.staticPriceTables.current, modules.RPCPriceTable{}) {
		t.Fatal("RPC price table wasn't initialized")
	}
	if ht.host.staticPriceTables.current.Expiry == 0 {
		t.Fatal("RPC price table was not properly initialised")
	}
}

// TestHostMultiClose checks that the host returns an error if Close is called
// multiple times on the host.
func TestHostMultiClose(t *testing.T) {
	if testing.Short() {
		t.SkipNow()
	}
	t.Parallel()
	ht, err := newHostTester("TestHostMultiClose")
	if err != nil {
		t.Fatal(err)
	}
	defer ht.Close()

	err = ht.host.Close()
	if err != nil {
		t.Fatal(err)
	}
	err = ht.host.Close()
	if err != siasync.ErrStopped {
		t.Fatal(err)
	}
	err = ht.host.Close()
	if err != siasync.ErrStopped {
		t.Fatal(err)
	}
	// Set ht.host to something non-nil - nil was returned because startup was
	// incomplete. If ht.host is nil at the end of the function, the ht.Close()
	// operation will fail.
	ht.host, err = NewCustomHost(modules.ProdDependencies, ht.cs, ht.gateway, ht.tpool, ht.wallet, ht.mux, "localhost:0", filepath.Join(ht.persistDir, modules.HostDir))
	if err != nil {
		t.Fatal(err)
	}
}

// TestNilValues tries initializing the host with nil values.
func TestNilValues(t *testing.T) {
	if testing.Short() {
		t.SkipNow()
	}
	t.Parallel()
	ht, err := blankHostTester("TestStartupRescan")
	if err != nil {
		t.Fatal(err)
	}
	defer ht.Close()

	hostDir := filepath.Join(ht.persistDir, modules.HostDir)
	_, err = New(nil, ht.gateway, ht.tpool, ht.wallet, ht.mux, "localhost:0", hostDir)
	if err != errNilCS {
		t.Fatal("could not trigger errNilCS")
	}
	_, err = New(ht.cs, nil, ht.tpool, ht.wallet, ht.mux, "localhost:0", hostDir)
	if err != errNilGateway {
		t.Fatal("Could not trigger errNilGateay")
	}
	_, err = New(ht.cs, ht.gateway, nil, ht.wallet, ht.mux, "localhost:0", hostDir)
	if err != errNilTpool {
		t.Fatal("could not trigger errNilTpool")
	}
	_, err = New(ht.cs, ht.gateway, ht.tpool, nil, ht.mux, "localhost:0", hostDir)
	if err != errNilWallet {
		t.Fatal("Could not trigger errNilWallet")
	}
}

// TestRenterHostPair tests the newRenterHostPair constructor
func TestRenterHostPair(t *testing.T) {
	if testing.Short() {
		t.SkipNow()
	}
	t.Parallel()

	rhp, err := newRenterHostPair(t.Name())
	if err != nil {
		t.Fatal(err)
	}
	err = rhp.Close()
	if err != nil {
		t.Fatal(err)
	}
}

// TestSetAndGetInternalSettings checks that the functions for interacting with
// the host's internal settings object are working as expected.
func TestSetAndGetInternalSettings(t *testing.T) {
	if testing.Short() {
		t.SkipNow()
	}
	t.Parallel()

	ht, err := newHostTester("TestSetAndGetInternalSettings")
	if err != nil {
		t.Fatal(err)
	}
	defer ht.Close()

	// Check the default settings get returned at first call.
	settings := ht.host.InternalSettings()
	if settings.AcceptingContracts != false {
		t.Error("settings retrieval did not return default value")
	}
	if settings.MaxDuration != modules.DefaultMaxDuration {
		t.Error("settings retrieval did not return default value")
	}
	if settings.MaxDownloadBatchSize != uint64(modules.DefaultMaxDownloadBatchSize) {
		t.Error("settings retrieval did not return default value")
	}
	if settings.MaxReviseBatchSize != uint64(modules.DefaultMaxReviseBatchSize) {
		t.Error("settings retrieval did not return default value")
	}
	if settings.NetAddress != "" {
		t.Error("settings retrieval did not return default value")
	}
	if settings.WindowSize != modules.DefaultWindowSize {
		t.Error("settings retrieval did not return default value")
	}
	if !settings.Collateral.Equals(modules.DefaultCollateral) {
		t.Error("settings retrieval did not return default value")
	}
	if !settings.CollateralBudget.Equals(defaultCollateralBudget) {
		t.Error("settings retrieval did not return default value")
	}
	if !settings.MaxCollateral.Equals(modules.DefaultMaxCollateral) {
		t.Error("settings retrieval did not return default value")
	}
	if !settings.MinContractPrice.Equals(modules.DefaultContractPrice) {
		t.Error("settings retrieval did not return default value")
	}
	if !settings.MinDownloadBandwidthPrice.Equals(modules.DefaultDownloadBandwidthPrice) {
		t.Error("settings retrieval did not return default value")
	}
	if !settings.MinStoragePrice.Equals(modules.DefaultStoragePrice) {
		t.Error("settings retrieval did not return default value")
	}
	if !settings.MinUploadBandwidthPrice.Equals(modules.DefaultUploadBandwidthPrice) {
		t.Error("settings retrieval did not return default value")
	}
	if settings.EphemeralAccountExpiry != (defaultEphemeralAccountExpiry) {
		t.Error("settings retrieval did not return default value")
	}
	if !settings.MaxEphemeralAccountBalance.Equals(defaultMaxEphemeralAccountBalance) {
		t.Error("settings retrieval did not return default value")
	}
	if !settings.MaxEphemeralAccountRisk.Equals(defaultMaxEphemeralAccountRisk) {
		t.Error("settings retrieval did not return default value")
	}

	// Check that calling SetInternalSettings with valid settings updates the settings.
	settings.AcceptingContracts = true
	settings.NetAddress = "foo.com:123"
	err = ht.host.SetInternalSettings(settings)
	if err != nil {
		t.Fatal(err)
	}
	settings = ht.host.InternalSettings()
	if settings.AcceptingContracts != true {
		t.Fatal("SetInternalSettings failed to update settings")
	}
	if settings.NetAddress != "foo.com:123" {
		t.Fatal("SetInternalSettings failed to update settings")
	}

	// Check that calling SetInternalSettings with invalid settings does not update the settings.
	settings.NetAddress = "invalid"
	err = ht.host.SetInternalSettings(settings)
	if err == nil {
		t.Fatal("expected SetInternalSettings to error with invalid settings")
	}
	settings = ht.host.InternalSettings()
	if settings.NetAddress != "foo.com:123" {
		t.Fatal("SetInternalSettings should not modify the settings if the new settings are invalid")
	}

	// Reload the host and verify that the altered settings persisted.
	err = ht.host.Close()
	if err != nil {
		t.Fatal(err)
	}
	rebootHost, err := New(ht.cs, ht.gateway, ht.tpool, ht.wallet, ht.mux, "localhost:0", filepath.Join(ht.persistDir, modules.HostDir))
	if err != nil {
		t.Fatal(err)
	}
	rebootSettings := rebootHost.InternalSettings()
	if rebootSettings.AcceptingContracts != settings.AcceptingContracts {
		t.Error("settings retrieval did not return updated value")
	}
	if rebootSettings.NetAddress != settings.NetAddress {
		t.Error("settings retrieval did not return updated value")
	}

	// Set ht.host to 'rebootHost' so that the 'ht.Close()' method will close
	// everything cleanly.
	ht.host = rebootHost
}

/*
// TestSetAndGetSettings checks that the functions for interacting with the
// hosts settings object are working as expected.
func TestSetAndGetSettings(t *testing.T) {
	if testing.Short() {
		t.SkipNow()
	}
	ht, err := newHostTester("TestSetAndGetSettings")
	if err != nil {
		t.Fatal(err)
	}
	defer ht.Close()

	// Check the default settings get returned at first call.
	settings := ht.host.Settings()
	if settings.MaxDuration != modules.DefaultMaxDuration {
		t.Error("settings retrieval did not return default value")
	}
	if settings.WindowSize != modules.DefaultWindowSize {
		t.Error("settings retrieval did not return default value")
	}
	if settings.Price.Cmp(defaultPrice) != 0 {
		t.Error("settings retrieval did not return default value")
	}
	if settings.Collateral.Cmp(modules.DefaultCollateral) != 0 {
		t.Error("settings retrieval did not return default value")
	}

	// Submit updated settings and check that the changes stuck.
	settings.TotalStorage += 15
	settings.MaxDuration += 16
	settings.WindowSize += 17
	settings.Price = settings.Price.Add(types.NewCurrency64(18))
	settings.Collateral = settings.Collateral.Add(types.NewCurrency64(19))
	err = ht.host.SetSettings(settings)
	if err != nil {
		t.Fatal(err)
	}
	newSettings := ht.host.Settings()
	if settings.MaxDuration != newSettings.MaxDuration {
		t.Error("settings retrieval did not return updated value")
	}
	if settings.WindowSize != newSettings.WindowSize {
		t.Error("settings retrieval did not return updated value")
	}
	if settings.Price.Cmp(newSettings.Price) != 0 {
		t.Error("settings retrieval did not return updated value")
	}
	if settings.Collateral.Cmp(newSettings.Collateral) != 0 {
		t.Error("settings retrieval did not return updated value")
	}

	// Reload the host and verify that the altered settings persisted.
	err = ht.host.Close()
	if err != nil {
		t.Fatal(err)
	}
	rebootHost, err := New(ht.cs, ht.tpool, ht.wallet, ht.mux, "localhost:0", filepath.Join(ht.persistDir, modules.HostDir))
	if err != nil {
		t.Fatal(err)
	}
	rebootSettings := rebootHost.Settings()
	if settings.TotalStorage != rebootSettings.TotalStorage {
		t.Error("settings retrieval did not return updated value")
	}
	if settings.MaxDuration != rebootSettings.MaxDuration {
		t.Error("settings retrieval did not return updated value")
	}
	if settings.WindowSize != rebootSettings.WindowSize {
		t.Error("settings retrieval did not return updated value")
	}
	if settings.Price.Cmp(rebootSettings.Price) != 0 {
		t.Error("settings retrieval did not return updated value")
	}
	if settings.Collateral.Cmp(rebootSettings.Collateral) != 0 {
		t.Error("settings retrieval did not return updated value")
	}
}

// TestPersistentSettings checks that settings persist between instances of the
// host.
func TestPersistentSettings(t *testing.T) {
	if testing.Short() {
		t.SkipNow()
	}
	ht, err := newHostTester("TestSetPersistentSettings")
	if err != nil {
		t.Fatal(err)
	}
	defer ht.Close()

	// Submit updated settings.
	settings := ht.host.Settings()
	settings.TotalStorage += 25
	settings.MaxDuration += 36
	settings.WindowSize += 47
	settings.Price = settings.Price.Add(types.NewCurrency64(38))
	settings.Collateral = settings.Collateral.Add(types.NewCurrency64(99))
	err = ht.host.SetSettings(settings)
	if err != nil {
		t.Fatal(err)
	}

	// Reboot the host and verify that the new settings stuck.
	err = ht.host.Close() // host saves upon closing
	if err != nil {
		t.Fatal(err)
	}
	h, err := New(ht.cs, ht.tpool, ht.wallet, ht.mux, "localhost:0", filepath.Join(ht.persistDir, modules.HostDir))
	if err != nil {
		t.Fatal(err)
	}
	newSettings := h.Settings()
	if settings.TotalStorage != newSettings.TotalStorage {
		t.Error("settings retrieval did not return updated value:", settings.TotalStorage, "vs", newSettings.TotalStorage)
	}
	if settings.MaxDuration != newSettings.MaxDuration {
		t.Error("settings retrieval did not return updated value")
	}
	if settings.WindowSize != newSettings.WindowSize {
		t.Error("settings retrieval did not return updated value")
	}
	if settings.Price.Cmp(newSettings.Price) != 0 {
		t.Error("settings retrieval did not return updated value")
	}
	if settings.Collateral.Cmp(newSettings.Collateral) != 0 {
		t.Error("settings retrieval did not return updated value")
	}
}
*/<|MERGE_RESOLUTION|>--- conflicted
+++ resolved
@@ -420,16 +420,6 @@
 		return nil, limit, errors.AddContext(err, "RPCWrite error submitting PayByEphemeralAccountRequest")
 	}
 
-<<<<<<< HEAD
-	// Receive payment confirmation.
-	var pc modules.PayByEphemeralAccountResponse
-	err = modules.RPCRead(stream, &pc)
-	if err != nil {
-		return nil, limit, errors.AddContext(err, "Error receiving PayByEphemeralAccount response")
-	}
-
-=======
->>>>>>> e5aa1018
 	// Send the execute program request.
 	err = modules.RPCWrite(stream, epr)
 	if err != nil {
