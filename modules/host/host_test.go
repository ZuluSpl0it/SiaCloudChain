--- conflicted
+++ resolved
@@ -6,7 +6,6 @@
 	"reflect"
 	"testing"
 
-<<<<<<< HEAD
 	"gitlab.com/scpcorp/ScPrime/build"
 	"gitlab.com/scpcorp/ScPrime/crypto"
 	"gitlab.com/scpcorp/ScPrime/modules"
@@ -19,21 +18,6 @@
 	"gitlab.com/scpcorp/ScPrime/types"
 
 	"gitlab.com/scpcorp/siamux"
-=======
-	"gitlab.com/NebulousLabs/Sia/build"
-	"gitlab.com/NebulousLabs/Sia/crypto"
-	"gitlab.com/NebulousLabs/Sia/modules"
-	"gitlab.com/NebulousLabs/Sia/modules/consensus"
-	"gitlab.com/NebulousLabs/Sia/modules/gateway"
-	"gitlab.com/NebulousLabs/Sia/modules/miner"
-	"gitlab.com/NebulousLabs/siamux"
-
-	// "gitlab.com/NebulousLabs/Sia/modules/renter"
-	"gitlab.com/NebulousLabs/Sia/modules/transactionpool"
-	"gitlab.com/NebulousLabs/Sia/modules/wallet"
-	siasync "gitlab.com/NebulousLabs/Sia/sync"
-	"gitlab.com/NebulousLabs/Sia/types"
->>>>>>> 48ada05a
 )
 
 // A hostTester is the helper object for host testing, including helper modules
@@ -128,12 +112,8 @@
 	testdir := build.TempDir(modules.HostDir, name)
 
 	// Create the siamux.
-<<<<<<< HEAD
-	mux, err := modules.NewSiaMux(testdir, "localhost:0")
-=======
 	siaMuxDir := filepath.Join(testdir, modules.SiaMuxDir)
 	mux, err := modules.NewSiaMux(siaMuxDir, testdir, "localhost:0")
->>>>>>> 48ada05a
 	if err != nil {
 		return nil, err
 	}
@@ -276,19 +256,12 @@
 	}
 
 	// verify its RPC price table was properly initialised
-<<<<<<< HEAD
-	if reflect.DeepEqual(ht.host.priceTable, modules.RPCPriceTable{}) {
-		t.Fatal("RPC price table wasn't initialized")
-	}
-	if ht.host.priceTable.Expiry == 0 {
-=======
 	ht.host.staticPriceTables.mu.RLock()
 	defer ht.host.staticPriceTables.mu.RUnlock()
 	if reflect.DeepEqual(ht.host.staticPriceTables.current, modules.RPCPriceTable{}) {
 		t.Fatal("RPC price table wasn't initialized")
 	}
 	if ht.host.staticPriceTables.current.Expiry == 0 {
->>>>>>> 48ada05a
 		t.Fatal("RPC price table was not properly initialised")
 	}
 }
