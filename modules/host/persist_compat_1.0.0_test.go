--- conflicted
+++ resolved
@@ -37,12 +37,8 @@
 
 	// Create a new siamux to ensure it has the chance to load the appropriate
 	// set of keys
-<<<<<<< HEAD
-	mux, err := modules.NewSiaMux(ht.persistDir, "localhost:0")
-=======
 	siaMuxDir := filepath.Join(ht.persistDir, modules.SiaMuxDir)
 	mux, err := modules.NewSiaMux(siaMuxDir, ht.persistDir, "localhost:0")
->>>>>>> 48ada05a
 	if err != nil {
 		t.Fatal(err)
 	}
