--- conflicted
+++ resolved
@@ -15,31 +15,20 @@
 // have to keep all the files following a renew in order to get the money.
 
 import (
-<<<<<<< HEAD
-=======
 	"fmt"
->>>>>>> 48ada05a
 	"io"
 	"net"
 	"sync/atomic"
 	"time"
 
-<<<<<<< HEAD
+	"gitlab.com/NebulousLabs/errors"
+	connmonitor "gitlab.com/NebulousLabs/monitor"
+	"gitlab.com/scpcorp/siamux"
+
 	"gitlab.com/scpcorp/ScPrime/build"
 	"gitlab.com/scpcorp/ScPrime/encoding"
 	"gitlab.com/scpcorp/ScPrime/modules"
 	"gitlab.com/scpcorp/ScPrime/types"
-
-	connmonitor "gitlab.com/NebulousLabs/monitor"
-=======
-	"gitlab.com/NebulousLabs/Sia/build"
-	"gitlab.com/NebulousLabs/Sia/encoding"
-	"gitlab.com/NebulousLabs/Sia/modules"
-	"gitlab.com/NebulousLabs/Sia/types"
-	"gitlab.com/NebulousLabs/errors"
-	connmonitor "gitlab.com/NebulousLabs/monitor"
-	"gitlab.com/NebulousLabs/siamux"
->>>>>>> 48ada05a
 )
 
 // defaultConnectionDeadline is the default read and write deadline which is set
@@ -353,8 +342,6 @@
 	}
 }
 
-<<<<<<< HEAD
-=======
 // threadedHandleStream handles incoming SiaMux streams.
 func (h *Host) threadedHandleStream(stream siamux.Stream) {
 	// close the stream when the method terminates
@@ -415,7 +402,6 @@
 	}
 }
 
->>>>>>> 48ada05a
 // threadedListen listens for incoming RPCs and spawns an appropriate handler for each.
 func (h *Host) threadedListen(closeChan chan struct{}) {
 	defer close(closeChan)
