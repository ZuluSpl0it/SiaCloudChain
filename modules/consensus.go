--- conflicted
+++ resolved
@@ -105,26 +105,6 @@
 		// applied.
 		AppliedBlocks []types.Block
 
-<<<<<<< HEAD
-		// SiacoinOutputDiffs contains the set of siacoin diffs that were applied
-		// to the consensus set in the recent change. The direction for the set of
-		// diffs is 'DiffApply'.
-		SiacoinOutputDiffs []SiacoinOutputDiff
-
-		// FileContractDiffs contains the set of file contract diffs that were
-		// applied to the consensus set in the recent change. The direction for the
-		// set of diffs is 'DiffApply'.
-		FileContractDiffs []FileContractDiff
-
-		// SiafundOutputDiffs contains the set of siafund diffs that were applied
-		// to the consensus set in the recent change. The direction for the set of
-		// diffs is 'DiffApply'.
-		SiafundOutputDiffs []SiafundOutputDiff `json:"scod"`
-
-		// DelayedSiacoinOutputDiffs contains the set of delayed siacoin output
-		// diffs that were applied to the consensus set in the recent change.
-		DelayedSiacoinOutputDiffs []DelayedSiacoinOutputDiff `json:"dscod"`
-=======
 		// RevertedDiffs is the set of diffs caused by reverted blocks. Each
 		// element corresponds to a block in RevertedBlocks.
 		RevertedDiffs []ConsensusChangeDiffs
@@ -132,11 +112,18 @@
 		// AppliedDiffs is the set of diffs caused by applied blocks. Each
 		// element corresponds to a block in AppliedBlocks.
 		AppliedDiffs []ConsensusChangeDiffs
->>>>>>> 6b299285
 
 		// ConsensusChangeDiffs is the concatenation of all RevertedDiffs and
 		// AppliedDiffs.
 		ConsensusChangeDiffs
+
+		// DelayedSiacoinOutputDiffs contains the set of delayed siacoin output
+		// diffs that were applied to the consensus set in the recent change.
+		DelayedSiacoinOutputDiffs []DelayedSiacoinOutputDiff
+
+		// SiafundPoolDiffs are the siafund pool diffs that were applied to the
+		// consensus set in the recent change.
+		SiafundPoolDiffs []SiafundPoolDiff
 
 		// ChildTarget defines the target of any block that would be the child
 		// of the block most recently appended to the consensus set.
