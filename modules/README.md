--- conflicted
+++ resolved
@@ -18,14 +18,7 @@
 - [Negotiate](#negotiate)
 - [Network Addresses](#network-addresses)
 - [Siad Configuration](#siad-configuration)
-<<<<<<< HEAD
-<<<<<<< HEAD
-=======
 - [Skylink](#skylink)
->>>>>>> 7a752c5725cecd036380608233b7c116fcd37561
-=======
-- [Skylink](#skylink)
->>>>>>> 48ada05a6ff8ff71e661156893a00bf2a4ba8ea1
 - [SiaPath](#siapath)
 - [Storage Manager](#storage-manager)
 
@@ -106,11 +99,7 @@
 
 The following levels of severity are currently available:
 
-<<<<<<< HEAD
-- **Unknown**: This should never be used and is a safeguard against developer errors	
-=======
 - **Unknown**: This should never be used and is a safeguard against developer errors
->>>>>>> 48ada05a6ff8ff71e661156893a00bf2a4ba8ea1
 - **Warning**: Warns the user about potential issues which might require preventive actions
 - **Error**: Alerts the user of an issue that requires immediate action to prevent further issues like loss of data
 - **Critical**: Indicates that a critical error is imminent. e.g. lack of funds causing contracts to get lost
@@ -136,8 +125,6 @@
 *TODO* 
   - fill out subsystem explanation
 
-<<<<<<< HEAD
-=======
 ### Packing
 **Key Files**
 - [packing.go](./packing.go)
@@ -146,7 +133,6 @@
 
 Batch uploads work much the same as uploads, except that a JSON manifest is provided which pairs a list of source files to their destination siapaths. Every file in the manifest must be smaller than 4 MiB. The packing algorithm attempts to optimally pack the list of files into as few chunks as possible, where each chunk is 4 MiB in size.
 
->>>>>>> 48ada05a6ff8ff71e661156893a00bf2a4ba8ea1
 ### Siad Configuration
 **Key Files**
 - [siadconfig.go](./siadconfig.go)
@@ -154,11 +140,6 @@
 *TODO* 
   - fill out subsystem explanation
 
-<<<<<<< HEAD
-<<<<<<< HEAD
-=======
-=======
->>>>>>> 48ada05a6ff8ff71e661156893a00bf2a4ba8ea1
 ### Skylink
 
 **Key Files**
@@ -173,25 +154,12 @@
 sector being linked, and 2 bytes encoding a link version, the offset, and the
 length of the sector being fetched.
 
-<<<<<<< HEAD
-For more information, checkout the documentation in the [skylink.go](./skylink.go) file.
-
->>>>>>> 7a752c5725cecd036380608233b7c116fcd37561
-=======
 For more information, check out the documentation in the [skylink.go](./skylink.go) file.
 
->>>>>>> 48ada05a6ff8ff71e661156893a00bf2a4ba8ea1
 ### SiaPath
 **Key Files**
 - [siapath.go](./siapath.go)
 
-<<<<<<< HEAD
-<<<<<<< HEAD
-*TODO* 
-  - fill out subsystem explanation
-=======
-=======
->>>>>>> 48ada05a6ff8ff71e661156893a00bf2a4ba8ea1
 Siapaths are the format of filesystem paths on the Sia network. Internally they
 are handled as linux paths and use the `/` separator. Siapaths are used to
 identify directories on the Sia network as well as files.  When manipulating
@@ -199,10 +167,6 @@
 separator can be enforced. When Siapaths are being translated to System paths,
 the `filepath` package is used to ensure the correct path separator is used for
 the OS that is running.
-<<<<<<< HEAD
->>>>>>> 7a752c5725cecd036380608233b7c116fcd37561
-=======
->>>>>>> 48ada05a6ff8ff71e661156893a00bf2a4ba8ea1
 
 ### Storage Manager
 **Key Files**
