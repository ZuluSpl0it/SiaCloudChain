--- conflicted
+++ resolved
@@ -12,19 +12,11 @@
 
 // Dispatcher contains a map of ip addresses to handlers
 type Dispatcher struct {
-<<<<<<< HEAD
 	handlers map[string]*Handler
 	ln       net.Listener
 	mu       deadlock.RWMutex
 	p        *Pool
 	log      *persist.Logger
-=======
-	handlers          map[string]*Handler
-	ln                net.Listener
-	mu                sync.RWMutex
-	p                 *Pool
-	log               *persist.Logger
->>>>>>> bfbbda42
 	connectionsOpened uint64
 }
 
