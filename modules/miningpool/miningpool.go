--- conflicted
+++ resolved
@@ -149,7 +149,6 @@
 	connectabilityStatus modules.PoolConnectabilityStatus
 
 	// Utilities.
-<<<<<<< HEAD
 	sqldb                   *sql.DB
 	listener                net.Listener
 	log                     *persist.Logger
@@ -170,28 +169,6 @@
 	clientSetupMutex        deadlock.Mutex
 	runningMutex            deadlock.RWMutex
 	running                 bool
-=======
-	sqldb          *sql.DB
-	listener       net.Listener
-	log            *persist.Logger
-	yiilog         *persist.Logger
-	mu             sync.RWMutex
-	persistDir     string
-	port           string
-	tg             threadgroup.ThreadGroup
-	persist        persistence
-	dispatcher     *Dispatcher
-	stratumID      uint64
-	shiftID        uint64
-	shiftChan      chan bool
-	shiftTimestamp time.Time
-	blockCounter   uint64
-	clients        map[string]*Client //client name to client pointer mapping
-
-	clientSetupMutex sync.Mutex
-	runningMutex     sync.RWMutex
-	running          bool
->>>>>>> bfbbda42
 }
 
 // startupRescan will rescan the blockchain in the event that the pool
