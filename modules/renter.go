--- conflicted
+++ resolved
@@ -19,17 +19,10 @@
 	// DefaultAllowance is the set of default allowance settings that will be
 	// used when allowances are not set or not fully set
 	DefaultAllowance = Allowance{
-<<<<<<< HEAD
-		Funds:       types.ScPrimecoinPrecision.Mul64(100),      // 100 SCP
-		Hosts:       uint64(PriceEstimationScope),               // 50
-		Period:      types.BlockHeight(types.BlocksPerMonth),    // 1 Month
-		RenewWindow: types.BlockHeight(2 * types.BlocksPerWeek), // 2 Weeks
-=======
-		Funds:       types.SiacoinPrecision.Mul64(2500),
-		Hosts:       uint64(PriceEstimationScope),
-		Period:      3 * types.BlocksPerMonth,
-		RenewWindow: types.BlocksPerMonth,
->>>>>>> da1da3de
+		Funds:       types.ScPrimecoinPrecision.Mul64(100),       // 100 SCP
+		Hosts:       uint64(PriceEstimationScope),                // 50
+		Period:      2 * types.BlockHeight(types.BlocksPerMonth), // 1 Month
+		RenewWindow: types.BlockHeight(3 * types.BlocksPerWeek),  // 3 Weeks
 
 		ExpectedStorage:    1e12,                                         // 1 TB
 		ExpectedUpload:     uint64(300e9) / uint64(types.BlocksPerMonth), // 300 GB per month
@@ -1048,19 +1041,15 @@
 	// CreateSkykey creates a new Pubaccesskey with the given name and ciphertype.
 	CreateSkykey(string, pubaccesskey.SkykeyType) (pubaccesskey.Pubaccesskey, error)
 
-<<<<<<< HEAD
+	// DeleteSkykeyByID deletes the Pubaccesskey with the given name from the renter's
+	// pubaccesskey manager if it exists.
+	DeleteSkykeyByID(pubaccesskey.SkykeyID) error
+
+	// DeleteSkykeyByName deletes the Pubaccesskey with the given name from the renter's
+	// pubaccesskey manager if it exists.
+	DeleteSkykeyByName(string) error
+
 	// SkykeyByName gets the Pubaccesskey with the given name from the renter's pubaccesskey
-=======
-	// DeleteSkykeyByID deletes the Skykey with the given name from the renter's skykey
-	// manager if it exists.
-	DeleteSkykeyByID(skykey.SkykeyID) error
-
-	// DeleteSkykeyByName deletes the Skykey with the given name from the renter's skykey
-	// manager if it exists.
-	DeleteSkykeyByName(string) error
-
-	// SkykeyByName gets the Skykey with the given name from the renter's skykey
->>>>>>> da1da3de
 	// manager if it exists.
 	SkykeyByName(string) (pubaccesskey.Pubaccesskey, error)
 
