package modules

import (
	"encoding/json"
	"fmt"
	"io"
	"os"
	"time"

	"gitlab.com/NebulousLabs/errors"

	"gitlab.com/NebulousLabs/Sia/build"
	"gitlab.com/NebulousLabs/Sia/crypto"
	"gitlab.com/NebulousLabs/Sia/types"
)

var (
	// DefaultAllowance is the set of default allowance settings that will be
	// used when allowances are not set or not fully set
	DefaultAllowance = Allowance{
		Funds:       types.SiacoinPrecision.Mul64(500),
		Hosts:       uint64(PriceEstimationScope),
		Period:      3 * types.BlocksPerMonth,
		RenewWindow: types.BlocksPerMonth,

		ExpectedStorage:    1e12,                                         // 1 TB
		ExpectedUpload:     uint64(200e9) / uint64(types.BlocksPerMonth), // 200 GB per month
		ExpectedDownload:   uint64(100e9) / uint64(types.BlocksPerMonth), // 100 GB per month
		ExpectedRedundancy: 3.0,                                          // default is 10/30 erasure coding
		MaxPeriodChurn:     uint64(250e9),                                // 250 GB
	}
	// ErrHostFault indicates if an error is the host's fault.
	ErrHostFault = errors.New("host has returned an error")

	// ErrDownloadCancelled is the error set when a download was cancelled
	// manually by the user.
	ErrDownloadCancelled = errors.New("download was cancelled")

	// PriceEstimationScope is the number of hosts that get queried by the
	// renter when providing price estimates. Especially for the 'Standard'
	// variable, there should be congruence with the number of contracts being
	// used in the renter allowance.
	PriceEstimationScope = build.Select(build.Var{
		Standard: int(50),
		Dev:      int(12),
		Testing:  int(4),
	}).(int)
	// BackupKeySpecifier is a specifier that is hashed with the wallet seed to
	// create a key for encrypting backups.
	BackupKeySpecifier = types.Specifier{'b', 'a', 'c', 'k', 'u', 'p', 'k', 'e', 'y'}
)

// FilterMode is the helper type for the enum constants for the HostDB filter
// mode
type FilterMode int

// HostDBFilterError HostDBDisableFilter HostDBActivateBlacklist and
// HostDBActiveWhitelist are the constants used to enable and disable the filter
// mode of the renter's hostdb
const (
	HostDBFilterError FilterMode = iota
	HostDBDisableFilter
	HostDBActivateBlacklist
	HostDBActiveWhitelist
)

// String returns the string value for the FilterMode
func (fm FilterMode) String() string {
	switch fm {
	case HostDBFilterError:
		return "error"
	case HostDBDisableFilter:
		return "disable"
	case HostDBActivateBlacklist:
		return "blacklist"
	case HostDBActiveWhitelist:
		return "whitelist"
	default:
		return ""
	}
}

// FromString assigned the FilterMode from the provide string
func (fm *FilterMode) FromString(s string) error {
	switch s {
	case "disable":
		*fm = HostDBDisableFilter
	case "blacklist":
		*fm = HostDBActivateBlacklist
	case "whitelist":
		*fm = HostDBActiveWhitelist
	default:
		*fm = HostDBFilterError
		return fmt.Errorf("Could not assigned FilterMode from string %v", s)
	}
	return nil
}

// IsHostsFault indicates if a returned error is the host's fault.
func IsHostsFault(err error) bool {
	return errors.Contains(err, ErrHostFault)
}

const (
	// RenterDir is the name of the directory that is used to store the
	// renter's persistent data.
	RenterDir = "renter"

	// SiapathRoot is the name of the directory that is used to store the
	// renter's siafiles.
	SiapathRoot = "siafiles"

	// BackupRoot is the name of the directory that is used to store the renter's
	// snapshot siafiles.
	BackupRoot = "snapshots"

	// CombinedChunksRoot is the name of the directory that contains combined
	// chunks consisting of multiple partial chunks.
	CombinedChunksRoot = "combinedchunks"

	// EstimatedFileContractTransactionSetSize is the estimated blockchain size
	// of a transaction set between a renter and a host that contains a file
	// contract. This transaction set will contain a setup transaction from each
	// the host and the renter, and will also contain a file contract and file
	// contract revision that have each been signed by all parties.
	EstimatedFileContractTransactionSetSize = 2048

	// EstimatedFileContractRevisionAndProofTransactionSetSize is the
	// estimated blockchain size of a transaction set used by the host to
	// provide the storage proof at the end of the contract duration.
	EstimatedFileContractRevisionAndProofTransactionSetSize = 5000
)

type (
	// DownloadID is a unique identifier used to identify downloads within the
	// download history.
	DownloadID string

	// CombinedChunkID is a unique identifier for a combined chunk which makes up
	// part of its filename on disk.
	CombinedChunkID string

	// PartialChunk holds some information about a combined chunk
	PartialChunk struct {
		ChunkID        CombinedChunkID // The ChunkID of the combined chunk the partial is in.
		InPartialsFile bool            // 'true' if the combined chunk is already in the partials siafile.
		Length         uint64          // length of the partial chunk within the combined chunk.
		Offset         uint64          // offset of the partial chunk within the combined chunk.
	}
)

type (
	// ErasureCoderType is an identifier for the individual types of erasure
	// coders.
	ErasureCoderType [4]byte

	// ErasureCoderIdentifier is an identifier that only matches another
	// ErasureCoder's identifier if they both are of the same type and settings.
	ErasureCoderIdentifier string

	// An ErasureCoder is an error-correcting encoder and decoder.
	ErasureCoder interface {
		// NumPieces is the number of pieces returned by Encode.
		NumPieces() int

		// MinPieces is the minimum number of pieces that must be present to
		// recover the original data.
		MinPieces() int

		// Encode splits data into equal-length pieces, with some pieces
		// containing parity data.
		Encode(data []byte) ([][]byte, error)

		// Identifier returns the ErasureCoderIdentifier of the ErasureCoder.
		Identifier() ErasureCoderIdentifier

		// EncodeShards encodes the input data like Encode but accepts an already
		// sharded input.
		EncodeShards(data [][]byte) ([][]byte, error)

		// Reconstruct recovers the full set of encoded shards from the provided
		// pieces, of which at least MinPieces must be non-nil.
		Reconstruct(pieces [][]byte) error

		// Recover recovers the original data from pieces and writes it to w.
		// pieces should be identical to the slice returned by Encode (length and
		// order must be preserved), but with missing elements set to nil. n is
		// the number of bytes to be written to w; this is necessary because
		// pieces may have been padded with zeros during encoding.
		Recover(pieces [][]byte, n uint64, w io.Writer) error

		// SupportsPartialEncoding returns true if the ErasureCoder can be used
		// to encode/decode any crypto.SegmentSize bytes of an encoded piece or
		// false otherwise.
		SupportsPartialEncoding() bool

		// Type returns the type identifier of the ErasureCoder.
		Type() ErasureCoderType
	}
)

// An Allowance dictates how much the Renter is allowed to spend in a given
// period. Note that funds are spent on both storage and bandwidth.
type Allowance struct {
	Funds       types.Currency    `json:"funds"`
	Hosts       uint64            `json:"hosts"`
	Period      types.BlockHeight `json:"period"`
	RenewWindow types.BlockHeight `json:"renewwindow"`

	// ExpectedStorage is the amount of data that we expect to have in a contract.
	ExpectedStorage uint64 `json:"expectedstorage"`

	// ExpectedUpload is the expected amount of data uploaded through the API,
	// before redundancy, per block.
	ExpectedUpload uint64 `json:"expectedupload"`

	// ExpectedDownload is the expected amount of data downloaded through the
	// API per block.
	ExpectedDownload uint64 `json:"expecteddownload"`

	// ExpectedRedundancy is the average redundancy of files being uploaded.
	ExpectedRedundancy float64 `json:"expectedredundancy"`

	// MaxPeriodChurn is maximum amount of contract churn allowed in a single
	// period.
	MaxPeriodChurn uint64 `json:"maxperiodchurn"`

	// NOTE: If you are changing the allowance struct, you must change or
	// add compatibility code for the contractor's persistence.
}

// ContractUtility contains metrics internal to the contractor that reflect the
// utility of a given contract.
type ContractUtility struct {
	GoodForUpload bool
	GoodForRenew  bool

	// BadContract will be set to true if there's good reason to believe that
	// the contract is unusuable and will continue to be unusuable. For example,
	// if the host is claiming that the contract does not exist, the contract
	// should be marked as bad.
	BadContract bool
	LastOOSErr  types.BlockHeight // OOS means Out Of Storage

	// If a contract is locked, the utility should not be updated. 'Locked' is a
	// value that gets persisted.
	Locked bool
}

// ContractWatchStatus provides information about the status of a contract in
// the renter's watchdog. If the contract has been double-spent, the fields
// other than DoubleSpendHeight are not up-to-date.
type ContractWatchStatus struct {
	FormationSweepHeight      types.BlockHeight `json:"formationsweepheight"`
	ContractFound             bool              `json:"contractfound"`
	LatestRevisionFound       uint64            `json:"latestrevisionfound"`
	StorageProofFoundAtHeight types.BlockHeight `json:"storageprooffoundatheight"`
	DoubleSpendHeight         types.BlockHeight `json:"doublespentatblockheight"`
}

// DirectoryInfo provides information about a siadir
type DirectoryInfo struct {
	// The following fields are aggregate values of the siadir. These values are
	// the totals of the siadir and any sub siadirs, or are calculated based on
	// all the values in the subtree
	AggregateHealth              float64   `json:"aggregatehealth"`
	AggregateLastHealthCheckTime time.Time `json:"aggregatelasthealthchecktime"`
	AggregateMaxHealth           float64   `json:"aggregatemaxhealth"`
	AggregateMaxHealthPercentage float64   `json:"aggregatemaxhealthpercentage"`
	AggregateMinRedundancy       float64   `json:"aggregateminredundancy"`
	AggregateMostRecentModTime   time.Time `json:"aggregatemostrecentmodtime"`
	AggregateNumFiles            uint64    `json:"aggregatenumfiles"`
	AggregateNumStuckChunks      uint64    `json:"aggregatenumstuckchunks"`
	AggregateNumSubDirs          uint64    `json:"aggregatenumsubdirs"`
	AggregateSize                uint64    `json:"aggregatesize"`
	AggregateStuckHealth         float64   `json:"aggregatestuckhealth"`

	// The following fields are information specific to the siadir that is not
	// an aggregate of the entire sub directory tree
	Health              float64   `json:"health"`
	LastHealthCheckTime time.Time `json:"lasthealthchecktime"`
	MaxHealthPercentage float64   `json:"maxhealthpercentage"`
	MaxHealth           float64   `json:"maxhealth"`
	MinRedundancy       float64   `json:"minredundancy"`
	MostRecentModTime   time.Time `json:"mostrecentmodtime"`
	NumFiles            uint64    `json:"numfiles"`
	NumStuckChunks      uint64    `json:"numstuckchunks"`
	NumSubDirs          uint64    `json:"numsubdirs"`
	SiaPath             SiaPath   `json:"siapath"`
	DirSize             uint64    `json:"size"` // name chaned to avoid conflict with Size() method
	StuckHealth         float64   `json:"stuckhealth"`
}

// Name implements os.FileInfo.
<<<<<<< HEAD
func (d DirectoryInfo) Name() string { return d.SiaPath.String() }
=======
func (d DirectoryInfo) Name() string { return d.SiaPath.Name() }
>>>>>>> 52a5562c

// Size implements os.FileInfo.
func (d DirectoryInfo) Size() int64 { return int64(d.DirSize) }

// Mode implements os.FileInfo.
<<<<<<< HEAD
func (d DirectoryInfo) Mode() os.FileMode { return 0700 }
=======
//
// TODO: get the real mode
func (d DirectoryInfo) Mode() os.FileMode { return 0755 }
>>>>>>> 52a5562c

// ModTime implements os.FileInfo.
func (d DirectoryInfo) ModTime() time.Time { return d.MostRecentModTime }

// IsDir implements os.FileInfo.
func (d DirectoryInfo) IsDir() bool { return true }

// Sys implements os.FileInfo.
func (d DirectoryInfo) Sys() interface{} { return nil }

// DownloadInfo provides information about a file that has been requested for
// download.
type DownloadInfo struct {
	Destination     string  `json:"destination"`     // The destination of the download.
	DestinationType string  `json:"destinationtype"` // Can be "file", "memory buffer", or "http stream".
	Length          uint64  `json:"length"`          // The length requested for the download.
	Offset          uint64  `json:"offset"`          // The offset within the siafile requested for the download.
	SiaPath         SiaPath `json:"siapath"`         // The siapath of the file used for the download.

	Completed            bool      `json:"completed"`            // Whether or not the download has completed.
	EndTime              time.Time `json:"endtime"`              // The time when the download fully completed.
	Error                string    `json:"error"`                // Will be the empty string unless there was an error.
	Received             uint64    `json:"received"`             // Amount of data confirmed and decoded.
	StartTime            time.Time `json:"starttime"`            // The time when the download was started.
	StartTimeUnix        int64     `json:"starttimeunix"`        // The time when the download was started in unix format.
	TotalDataTransferred uint64    `json:"totaldatatransferred"` // Total amount of data transferred, including negotiation, etc.
}

// FileUploadParams contains the information used by the Renter to upload a
// file.
type FileUploadParams struct {
	Source              string
	SiaPath             SiaPath
	ErasureCode         ErasureCoder
	Force               bool
	DisablePartialChunk bool
	Repair              bool
}

// FileInfo provides information about a file.
type FileInfo struct {
	AccessTime       time.Time         `json:"accesstime"`
	Available        bool              `json:"available"`
	ChangeTime       time.Time         `json:"changetime"`
	CipherType       string            `json:"ciphertype"`
	CreateTime       time.Time         `json:"createtime"`
	Expiration       types.BlockHeight `json:"expiration"`
	Filesize         uint64            `json:"filesize"`
	Health           float64           `json:"health"`
	LocalPath        string            `json:"localpath"`
	MaxHealth        float64           `json:"maxhealth"`
	MaxHealthPercent float64           `json:"maxhealthpercent"`
<<<<<<< HEAD
=======
	FileMode         os.FileMode       `json:"mode"`    // name chaned to avoid conflict with Mode()
>>>>>>> 52a5562c
	ModificationTime time.Time         `json:"modtime"` // name changed to avoid conflict with ModTime() method
	NumStuckChunks   uint64            `json:"numstuckchunks"`
	OnDisk           bool              `json:"ondisk"`
	Recoverable      bool              `json:"recoverable"`
	Redundancy       float64           `json:"redundancy"`
	Renewing         bool              `json:"renewing"`
	SiaPath          SiaPath           `json:"siapath"`
	Stuck            bool              `json:"stuck"`
	StuckHealth      float64           `json:"stuckhealth"`
	UID              string            `json:"uid"`
	UploadedBytes    uint64            `json:"uploadedbytes"`
	UploadProgress   float64           `json:"uploadprogress"`
}

// Name implements os.FileInfo.
<<<<<<< HEAD
func (f FileInfo) Name() string { return f.SiaPath.String() }
=======
func (f FileInfo) Name() string { return f.SiaPath.Name() }
>>>>>>> 52a5562c

// Size implements os.FileInfo.
func (f FileInfo) Size() int64 { return int64(f.Filesize) }

// Mode implements os.FileInfo.
<<<<<<< HEAD
func (f FileInfo) Mode() os.FileMode { return 0666 }
=======
func (f FileInfo) Mode() os.FileMode { return f.FileMode }
>>>>>>> 52a5562c

// ModTime implements os.FileInfo.
func (f FileInfo) ModTime() time.Time { return f.ModificationTime }

// IsDir implements os.FileInfo.
func (f FileInfo) IsDir() bool { return false }

// Sys implements os.FileInfo.
func (f FileInfo) Sys() interface{} { return nil }

// A HostDBEntry represents one host entry in the Renter's host DB. It
// aggregates the host's external settings and metrics with its public key.
type HostDBEntry struct {
	HostExternalSettings

	// FirstSeen is the last block height at which this host was announced.
	FirstSeen types.BlockHeight `json:"firstseen"`

	// Measurements that have been taken on the host. The most recent
	// measurements are kept in full detail, historic ones are compressed into
	// the historic values.
	HistoricDowntime time.Duration `json:"historicdowntime"`
	HistoricUptime   time.Duration `json:"historicuptime"`
	ScanHistory      HostDBScans   `json:"scanhistory"`

	// Measurements that are taken whenever we interact with a host.
	HistoricFailedInteractions     float64 `json:"historicfailedinteractions"`
	HistoricSuccessfulInteractions float64 `json:"historicsuccessfulinteractions"`
	RecentFailedInteractions       float64 `json:"recentfailedinteractions"`
	RecentSuccessfulInteractions   float64 `json:"recentsuccessfulinteractions"`

	LastHistoricUpdate types.BlockHeight `json:"lasthistoricupdate"`

	// Measurements related to the IP subnet mask.
	IPNets          []string  `json:"ipnets"`
	LastIPNetChange time.Time `json:"lastipnetchange"`

	// The public key of the host, stored separately to minimize risk of certain
	// MitM based vulnerabilities.
	PublicKey types.SiaPublicKey `json:"publickey"`

	// Filtered says whether or not a HostDBEntry is being filtered out of the
	// filtered hosttree due to the filter mode of the hosttree
	Filtered bool `json:"filtered"`
}

// HostDBScan represents a single scan event.
type HostDBScan struct {
	Timestamp time.Time `json:"timestamp"`
	Success   bool      `json:"success"`
}

// HostScoreBreakdown provides a piece-by-piece explanation of why a host has
// the score that they do.
//
// NOTE: Renters are free to use whatever scoring they feel appropriate for
// hosts. Some renters will outright blacklist or whitelist sets of hosts. The
// results provided by this struct can only be used as a guide, and may vary
// significantly from machine to machine.
type HostScoreBreakdown struct {
	Score          types.Currency `json:"score"`
	ConversionRate float64        `json:"conversionrate"`

	AgeAdjustment              float64 `json:"ageadjustment"`
	BurnAdjustment             float64 `json:"burnadjustment"`
	CollateralAdjustment       float64 `json:"collateraladjustment"`
	DurationAdjustment         float64 `json:"durationadjustment"`
	InteractionAdjustment      float64 `json:"interactionadjustment"`
	PriceAdjustment            float64 `json:"pricesmultiplier"`
	StorageRemainingAdjustment float64 `json:"storageremainingadjustment"`
	UptimeAdjustment           float64 `json:"uptimeadjustment"`
	VersionAdjustment          float64 `json:"versionadjustment"`
}

// MountInfo contains information about a mounted FUSE filesystem.
type MountInfo struct {
	MountPoint string  `json:"mountpoint"`
	SiaPath    SiaPath `json:"siapath"`
}

// RenterPriceEstimation contains a bunch of files estimating the costs of
// various operations on the network.
type RenterPriceEstimation struct {
	// The cost of downloading 1 TB of data.
	DownloadTerabyte types.Currency `json:"downloadterabyte"`

	// The cost of forming a set of contracts using the defaults.
	FormContracts types.Currency `json:"formcontracts"`

	// The cost of storing 1 TB for a month, including redundancy.
	StorageTerabyteMonth types.Currency `json:"storageterabytemonth"`

	// The cost of consuming 1 TB of upload bandwidth from the host, including
	// redundancy.
	UploadTerabyte types.Currency `json:"uploadterabyte"`
}

// RenterSettings control the behavior of the Renter.
type RenterSettings struct {
	Allowance         Allowance `json:"allowance"`
	IPViolationsCheck bool      `json:"ipviolationcheck"`
	MaxUploadSpeed    int64     `json:"maxuploadspeed"`
	MaxDownloadSpeed  int64     `json:"maxdownloadspeed"`
}

// HostDBScans represents a sortable slice of scans.
type HostDBScans []HostDBScan

func (s HostDBScans) Len() int           { return len(s) }
func (s HostDBScans) Less(i, j int) bool { return s[i].Timestamp.Before(s[j].Timestamp) }
func (s HostDBScans) Swap(i, j int)      { s[i], s[j] = s[j], s[i] }

// MerkleRootSet is a set of Merkle roots, and gets encoded more efficiently.
type MerkleRootSet []crypto.Hash

// MarshalJSON defines a JSON encoding for a MerkleRootSet.
func (mrs MerkleRootSet) MarshalJSON() ([]byte, error) {
	// Copy the whole array into a giant byte slice and then encode that.
	fullBytes := make([]byte, crypto.HashSize*len(mrs))
	for i := range mrs {
		copy(fullBytes[i*crypto.HashSize:(i+1)*crypto.HashSize], mrs[i][:])
	}
	return json.Marshal(fullBytes)
}

// UnmarshalJSON attempts to decode a MerkleRootSet, falling back on the legacy
// decoding of a []crypto.Hash if that fails.
func (mrs *MerkleRootSet) UnmarshalJSON(b []byte) error {
	// Decode the giant byte slice, and then split it into separate arrays.
	var fullBytes []byte
	err := json.Unmarshal(b, &fullBytes)
	if err != nil {
		// Encoding the byte slice has failed, try decoding it as a []crypto.Hash.
		var hashes []crypto.Hash
		err := json.Unmarshal(b, &hashes)
		if err != nil {
			return err
		}
		*mrs = MerkleRootSet(hashes)
		return nil
	}

	umrs := make(MerkleRootSet, len(fullBytes)/32)
	for i := range umrs {
		copy(umrs[i][:], fullBytes[i*crypto.HashSize:(i+1)*crypto.HashSize])
	}
	*mrs = umrs
	return nil
}

// MountOptions specify various settings of a FUSE filesystem mount.
type MountOptions struct {
	ReadOnly bool
}

// RecoverableContract is a types.FileContract as it appears on the blockchain
// with additional fields which contain the information required to recover its
// latest revision from a host.
type RecoverableContract struct {
	types.FileContract
	// ID is the FileContract's ID.
	ID types.FileContractID `json:"id"`
	// HostPublicKey is the public key of the host we formed this contract
	// with.
	HostPublicKey types.SiaPublicKey `json:"hostpublickey"`
	// InputParentID is the ParentID of the first SiacoinInput of the
	// transaction that contains this contract.
	InputParentID types.SiacoinOutputID `json:"inputparentid"`
	// StartHeight is the estimated startheight of a recoverable contract.
	StartHeight types.BlockHeight `json:"startheight"`
	// TxnFee of the transaction which contains the contract.
	TxnFee types.Currency `json:"txnfee"`
}

// A RenterContract contains metadata about a file contract. It is read-only;
// modifying a RenterContract does not modify the actual file contract.
type RenterContract struct {
	ID            types.FileContractID
	HostPublicKey types.SiaPublicKey
	Transaction   types.Transaction

	StartHeight types.BlockHeight
	EndHeight   types.BlockHeight

	// RenterFunds is the amount remaining in the contract that the renter can
	// spend.
	RenterFunds types.Currency

	// The FileContract does not indicate what funds were spent on, so we have
	// to track the various costs manually.
	DownloadSpending types.Currency
	StorageSpending  types.Currency
	UploadSpending   types.Currency

	// Utility contains utility information about the renter.
	Utility ContractUtility

	// TotalCost indicates the amount of money that the renter spent and/or
	// locked up while forming a contract. This includes fees, and includes
	// funds which were allocated (but not necessarily committed) to spend on
	// uploads/downloads/storage.
	TotalCost types.Currency

	// ContractFee is the amount of money paid to the host to cover potential
	// future transaction fees that the host may incur, and to cover any other
	// overheads the host may have.
	//
	// TxnFee is the amount of money spent on the transaction fee when putting
	// the renter contract on the blockchain.
	//
	// SiafundFee is the amount of money spent on siafund fees when creating the
	// contract. The siafund fee that the renter pays covers both the renter and
	// the host portions of the contract, and therefore can be unexpectedly high
	// if the the host collateral is high.
	ContractFee types.Currency
	TxnFee      types.Currency
	SiafundFee  types.Currency
}

// ContractorSpending contains the metrics about how much the Contractor has
// spent during the current billing period.
type ContractorSpending struct {
	// ContractFees are the sum of all fees in the contract. This means it
	// includes the ContractFee, TxnFee and SiafundFee
	ContractFees types.Currency `json:"contractfees"`
	// DownloadSpending is the money currently spent on downloads.
	DownloadSpending types.Currency `json:"downloadspending"`
	// StorageSpending is the money currently spent on storage.
	StorageSpending types.Currency `json:"storagespending"`
	// ContractSpending is the total amount of money that the renter has put
	// into contracts, whether it's locked and the renter gets that money
	// back or whether it's spent and the renter won't get the money back.
	TotalAllocated types.Currency `json:"totalallocated"`
	// UploadSpending is the money currently spent on uploads.
	UploadSpending types.Currency `json:"uploadspending"`
	// Unspent is locked-away, unspent money.
	Unspent types.Currency `json:"unspent"`
	// ContractSpendingDeprecated was renamed to TotalAllocated and always has the
	// same value as TotalAllocated.
	ContractSpendingDeprecated types.Currency `json:"contractspending"`
	// WithheldFunds are the funds from the previous period that are tied up
	// in contracts and have not been released yet
	WithheldFunds types.Currency `json:"withheldfunds"`
	// ReleaseBlock is the block at which the WithheldFunds should be
	// released to the renter, based on worst case.
	// Contract End Height + Host Window Size + Maturity Delay
	ReleaseBlock types.BlockHeight `json:"releaseblock"`
	// PreviousSpending is the total spend funds from old contracts
	// that are not included in the current period spending
	PreviousSpending types.Currency `json:"previousspending"`
}

// ContractorChurnStatus contains the current churn budgets for the Contractor's
// churnLimiter and the aggregate churn for the current period.
type ContractorChurnStatus struct {
	// AggregatCurrentePeriodChurn is the total size of files from churned contracts in this
	// period.
	AggregateCurrentPeriodChurn uint64 `json:"aggregatecurrentperiodchurn"`
	// MaxPeriodChurn is the (adjustable) maximum churn allowed per period.
	MaxPeriodChurn uint64 `json:"maxperiodchurn"`
}

// UploadedBackup contains metadata about an uploaded backup.
type UploadedBackup struct {
	Name           string
	UID            [16]byte
	CreationDate   types.Timestamp
	Size           uint64 // size of snapshot .sia file
	UploadProgress float64
}

// A Renter uploads, tracks, repairs, and downloads a set of files for the
// user.
type Renter interface {
	Alerter

	// ActiveHosts provides the list of hosts that the renter is selecting,
	// sorted by preference.
	ActiveHosts() ([]HostDBEntry, error)

	// AllHosts returns the full list of hosts known to the renter.
	AllHosts() ([]HostDBEntry, error)

	// Close closes the Renter.
	Close() error

	// CancelContract cancels a specific contract of the renter.
	CancelContract(id types.FileContractID) error

	// Contracts returns the staticContracts of the renter's hostContractor.
	Contracts() []RenterContract

	// ContractStatus returns the status of the contract with the given ID in the
	// watchdog, and a bool indicating whether or not the watchdog is aware of it.
	ContractStatus(fcID types.FileContractID) (ContractWatchStatus, bool)

	// CreateBackup creates a backup of the renter's siafiles. If a secret is not
	// nil, the backup will be encrypted using the provided secret.
	CreateBackup(dst string, secret []byte) error

	// LoadBackup loads the siafiles of a previously created backup into the
	// renter. If the backup is encrypted, secret will be used to decrypt it.
	// Otherwise the argument is ignored.
	// If a file from the backup would have the same path as an already
	// existing file, a suffix of the form _[num] is appended to the siapath.
	// [num] is incremented until a siapath is found that is not already in
	// use.
	LoadBackup(src string, secret []byte) error

	// InitRecoveryScan starts scanning the whole blockchain for recoverable
	// contracts within a separate thread.
	InitRecoveryScan() error

	// OldContracts returns the oldContracts of the renter's hostContractor.
	OldContracts() []RenterContract

	// ContractorChurnStatus returns contract churn stats for the current period.
	ContractorChurnStatus() ContractorChurnStatus

	// ContractUtility provides the contract utility for a given host key.
	ContractUtility(pk types.SiaPublicKey) (ContractUtility, bool)

	// CurrentPeriod returns the height at which the current allowance period
	// began.
	CurrentPeriod() types.BlockHeight

	// Mount mounts a FUSE filesystem at mountPoint, making the contents of sp
	// available via the local filesystem.
	Mount(mountPoint string, sp SiaPath, opts MountOptions) error

	// MountInfo returns the list of currently mounted FUSE filesystems.
	MountInfo() []MountInfo

	// Unmount unmounts the FUSE filesystem currently mounted at mountPoint.
	Unmount(mountPoint string) error

	// PeriodSpending returns the amount spent on contracts in the current
	// billing period.
	PeriodSpending() (ContractorSpending, error)

	// RecoverableContracts returns the contracts that the contractor deems
	// recoverable. That means they are not expired yet and also not part of the
	// active contracts. Usually this should return an empty slice unless the host
	// isn't available for recovery or something went wrong.
	RecoverableContracts() []RecoverableContract

	// RecoveryScanStatus returns a bool indicating if a scan for recoverable
	// contracts is in progress and if it is, the current progress of the scan.
	RecoveryScanStatus() (bool, types.BlockHeight)

	// RefreshedContract checks if the contract was previously refreshed
	RefreshedContract(fcid types.FileContractID) bool

	// SetFileStuck sets the 'stuck' status of a file.
	SetFileStuck(siaPath SiaPath, stuck bool) error

	// UploadBackup uploads a backup to hosts, such that it can be retrieved
	// using only the seed.
	UploadBackup(src string, name string) error

	// DownloadBackup downloads a backup previously uploaded to hosts.
	DownloadBackup(dst string, name string) error

	// UploadedBackups returns a list of backups previously uploaded to hosts,
	// along with a list of which hosts are storing all known backups.
	UploadedBackups() ([]UploadedBackup, []types.SiaPublicKey, error)

	// BackupsOnHost returns the backups stored on the specified host.
	BackupsOnHost(hostKey types.SiaPublicKey) ([]UploadedBackup, error)

	// DeleteFile deletes a file entry from the renter.
	DeleteFile(siaPath SiaPath) error

	// Download creates a download according to the parameters passed, including
	// downloads of `offset` and `length` type. It returns a method to
	// start the download.
	Download(params RenterDownloadParameters) (DownloadID, func() error, error)

	// DownloadAsync creates a file download using the passed parameters without
	// blocking until the download is finished. The download needs to be started
	// using the method returned by DownloadAsync. DownloadAsync also accepts an
	// optional input function which will be registered to be called when the
	// download is finished.
	DownloadAsync(params RenterDownloadParameters, onComplete func(error) error) (uid DownloadID, start func() error, cancel func(), err error)

	// ClearDownloadHistory clears the download history of the renter
	// inclusive for before and after times.
	ClearDownloadHistory(after, before time.Time) error

	// DownloadByUID returns a download from the download history given its uid.
	DownloadByUID(uid DownloadID) (DownloadInfo, bool)

	// DownloadHistory lists all the files that have been scheduled for download.
	DownloadHistory() []DownloadInfo

	// File returns information on specific file queried by user
	File(siaPath SiaPath) (FileInfo, error)

	// FileList returns information on all of the files stored by the renter at the
	// specified folder. The 'cached' argument specifies whether cached values
	// should be returned or not.
	FileList(siaPath SiaPath, recursive, cached bool) ([]FileInfo, error)

	// Filter returns the renter's hostdb's filterMode and filteredHosts
	Filter() (FilterMode, map[string]types.SiaPublicKey, error)

	// SetFilterMode sets the renter's hostdb filter mode
	SetFilterMode(fm FilterMode, hosts []types.SiaPublicKey) error

	// Host provides the DB entry and score breakdown for the requested host.
	Host(pk types.SiaPublicKey) (HostDBEntry, bool, error)

	// InitialScanComplete returns a boolean indicating if the initial scan of the
	// hostdb is completed.
	InitialScanComplete() (bool, error)

	// PriceEstimation estimates the cost in siacoins of performing various
	// storage and data operations.
	PriceEstimation(allowance Allowance) (RenterPriceEstimation, Allowance, error)

	// RenameFile changes the path of a file.
	RenameFile(siaPath, newSiaPath SiaPath) error

	// RenameDir changes the path of a dir.
	RenameDir(oldPath, newPath SiaPath) error

	// EstimateHostScore will return the score for a host with the provided
	// settings, assuming perfect age and uptime adjustments
	EstimateHostScore(entry HostDBEntry, allowance Allowance) (HostScoreBreakdown, error)

	// ScoreBreakdown will return the score for a host db entry using the
	// hostdb's weighting algorithm.
	ScoreBreakdown(entry HostDBEntry) (HostScoreBreakdown, error)

	// Settings returns the Renter's current settings.
	Settings() (RenterSettings, error)

	// SetSettings sets the Renter's settings.
	SetSettings(RenterSettings) error

	// SetFileTrackingPath sets the on-disk location of an uploaded file to a
	// new value. Useful if files need to be moved on disk.
	SetFileTrackingPath(siaPath SiaPath, newPath string) error

	// Streamer creates a io.ReadSeeker that can be used to stream downloads
	// from the Sia network and also returns the fileName of the streamed
	// resource.
	Streamer(siapath SiaPath) (string, Streamer, error)

	// Upload uploads a file using the input parameters.
	Upload(FileUploadParams) error

	// UploadStreamFromReader reads from the provided reader until io.EOF is reached and
	// upload the data to the Sia network.
	UploadStreamFromReader(up FileUploadParams, reader io.Reader) error

	// CreateDir creates a directory for the renter
	CreateDir(siaPath SiaPath) error

	// DeleteDir deletes a directory from the renter
	DeleteDir(siaPath SiaPath) error

	// DirList lists the directories in a siadir
	DirList(siaPath SiaPath) ([]DirectoryInfo, error)
}

// Streamer is the interface implemented by the Renter's streamer type which
// allows for streaming files uploaded to the Sia network.
type Streamer interface {
	io.ReadSeeker
	io.Closer
}

// RenterDownloadParameters defines the parameters passed to the Renter's
// Download method.
type RenterDownloadParameters struct {
	Async       bool
	Httpwriter  io.Writer
	Length      uint64
	Offset      uint64
	SiaPath     SiaPath
	Destination string
}<|MERGE_RESOLUTION|>--- conflicted
+++ resolved
@@ -292,23 +292,15 @@
 }
 
 // Name implements os.FileInfo.
-<<<<<<< HEAD
-func (d DirectoryInfo) Name() string { return d.SiaPath.String() }
-=======
 func (d DirectoryInfo) Name() string { return d.SiaPath.Name() }
->>>>>>> 52a5562c
 
 // Size implements os.FileInfo.
 func (d DirectoryInfo) Size() int64 { return int64(d.DirSize) }
 
 // Mode implements os.FileInfo.
-<<<<<<< HEAD
-func (d DirectoryInfo) Mode() os.FileMode { return 0700 }
-=======
 //
 // TODO: get the real mode
 func (d DirectoryInfo) Mode() os.FileMode { return 0755 }
->>>>>>> 52a5562c
 
 // ModTime implements os.FileInfo.
 func (d DirectoryInfo) ModTime() time.Time { return d.MostRecentModTime }
@@ -361,10 +353,7 @@
 	LocalPath        string            `json:"localpath"`
 	MaxHealth        float64           `json:"maxhealth"`
 	MaxHealthPercent float64           `json:"maxhealthpercent"`
-<<<<<<< HEAD
-=======
 	FileMode         os.FileMode       `json:"mode"`    // name chaned to avoid conflict with Mode()
->>>>>>> 52a5562c
 	ModificationTime time.Time         `json:"modtime"` // name changed to avoid conflict with ModTime() method
 	NumStuckChunks   uint64            `json:"numstuckchunks"`
 	OnDisk           bool              `json:"ondisk"`
@@ -380,21 +369,13 @@
 }
 
 // Name implements os.FileInfo.
-<<<<<<< HEAD
-func (f FileInfo) Name() string { return f.SiaPath.String() }
-=======
 func (f FileInfo) Name() string { return f.SiaPath.Name() }
->>>>>>> 52a5562c
 
 // Size implements os.FileInfo.
 func (f FileInfo) Size() int64 { return int64(f.Filesize) }
 
 // Mode implements os.FileInfo.
-<<<<<<< HEAD
-func (f FileInfo) Mode() os.FileMode { return 0666 }
-=======
 func (f FileInfo) Mode() os.FileMode { return f.FileMode }
->>>>>>> 52a5562c
 
 // ModTime implements os.FileInfo.
 func (f FileInfo) ModTime() time.Time { return f.ModificationTime }
