package modules

import (
	"encoding/json"
	"fmt"
	"io"
	"os"
	"time"

	"gitlab.com/NebulousLabs/errors"

	"gitlab.com/NebulousLabs/Sia/build"
	"gitlab.com/NebulousLabs/Sia/crypto"
	"gitlab.com/NebulousLabs/Sia/types"
)

var (
	// DefaultAllowance is the set of default allowance settings that will be
	// used when allowances are not set or not fully set
	DefaultAllowance = Allowance{
		Funds:       types.SiacoinPrecision.Mul64(500),
		Hosts:       uint64(PriceEstimationScope),
		Period:      3 * types.BlocksPerMonth,
		RenewWindow: types.BlocksPerMonth,

		ExpectedStorage:    1e12,                                         // 1 TB
		ExpectedUpload:     uint64(200e9) / uint64(types.BlocksPerMonth), // 200 GB per month
		ExpectedDownload:   uint64(100e9) / uint64(types.BlocksPerMonth), // 100 GB per month
		ExpectedRedundancy: 3.0,                                          // default is 10/30 erasure coding
		MaxPeriodChurn:     uint64(250e9),                                // 250 GB
	}
	// ErrHostFault indicates if an error is the host's fault.
	ErrHostFault = errors.New("host has returned an error")

	// ErrDownloadCancelled is the error set when a download was cancelled
	// manually by the user.
	ErrDownloadCancelled = errors.New("download was cancelled")

	// PriceEstimationScope is the number of hosts that get queried by the
	// renter when providing price estimates. Especially for the 'Standard'
	// variable, there should be congruence with the number of contracts being
	// used in the renter allowance.
	PriceEstimationScope = build.Select(build.Var{
		Standard: int(50),
		Dev:      int(12),
		Testing:  int(4),
	}).(int)
	// BackupKeySpecifier is a specifier that is hashed with the wallet seed to
	// create a key for encrypting backups.
	BackupKeySpecifier = types.NewSpecifier("backupkey")
)

// FilterMode is the helper type for the enum constants for the HostDB filter
// mode
type FilterMode int

// HostDBFilterError HostDBDisableFilter HostDBActivateBlacklist and
// HostDBActiveWhitelist are the constants used to enable and disable the filter
// mode of the renter's hostdb
const (
	HostDBFilterError FilterMode = iota
	HostDBDisableFilter
	HostDBActivateBlacklist
	HostDBActiveWhitelist
)

// Filesystem related consts.
const (
	// DefaultDirPerm defines the default permissions used for a new dir if no
	// permissions are supplied. Changing this value is a compatibility issue
	// since users expect dirs to have these permissions.
	DefaultDirPerm = 0755

	// DefaultFilePerm defines the default permissions used for a new file if no
	// permissions are supplied. Changing this value is a compatibility issue
	// since users expect files to have these permissions.
	DefaultFilePerm = 0644
)

// String returns the string value for the FilterMode
func (fm FilterMode) String() string {
	switch fm {
	case HostDBFilterError:
		return "error"
	case HostDBDisableFilter:
		return "disable"
	case HostDBActivateBlacklist:
		return "blacklist"
	case HostDBActiveWhitelist:
		return "whitelist"
	default:
		return ""
	}
}

// FromString assigned the FilterMode from the provide string
func (fm *FilterMode) FromString(s string) error {
	switch s {
	case "disable":
		*fm = HostDBDisableFilter
	case "blacklist":
		*fm = HostDBActivateBlacklist
	case "whitelist":
		*fm = HostDBActiveWhitelist
	default:
		*fm = HostDBFilterError
		return fmt.Errorf("could not assigned FilterMode from string %v", s)
	}
	return nil
}

// IsHostsFault indicates if a returned error is the host's fault.
func IsHostsFault(err error) bool {
	return errors.Contains(err, ErrHostFault)
}

const (
	// RenterDir is the name of the directory that is used to store the
	// renter's persistent data.
	RenterDir = "renter"

	// FileSystemRoot is the name of the directory that is used as the root of
	// the renter's filesystem.
	FileSystemRoot = "fs"

	// HomeFolderRoot is the name of the directory that is used to store all of
	// the user accessible data.
	HomeFolderRoot = "home"

	// UserRoot is the name of the directory that is used to store the
	// renter's siafiles.
	UserRoot = "user"

	// BackupRoot is the name of the directory that is used to store the renter's
	// snapshot siafiles.
	BackupRoot = "snapshots"

	// CombinedChunksRoot is the name of the directory that contains combined
	// chunks consisting of multiple partial chunks.
	CombinedChunksRoot = "combinedchunks"

	// EstimatedFileContractTransactionSetSize is the estimated blockchain size
	// of a transaction set between a renter and a host that contains a file
	// contract. This transaction set will contain a setup transaction from each
	// the host and the renter, and will also contain a file contract and file
	// contract revision that have each been signed by all parties.
	EstimatedFileContractTransactionSetSize = 2048

	// EstimatedFileContractRevisionAndProofTransactionSetSize is the
	// estimated blockchain size of a transaction set used by the host to
	// provide the storage proof at the end of the contract duration.
	EstimatedFileContractRevisionAndProofTransactionSetSize = 5000

	// StreamDownloadSize is the size of downloaded in a single streaming download
	// request.
	StreamDownloadSize = uint64(1 << 16) // 64 KiB

	// StreamUploadSize is the size of downloaded in a single streaming upload
	// request.
	StreamUploadSize = uint64(1 << 16) // 64 KiB
)

type (
	// DownloadID is a unique identifier used to identify downloads within the
	// download history.
	DownloadID string

	// CombinedChunkID is a unique identifier for a combined chunk which makes up
	// part of its filename on disk.
	CombinedChunkID string

	// PartialChunk holds some information about a combined chunk
	PartialChunk struct {
		ChunkID        CombinedChunkID // The ChunkID of the combined chunk the partial is in.
		InPartialsFile bool            // 'true' if the combined chunk is already in the partials siafile.
		Length         uint64          // length of the partial chunk within the combined chunk.
		Offset         uint64          // offset of the partial chunk within the combined chunk.
	}
)

type (
	// ErasureCoderType is an identifier for the individual types of erasure
	// coders.
	ErasureCoderType [4]byte

	// ErasureCoderIdentifier is an identifier that only matches another
	// ErasureCoder's identifier if they both are of the same type and settings.
	ErasureCoderIdentifier string

	// An ErasureCoder is an error-correcting encoder and decoder.
	ErasureCoder interface {
		// NumPieces is the number of pieces returned by Encode.
		NumPieces() int

		// MinPieces is the minimum number of pieces that must be present to
		// recover the original data.
		MinPieces() int

		// Encode splits data into equal-length pieces, with some pieces
		// containing parity data.
		Encode(data []byte) ([][]byte, error)

		// Identifier returns the ErasureCoderIdentifier of the ErasureCoder.
		Identifier() ErasureCoderIdentifier

		// EncodeShards encodes the input data like Encode but accepts an already
		// sharded input.
		EncodeShards(data [][]byte) ([][]byte, error)

		// Reconstruct recovers the full set of encoded shards from the provided
		// pieces, of which at least MinPieces must be non-nil.
		Reconstruct(pieces [][]byte) error

		// Recover recovers the original data from pieces and writes it to w.
		// pieces should be identical to the slice returned by Encode (length and
		// order must be preserved), but with missing elements set to nil. n is
		// the number of bytes to be written to w; this is necessary because
		// pieces may have been padded with zeros during encoding.
		Recover(pieces [][]byte, n uint64, w io.Writer) error

		// SupportsPartialEncoding returns true if the ErasureCoder can be used
		// to encode/decode any crypto.SegmentSize bytes of an encoded piece or
		// false otherwise.
		SupportsPartialEncoding() bool

		// Type returns the type identifier of the ErasureCoder.
		Type() ErasureCoderType
	}
)

// An Allowance dictates how much the Renter is allowed to spend in a given
// period. Note that funds are spent on both storage and bandwidth.
//
// NOTE: When changing the allowance struct, any new or adjusted fields are
// going to be loaded as blank when the contractor first starts up. The startup
// code either needs to set sane defaults, or the code which depends on the
// values needs to appropriately handle the values being empty.
type Allowance struct {
	Funds       types.Currency    `json:"funds"`
	Hosts       uint64            `json:"hosts"`
	Period      types.BlockHeight `json:"period"`
	RenewWindow types.BlockHeight `json:"renewwindow"`

	// PaymentContractInitialFunding establishes the amount of money that the a
	// Skynet portal will put into a brand new payment contract. If this value
	// is set to zero, this node will not act as a Skynet portal. When this
	// value is non-zero, this node will act as a Skynet portal, and form
	// contracts with every reasonably priced host.
	PaymentContractInitialFunding types.Currency `json:"paymentcontractinitialfunding"`

	// ExpectedStorage is the amount of data that we expect to have in a contract.
	ExpectedStorage uint64 `json:"expectedstorage"`

	// ExpectedUpload is the expected amount of data uploaded through the API,
	// before redundancy, per block.
	ExpectedUpload uint64 `json:"expectedupload"`

	// ExpectedDownload is the expected amount of data downloaded through the
	// API per block.
	ExpectedDownload uint64 `json:"expecteddownload"`

	// ExpectedRedundancy is the average redundancy of files being uploaded.
	ExpectedRedundancy float64 `json:"expectedredundancy"`

	// MaxPeriodChurn is maximum amount of contract churn allowed in a single
	// period.
	MaxPeriodChurn uint64 `json:"maxperiodchurn"`

	// The following fields provide price gouging protection for the user. By
	// setting a particular maximum price for each mechanism that a host can use
	// to charge users, the workers know to avoid hosts that go outside of the
	// safety range.
	//
	// The intention is that if the fields are not set, a reasonable value will
	// be derived from the other allowance settings. The intention is that the
	// hostdb will pay attention to these limits when forming contracts,
	// understanding that a certain feature (such as storage) will not be used
	// if the host price is above the limit. If the hostdb believes that a host
	// is valuable for its other, more reasonably priced features, the hostdb
	// may choose to form a contract with the host anyway.
	//
	// NOTE: If the allowance max price fields are ever extended, all of the
	// price gouging checks throughout the worker code and contract formation
	// code also need to be extended.
	MaxRPCPrice               types.Currency `json:"maxrpcprice"`
	MaxContractPrice          types.Currency `json:"maxcontractprice"`
	MaxDownloadBandwidthPrice types.Currency `json:"maxdownloadbandwidthprice"`
	MaxSectorAccessPrice      types.Currency `json:"maxsectoraccessprice"`
	MaxStoragePrice           types.Currency `json:"maxstorageprice"`
	MaxUploadBandwidthPrice   types.Currency `json:"maxuploadbandwidthprice"`
}

// Active returns true if and only if this allowance has been set in the
// contractor.
func (a Allowance) Active() bool {
	return a.Period != 0
}

// ContractUtility contains metrics internal to the contractor that reflect the
// utility of a given contract.
type ContractUtility struct {
	GoodForUpload bool
	GoodForRenew  bool

	// BadContract will be set to true if there's good reason to believe that
	// the contract is unusable and will continue to be unusable. For example,
	// if the host is claiming that the contract does not exist, the contract
	// should be marked as bad.
	BadContract bool
	LastOOSErr  types.BlockHeight // OOS means Out Of Storage

	// If a contract is locked, the utility should not be updated. 'Locked' is a
	// value that gets persisted.
	Locked bool
}

// ContractWatchStatus provides information about the status of a contract in
// the renter's watchdog.
type ContractWatchStatus struct {
	Archived                  bool              `json:"archived"`
	FormationSweepHeight      types.BlockHeight `json:"formationsweepheight"`
	ContractFound             bool              `json:"contractfound"`
	LatestRevisionFound       uint64            `json:"latestrevisionfound"`
	StorageProofFoundAtHeight types.BlockHeight `json:"storageprooffoundatheight"`
	DoubleSpendHeight         types.BlockHeight `json:"doublespendheight"`
	WindowStart               types.BlockHeight `json:"windowstart"`
	WindowEnd                 types.BlockHeight `json:"windowend"`
}

// DirectoryInfo provides information about a siadir
type DirectoryInfo struct {
	// The following fields are aggregate values of the siadir. These values are
	// the totals of the siadir and any sub siadirs, or are calculated based on
	// all the values in the subtree
	AggregateHealth              float64   `json:"aggregatehealth"`
	AggregateLastHealthCheckTime time.Time `json:"aggregatelasthealthchecktime"`
	AggregateMaxHealth           float64   `json:"aggregatemaxhealth"`
	AggregateMaxHealthPercentage float64   `json:"aggregatemaxhealthpercentage"`
	AggregateMinRedundancy       float64   `json:"aggregateminredundancy"`
	AggregateMostRecentModTime   time.Time `json:"aggregatemostrecentmodtime"`
	AggregateNumFiles            uint64    `json:"aggregatenumfiles"`
	AggregateNumStuckChunks      uint64    `json:"aggregatenumstuckchunks"`
	AggregateNumSubDirs          uint64    `json:"aggregatenumsubdirs"`
	AggregateSize                uint64    `json:"aggregatesize"`
	AggregateStuckHealth         float64   `json:"aggregatestuckhealth"`

	// The following fields are information specific to the siadir that is not
	// an aggregate of the entire sub directory tree
	Health              float64     `json:"health"`
	LastHealthCheckTime time.Time   `json:"lasthealthchecktime"`
	MaxHealthPercentage float64     `json:"maxhealthpercentage"`
	MaxHealth           float64     `json:"maxhealth"`
	MinRedundancy       float64     `json:"minredundancy"`
	DirMode             os.FileMode `json:"mode,siamismatch"` // Field is called DirMode for fuse compatibility
	MostRecentModTime   time.Time   `json:"mostrecentmodtime"`
	NumFiles            uint64      `json:"numfiles"`
	NumStuckChunks      uint64      `json:"numstuckchunks"`
	NumSubDirs          uint64      `json:"numsubdirs"`
	SiaPath             SiaPath     `json:"siapath"`
	DirSize             uint64      `json:"size,siamismatch"` // Stays as 'size' in json for compatibility
	StuckHealth         float64     `json:"stuckhealth"`
	UID                 uint64      `json:"uid"`
}

// Name implements os.FileInfo.
func (d DirectoryInfo) Name() string { return d.SiaPath.Name() }

// Size implements os.FileInfo.
func (d DirectoryInfo) Size() int64 { return int64(d.DirSize) }

// Mode implements os.FileInfo.
func (d DirectoryInfo) Mode() os.FileMode { return d.DirMode }

// ModTime implements os.FileInfo.
func (d DirectoryInfo) ModTime() time.Time { return d.MostRecentModTime }

// IsDir implements os.FileInfo.
func (d DirectoryInfo) IsDir() bool { return true }

// Sys implements os.FileInfo.
func (d DirectoryInfo) Sys() interface{} { return nil }

// DownloadInfo provides information about a file that has been requested for
// download.
type DownloadInfo struct {
	Destination     string  `json:"destination"`     // The destination of the download.
	DestinationType string  `json:"destinationtype"` // Can be "file", "memory buffer", or "http stream".
	Length          uint64  `json:"length"`          // The length requested for the download.
	Offset          uint64  `json:"offset"`          // The offset within the siafile requested for the download.
	SiaPath         SiaPath `json:"siapath"`         // The siapath of the file used for the download.

	Completed            bool      `json:"completed"`            // Whether or not the download has completed.
	EndTime              time.Time `json:"endtime"`              // The time when the download fully completed.
	Error                string    `json:"error"`                // Will be the empty string unless there was an error.
	Received             uint64    `json:"received"`             // Amount of data confirmed and decoded.
	StartTime            time.Time `json:"starttime"`            // The time when the download was started.
	StartTimeUnix        int64     `json:"starttimeunix"`        // The time when the download was started in unix format.
	TotalDataTransferred uint64    `json:"totaldatatransferred"` // Total amount of data transferred, including negotiation, etc.
}

// FileUploadParams contains the information used by the Renter to upload a
// file.
type FileUploadParams struct {
	Source              string
	SiaPath             SiaPath
	ErasureCode         ErasureCoder
	Force               bool
	DisablePartialChunk bool
	Repair              bool

	// CipherType was added later. If it is left blank, the renter will use the
	// default encryption method (as of writing, Threefish)
	CipherType crypto.CipherType
}

// FileInfo provides information about a file.
type FileInfo struct {
	AccessTime       time.Time         `json:"accesstime"`
	Available        bool              `json:"available"`
	ChangeTime       time.Time         `json:"changetime"`
	CipherType       string            `json:"ciphertype"`
	CreateTime       time.Time         `json:"createtime"`
	Expiration       types.BlockHeight `json:"expiration"`
	Filesize         uint64            `json:"filesize"`
	Health           float64           `json:"health"`
	LocalPath        string            `json:"localpath"`
	MaxHealth        float64           `json:"maxhealth"`
	MaxHealthPercent float64           `json:"maxhealthpercent"`
	ModificationTime time.Time         `json:"modtime,siamismatch"` // Stays as 'modtime' in json for compatibility
	FileMode         os.FileMode       `json:"mode,siamismatch"`    // Field is called FileMode for fuse compatibility
	NumStuckChunks   uint64            `json:"numstuckchunks"`
	OnDisk           bool              `json:"ondisk"`
	Recoverable      bool              `json:"recoverable"`
	Redundancy       float64           `json:"redundancy"`
	Renewing         bool              `json:"renewing"`
	Skylinks         []string          `json:"skylinks"`
	SiaPath          SiaPath           `json:"siapath"`
	Stuck            bool              `json:"stuck"`
	StuckHealth      float64           `json:"stuckhealth"`
	UID              uint64            `json:"uid"`
	UploadedBytes    uint64            `json:"uploadedbytes"`
	UploadProgress   float64           `json:"uploadprogress"`
}

// Name implements os.FileInfo.
func (f FileInfo) Name() string { return f.SiaPath.Name() }

// Size implements os.FileInfo.
func (f FileInfo) Size() int64 { return int64(f.Filesize) }

// Mode implements os.FileInfo.
func (f FileInfo) Mode() os.FileMode { return f.FileMode }

// ModTime implements os.FileInfo.
func (f FileInfo) ModTime() time.Time { return f.ModificationTime }

// IsDir implements os.FileInfo.
func (f FileInfo) IsDir() bool { return false }

// Sys implements os.FileInfo.
func (f FileInfo) Sys() interface{} { return nil }

// A HostDBEntry represents one host entry in the Renter's host DB. It
// aggregates the host's external settings and metrics with its public key.
type HostDBEntry struct {
	HostExternalSettings

	// FirstSeen is the last block height at which this host was announced.
	FirstSeen types.BlockHeight `json:"firstseen"`

	// Measurements that have been taken on the host. The most recent
	// measurements are kept in full detail, historic ones are compressed into
	// the historic values.
	HistoricDowntime time.Duration `json:"historicdowntime"`
	HistoricUptime   time.Duration `json:"historicuptime"`
	ScanHistory      HostDBScans   `json:"scanhistory"`

	// Measurements that are taken whenever we interact with a host.
	HistoricFailedInteractions     float64 `json:"historicfailedinteractions"`
	HistoricSuccessfulInteractions float64 `json:"historicsuccessfulinteractions"`
	RecentFailedInteractions       float64 `json:"recentfailedinteractions"`
	RecentSuccessfulInteractions   float64 `json:"recentsuccessfulinteractions"`

	LastHistoricUpdate types.BlockHeight `json:"lasthistoricupdate"`

	// Measurements related to the IP subnet mask.
	IPNets          []string  `json:"ipnets"`
	LastIPNetChange time.Time `json:"lastipnetchange"`

	// The public key of the host, stored separately to minimize risk of certain
	// MitM based vulnerabilities.
	PublicKey types.SiaPublicKey `json:"publickey"`

	// Filtered says whether or not a HostDBEntry is being filtered out of the
	// filtered hosttree due to the filter mode of the hosttree
	Filtered bool `json:"filtered"`
}

// HostDBScan represents a single scan event.
type HostDBScan struct {
	Timestamp time.Time `json:"timestamp"`
	Success   bool      `json:"success"`
}

// HostScoreBreakdown provides a piece-by-piece explanation of why a host has
// the score that they do.
//
// NOTE: Renters are free to use whatever scoring they feel appropriate for
// hosts. Some renters will outright blacklist or whitelist sets of hosts. The
// results provided by this struct can only be used as a guide, and may vary
// significantly from machine to machine.
type HostScoreBreakdown struct {
	Score          types.Currency `json:"score"`
	ConversionRate float64        `json:"conversionrate"`

	AgeAdjustment              float64 `json:"ageadjustment"`
	BurnAdjustment             float64 `json:"burnadjustment"`
	CollateralAdjustment       float64 `json:"collateraladjustment"`
	DurationAdjustment         float64 `json:"durationadjustment"`
	InteractionAdjustment      float64 `json:"interactionadjustment"`
	PriceAdjustment            float64 `json:"pricesmultiplier,siamismatch"`
	StorageRemainingAdjustment float64 `json:"storageremainingadjustment"`
	UptimeAdjustment           float64 `json:"uptimeadjustment"`
	VersionAdjustment          float64 `json:"versionadjustment"`
}

// MountInfo contains information about a mounted FUSE filesystem.
type MountInfo struct {
	MountPoint string  `json:"mountpoint"`
	SiaPath    SiaPath `json:"siapath"`

	MountOptions MountOptions `json:"mountoptions"`
}

// RenterPriceEstimation contains a bunch of files estimating the costs of
// various operations on the network.
type RenterPriceEstimation struct {
	// The cost of downloading 1 TB of data.
	DownloadTerabyte types.Currency `json:"downloadterabyte"`

	// The cost of forming a set of contracts using the defaults.
	FormContracts types.Currency `json:"formcontracts"`

	// The cost of storing 1 TB for a month, including redundancy.
	StorageTerabyteMonth types.Currency `json:"storageterabytemonth"`

	// The cost of consuming 1 TB of upload bandwidth from the host, including
	// redundancy.
	UploadTerabyte types.Currency `json:"uploadterabyte"`
}

// RenterSettings control the behavior of the Renter.
type RenterSettings struct {
	Allowance        Allowance     `json:"allowance"`
	IPViolationCheck bool          `json:"ipviolationcheck"`
	MaxUploadSpeed   int64         `json:"maxuploadspeed"`
	MaxDownloadSpeed int64         `json:"maxdownloadspeed"`
	UploadsStatus    UploadsStatus `json:"uploadsstatus"`
}

// UploadsStatus contains information about the Renter's Uploads
type UploadsStatus struct {
	Paused       bool      `json:"paused"`
	PauseEndTime time.Time `json:"pauseendtime"`
}

// HostDBScans represents a sortable slice of scans.
type HostDBScans []HostDBScan

func (s HostDBScans) Len() int           { return len(s) }
func (s HostDBScans) Less(i, j int) bool { return s[i].Timestamp.Before(s[j].Timestamp) }
func (s HostDBScans) Swap(i, j int)      { s[i], s[j] = s[j], s[i] }

// MerkleRootSet is a set of Merkle roots, and gets encoded more efficiently.
type MerkleRootSet []crypto.Hash

// MarshalJSON defines a JSON encoding for a MerkleRootSet.
func (mrs MerkleRootSet) MarshalJSON() ([]byte, error) {
	// Copy the whole array into a giant byte slice and then encode that.
	fullBytes := make([]byte, crypto.HashSize*len(mrs))
	for i := range mrs {
		copy(fullBytes[i*crypto.HashSize:(i+1)*crypto.HashSize], mrs[i][:])
	}
	return json.Marshal(fullBytes)
}

// UnmarshalJSON attempts to decode a MerkleRootSet, falling back on the legacy
// decoding of a []crypto.Hash if that fails.
func (mrs *MerkleRootSet) UnmarshalJSON(b []byte) error {
	// Decode the giant byte slice, and then split it into separate arrays.
	var fullBytes []byte
	err := json.Unmarshal(b, &fullBytes)
	if err != nil {
		// Encoding the byte slice has failed, try decoding it as a []crypto.Hash.
		var hashes []crypto.Hash
		err := json.Unmarshal(b, &hashes)
		if err != nil {
			return err
		}
		*mrs = MerkleRootSet(hashes)
		return nil
	}

	umrs := make(MerkleRootSet, len(fullBytes)/32)
	for i := range umrs {
		copy(umrs[i][:], fullBytes[i*crypto.HashSize:(i+1)*crypto.HashSize])
	}
	*mrs = umrs
	return nil
}

// MountOptions specify various settings of a FUSE filesystem mount.
type MountOptions struct {
	AllowOther bool `json:"allowother"`
	ReadOnly   bool `json:"readonly"`
}

// RecoverableContract is a types.FileContract as it appears on the blockchain
// with additional fields which contain the information required to recover its
// latest revision from a host.
type RecoverableContract struct {
	types.FileContract
	// ID is the FileContract's ID.
	ID types.FileContractID `json:"id"`
	// HostPublicKey is the public key of the host we formed this contract
	// with.
	HostPublicKey types.SiaPublicKey `json:"hostpublickey"`
	// InputParentID is the ParentID of the first SiacoinInput of the
	// transaction that contains this contract.
	InputParentID types.SiacoinOutputID `json:"inputparentid"`
	// StartHeight is the estimated startheight of a recoverable contract.
	StartHeight types.BlockHeight `json:"startheight"`
	// TxnFee of the transaction which contains the contract.
	TxnFee types.Currency `json:"txnfee"`
}

// A RenterContract contains metadata about a file contract. It is read-only;
// modifying a RenterContract does not modify the actual file contract.
type RenterContract struct {
	ID            types.FileContractID
	HostPublicKey types.SiaPublicKey
	Transaction   types.Transaction

	StartHeight types.BlockHeight
	EndHeight   types.BlockHeight

	// RenterFunds is the amount remaining in the contract that the renter can
	// spend.
	RenterFunds types.Currency

	// The FileContract does not indicate what funds were spent on, so we have
	// to track the various costs manually.
	DownloadSpending types.Currency
	StorageSpending  types.Currency
	UploadSpending   types.Currency

	// Utility contains utility information about the renter.
	Utility ContractUtility

	// TotalCost indicates the amount of money that the renter spent and/or
	// locked up while forming a contract. This includes fees, and includes
	// funds which were allocated (but not necessarily committed) to spend on
	// uploads/downloads/storage.
	TotalCost types.Currency

	// ContractFee is the amount of money paid to the host to cover potential
	// future transaction fees that the host may incur, and to cover any other
	// overheads the host may have.
	//
	// TxnFee is the amount of money spent on the transaction fee when putting
	// the renter contract on the blockchain.
	//
	// SiafundFee is the amount of money spent on siafund fees when creating the
	// contract. The siafund fee that the renter pays covers both the renter and
	// the host portions of the contract, and therefore can be unexpectedly high
	// if the the host collateral is high.
	ContractFee types.Currency
	TxnFee      types.Currency
	SiafundFee  types.Currency
}

// ContractorSpending contains the metrics about how much the Contractor has
// spent during the current billing period.
type ContractorSpending struct {
	// ContractFees are the sum of all fees in the contract. This means it
	// includes the ContractFee, TxnFee and SiafundFee
	ContractFees types.Currency `json:"contractfees"`
	// DownloadSpending is the money currently spent on downloads.
	DownloadSpending types.Currency `json:"downloadspending"`
	// StorageSpending is the money currently spent on storage.
	StorageSpending types.Currency `json:"storagespending"`
	// ContractSpending is the total amount of money that the renter has put
	// into contracts, whether it's locked and the renter gets that money
	// back or whether it's spent and the renter won't get the money back.
	TotalAllocated types.Currency `json:"totalallocated"`
	// UploadSpending is the money currently spent on uploads.
	UploadSpending types.Currency `json:"uploadspending"`
	// Unspent is locked-away, unspent money.
	Unspent types.Currency `json:"unspent"`
	// ContractSpendingDeprecated was renamed to TotalAllocated and always has the
	// same value as TotalAllocated.
	ContractSpendingDeprecated types.Currency `json:"contractspending,siamismatch"`
	// WithheldFunds are the funds from the previous period that are tied up
	// in contracts and have not been released yet
	WithheldFunds types.Currency `json:"withheldfunds"`
	// ReleaseBlock is the block at which the WithheldFunds should be
	// released to the renter, based on worst case.
	// Contract End Height + Host Window Size + Maturity Delay
	ReleaseBlock types.BlockHeight `json:"releaseblock"`
	// PreviousSpending is the total spend funds from old contracts
	// that are not included in the current period spending
	PreviousSpending types.Currency `json:"previousspending"`
}

// ContractorChurnStatus contains the current churn budgets for the Contractor's
// churnLimiter and the aggregate churn for the current period.
type ContractorChurnStatus struct {
	// AggregatCurrentePeriodChurn is the total size of files from churned contracts in this
	// period.
	AggregateCurrentPeriodChurn uint64 `json:"aggregatecurrentperiodchurn"`
	// MaxPeriodChurn is the (adjustable) maximum churn allowed per period.
	MaxPeriodChurn uint64 `json:"maxperiodchurn"`
}

// UploadedBackup contains metadata about an uploaded backup.
type UploadedBackup struct {
	Name           string
	UID            [16]byte
	CreationDate   types.Timestamp
	Size           uint64 // size of snapshot .sia file
	UploadProgress float64
}

// A Renter uploads, tracks, repairs, and downloads a set of files for the
// user.
type Renter interface {
	Alerter

	// ActiveHosts provides the list of hosts that the renter is selecting,
	// sorted by preference.
	ActiveHosts() ([]HostDBEntry, error)

	// AllHosts returns the full list of hosts known to the renter.
	AllHosts() ([]HostDBEntry, error)

	// Close closes the Renter.
	Close() error

	// CancelContract cancels a specific contract of the renter.
	CancelContract(id types.FileContractID) error

	// Contracts returns the staticContracts of the renter's hostContractor.
	Contracts() []RenterContract

	// ContractStatus returns the status of the contract with the given ID in the
	// watchdog, and a bool indicating whether or not the watchdog is aware of it.
	ContractStatus(fcID types.FileContractID) (ContractWatchStatus, bool)

	// CreateBackup creates a backup of the renter's siafiles. If a secret is not
	// nil, the backup will be encrypted using the provided secret.
	CreateBackup(dst string, secret []byte) error

	// LoadBackup loads the siafiles of a previously created backup into the
	// renter. If the backup is encrypted, secret will be used to decrypt it.
	// Otherwise the argument is ignored.
	// If a file from the backup would have the same path as an already
	// existing file, a suffix of the form _[num] is appended to the siapath.
	// [num] is incremented until a siapath is found that is not already in
	// use.
	LoadBackup(src string, secret []byte) error

	// InitRecoveryScan starts scanning the whole blockchain for recoverable
	// contracts within a separate thread.
	InitRecoveryScan() error

	// OldContracts returns the oldContracts of the renter's hostContractor.
	OldContracts() []RenterContract

	// ContractorChurnStatus returns contract churn stats for the current period.
	ContractorChurnStatus() ContractorChurnStatus

	// ContractUtility provides the contract utility for a given host key.
	ContractUtility(pk types.SiaPublicKey) (ContractUtility, bool)

	// CurrentPeriod returns the height at which the current allowance period
	// began.
	CurrentPeriod() types.BlockHeight

	// Mount mounts a FUSE filesystem at mountPoint, making the contents of sp
	// available via the local filesystem.
	Mount(mountPoint string, sp SiaPath, opts MountOptions) error

	// MountInfo returns the list of currently mounted FUSE filesystems.
	MountInfo() []MountInfo

	// Unmount unmounts the FUSE filesystem currently mounted at mountPoint.
	Unmount(mountPoint string) error

	// PeriodSpending returns the amount spent on contracts in the current
	// billing period.
	PeriodSpending() (ContractorSpending, error)

	// RecoverableContracts returns the contracts that the contractor deems
	// recoverable. That means they are not expired yet and also not part of the
	// active contracts. Usually this should return an empty slice unless the host
	// isn't available for recovery or something went wrong.
	RecoverableContracts() []RecoverableContract

	// RecoveryScanStatus returns a bool indicating if a scan for recoverable
	// contracts is in progress and if it is, the current progress of the scan.
	RecoveryScanStatus() (bool, types.BlockHeight)

	// RefreshedContract checks if the contract was previously refreshed
	RefreshedContract(fcid types.FileContractID) bool

	// SetFileStuck sets the 'stuck' status of a file.
	SetFileStuck(siaPath SiaPath, stuck bool) error

	// UploadBackup uploads a backup to hosts, such that it can be retrieved
	// using only the seed.
	UploadBackup(src string, name string) error

	// DownloadBackup downloads a backup previously uploaded to hosts.
	DownloadBackup(dst string, name string) error

	// UploadedBackups returns a list of backups previously uploaded to hosts,
	// along with a list of which hosts are storing all known backups.
	UploadedBackups() ([]UploadedBackup, []types.SiaPublicKey, error)

	// BackupsOnHost returns the backups stored on the specified host.
	BackupsOnHost(hostKey types.SiaPublicKey) ([]UploadedBackup, error)

	// DeleteFile deletes a file entry from the renter.
	DeleteFile(siaPath SiaPath) error

	// Download creates a download according to the parameters passed, including
	// downloads of `offset` and `length` type. It returns a method to
	// start the download.
	Download(params RenterDownloadParameters) (DownloadID, func() error, error)

	// DownloadAsync creates a file download using the passed parameters without
	// blocking until the download is finished. The download needs to be started
	// using the method returned by DownloadAsync. DownloadAsync also accepts an
	// optional input function which will be registered to be called when the
	// download is finished.
	DownloadAsync(params RenterDownloadParameters, onComplete func(error) error) (uid DownloadID, start func() error, cancel func(), err error)

	// ClearDownloadHistory clears the download history of the renter
	// inclusive for before and after times.
	ClearDownloadHistory(after, before time.Time) error

	// DownloadByUID returns a download from the download history given its uid.
	DownloadByUID(uid DownloadID) (DownloadInfo, bool)

	// DownloadHistory lists all the files that have been scheduled for download.
	DownloadHistory() []DownloadInfo

	// File returns information on specific file queried by user
	File(siaPath SiaPath) (FileInfo, error)

	// FileList returns information on all of the files stored by the renter at the
	// specified folder. The 'cached' argument specifies whether cached values
	// should be returned or not.
	FileList(siaPath SiaPath, recursive, cached bool) ([]FileInfo, error)

	// Filter returns the renter's hostdb's filterMode and filteredHosts
	Filter() (FilterMode, map[string]types.SiaPublicKey, error)

	// SetFilterMode sets the renter's hostdb filter mode
	SetFilterMode(fm FilterMode, hosts []types.SiaPublicKey) error

	// Host provides the DB entry and score breakdown for the requested host.
	Host(pk types.SiaPublicKey) (HostDBEntry, bool, error)

	// InitialScanComplete returns a boolean indicating if the initial scan of the
	// hostdb is completed.
	InitialScanComplete() (bool, error)

	// PriceEstimation estimates the cost in siacoins of performing various
	// storage and data operations.
	PriceEstimation(allowance Allowance) (RenterPriceEstimation, Allowance, error)

	// RenameFile changes the path of a file.
	RenameFile(siaPath, newSiaPath SiaPath) error

	// RenameDir changes the path of a dir.
	RenameDir(oldPath, newPath SiaPath) error

	// EstimateHostScore will return the score for a host with the provided
	// settings, assuming perfect age and uptime adjustments
	EstimateHostScore(entry HostDBEntry, allowance Allowance) (HostScoreBreakdown, error)

	// ScoreBreakdown will return the score for a host db entry using the
	// hostdb's weighting algorithm.
	ScoreBreakdown(entry HostDBEntry) (HostScoreBreakdown, error)

	// Settings returns the Renter's current settings.
	Settings() (RenterSettings, error)

	// SetSettings sets the Renter's settings.
	SetSettings(RenterSettings) error

	// SetFileTrackingPath sets the on-disk location of an uploaded file to a
	// new value. Useful if files need to be moved on disk.
	SetFileTrackingPath(siaPath SiaPath, newPath string) error

	// PauseRepairsAndUploads pauses the renter's repairs and uploads for a time
	// duration
	PauseRepairsAndUploads(duration time.Duration) error

	// ResumeRepairsAndUploads resumes the renter's repairs and uploads
	ResumeRepairsAndUploads() error

	// Streamer creates a io.ReadSeeker that can be used to stream downloads
	// from the Sia network and also returns the fileName of the streamed
	// resource.
	Streamer(siapath SiaPath, disableLocalFetch bool) (string, Streamer, error)

	// Upload uploads a file using the input parameters.
	Upload(FileUploadParams) error

	// UploadStreamFromReader reads from the provided reader until io.EOF is reached and
	// upload the data to the Sia network.
	UploadStreamFromReader(up FileUploadParams, reader io.Reader) error

	// CreateDir creates a directory for the renter
	CreateDir(siaPath SiaPath, mode os.FileMode) error

	// DeleteDir deletes a directory from the renter
	DeleteDir(siaPath SiaPath) error

	// DirList lists the directories in a siadir
	DirList(siaPath SiaPath) ([]DirectoryInfo, error)

	// CreateSkylinkFromSiafile will create a skylink from a siafile. This will
	// result in some uploading - the base sector skyfile needs to be uploaded
	// separately, and if there is a fanout expansion that needs to be uploaded
	// separately as well.
	CreateSkylinkFromSiafile(SkyfileUploadParameters, SiaPath) (Skylink, error)

	// DownloadSkylink will fetch a file from the Sia network using the skylink.
	DownloadSkylink(Skylink) (SkyfileMetadata, Streamer, error)

	// UploadSkyfile will upload data to the Sia network from a reader and
	// create a skyfile, returning the skylink that can be used to access the
	// file.
	//
	// NOTE: A skyfile is a file that is tracked and repaired by the renter.  A
	// skyfile contains more than just the file data, it also contains metadata
	// about the file and other information which is useful in fetching the
	// file.
	UploadSkyfile(SkyfileUploadParameters) (Skylink, error)

<<<<<<< HEAD
	// UpdateSkynetBlacklist updates the list of skylinks that are blacklisted
	UpdateSkynetBlacklist(additions, removals []Skylink) error
=======
	// PinSkylink re-uploads the data stored at the file under that skylink with
	// the given parameters.
	PinSkylink(Skylink, SkyfileUploadParameters) error
>>>>>>> 7b0310ca
}

// Streamer is the interface implemented by the Renter's streamer type which
// allows for streaming files uploaded to the Sia network.
type Streamer interface {
	io.ReadSeeker
	io.Closer
}

// RenterDownloadParameters defines the parameters passed to the Renter's
// Download method.
type RenterDownloadParameters struct {
	Async            bool
	Httpwriter       io.Writer
	Length           uint64
	Offset           uint64
	SiaPath          SiaPath
	Destination      string
	DisableDiskFetch bool
}

// HealthPercentage returns the health in a more human understandable format out
// of 100%
//
// The percentage is out of 1.25, this is to account for the RepairThreshold of
// 0.25 and assumes that the worst health is 1.5. Since we do not repair until
// the health is worse than the RepairThreshold, a health of 0 - 0.25 is full
// health. Likewise, a health that is greater than 1.25 is essentially 0 health.
func HealthPercentage(health float64) float64 {
	healthPercent := 100 * (1.25 - health)
	if healthPercent > 100 {
		healthPercent = 100
	}
	if healthPercent < 0 {
		healthPercent = 0
	}
	return healthPercent
}

// A HostDB is a database of hosts that the renter can use for figuring out who
// to upload to, and download from.
type HostDB interface {
	Alerter

	// ActiveHosts returns the list of hosts that are actively being selected
	// from.
	ActiveHosts() ([]HostDBEntry, error)

	// AllHosts returns the full list of hosts known to the hostdb, sorted in
	// order of preference.
	AllHosts() ([]HostDBEntry, error)

	// CheckForIPViolations accepts a number of host public keys and returns the
	// ones that violate the rules of the addressFilter.
	CheckForIPViolations([]types.SiaPublicKey) ([]types.SiaPublicKey, error)

	// Close closes the hostdb.
	Close() error

	// EstimateHostScore returns the estimated score breakdown of a host with the
	// provided settings.
	EstimateHostScore(HostDBEntry, Allowance) (HostScoreBreakdown, error)

	// Filter returns the hostdb's filterMode and filteredHosts
	Filter() (FilterMode, map[string]types.SiaPublicKey, error)

	// SetFilterMode sets the renter's hostdb filter mode
	SetFilterMode(lm FilterMode, hosts []types.SiaPublicKey) error

	// Host returns the HostDBEntry for a given host.
	Host(pk types.SiaPublicKey) (HostDBEntry, bool, error)

	// IncrementSuccessfulInteractions increments the number of successful
	// interactions with a host for a given key
	IncrementSuccessfulInteractions(types.SiaPublicKey) error

	// IncrementFailedInteractions increments the number of failed interactions with
	// a host for a given key
	IncrementFailedInteractions(types.SiaPublicKey) error

	// initialScanComplete returns a boolean indicating if the initial scan of the
	// hostdb is completed.
	InitialScanComplete() (bool, error)

	// IPViolationsCheck returns a boolean indicating if the IP violation check is
	// enabled or not.
	IPViolationsCheck() (bool, error)

	// RandomHosts returns a set of random hosts, weighted by their estimated
	// usefulness / attractiveness to the renter. RandomHosts will not return
	// any offline or inactive hosts.
	RandomHosts(int, []types.SiaPublicKey, []types.SiaPublicKey) ([]HostDBEntry, error)

	// RandomHostsWithAllowance is the same as RandomHosts but accepts an
	// allowance as an argument to be used instead of the allowance set in the
	// renter.
	RandomHostsWithAllowance(int, []types.SiaPublicKey, []types.SiaPublicKey, Allowance) ([]HostDBEntry, error)

	// ScoreBreakdown returns a detailed explanation of the various properties
	// of the host.
	ScoreBreakdown(HostDBEntry) (HostScoreBreakdown, error)

	// SetAllowance updates the allowance used by the hostdb for weighing hosts by
	// updating the host weight function. It will completely rebuild the hosttree so
	// it should be used with care.
	SetAllowance(Allowance) error

	// SetIPViolationCheck enables/disables the IP violation check within the
	// hostdb.
	SetIPViolationCheck(enabled bool) error

	// UpdateContracts rebuilds the knownContracts of the HostBD using the provided
	// contracts.
	UpdateContracts([]RenterContract) error
}

// SkyfileMetadata is all of the metadata that gets placed into the first 4096
// bytes of the skyfile, and is used to set the metadata of the file when
// writing back to disk. The data is json-encoded when it is placed into the
// leading bytes of the skyfile, meaning that this struct can be extended
// without breaking compatibility.
type SkyfileMetadata struct {
	Filename string      `json:"filename,omitempty"`
	Mode     os.FileMode `json:"mode,omitempty"`
}

// SkyfileUploadParameters establishes the parameters such as the intra-root
// erasure coding.
type SkyfileUploadParameters struct {
	// SiaPath defines the siapath that the skyfile is going to be uploaded to.
	// Recommended that the skyfile is placed in /var/skynet
	SiaPath SiaPath `json:"siapath"`

	// Force determines whether the upload should overwrite an existing siafile
	// at 'SiaPath'. If set to false, an error will be returned if there is
	// already a file or folder at 'SiaPath'. If set to true, any existing file
	// or folder at 'SiaPath' will be deleted and overwritten.
	Force bool `json:"force"`

	// Root determines whether the upload should treat the filepath as a path
	// from system root, or if the path should be from /var/skynet.
	Root bool `json:"root"`

	// The base chunk is always uploaded with a 1-of-N erasure coding setting,
	// meaning that only the redundancy needs to be configured by the user.
	BaseChunkRedundancy uint8 `json:"basechunkredundancy"`

	// This metadata will be included in the base chunk, meaning that this
	// metadata is visible to the downloader before any of the file data is
	// visible.
	FileMetadata SkyfileMetadata `json:"filemetadata"`

	// Reader supplies the file data for the skyfile.
	Reader io.Reader `json:"reader"`
}<|MERGE_RESOLUTION|>--- conflicted
+++ resolved
@@ -951,14 +951,12 @@
 	// file.
 	UploadSkyfile(SkyfileUploadParameters) (Skylink, error)
 
-<<<<<<< HEAD
 	// UpdateSkynetBlacklist updates the list of skylinks that are blacklisted
 	UpdateSkynetBlacklist(additions, removals []Skylink) error
-=======
+
 	// PinSkylink re-uploads the data stored at the file under that skylink with
 	// the given parameters.
 	PinSkylink(Skylink, SkyfileUploadParameters) error
->>>>>>> 7b0310ca
 }
 
 // Streamer is the interface implemented by the Renter's streamer type which
