package modules

import (
	"encoding/binary"
	"sync"
	"sync/atomic"
	"time"

	"gitlab.com/NebulousLabs/Sia/build"
	"gitlab.com/NebulousLabs/Sia/types"
	"gitlab.com/NebulousLabs/errors"
	"gitlab.com/NebulousLabs/siamux/mux"
)

type (
	// Instruction specifies a generic instruction used as an input to
	// `mdm.ExecuteProgram`.
	Instruction struct {
		Specifier InstructionSpecifier
		Args      []byte
	}
	// Program specifies a generic program used as input to `mdm.ExecuteProram`.
	Program []Instruction
	// InstructionSpecifier specifies the type of the instruction.
	InstructionSpecifier types.Specifier
)

const (
	// MDMTimeAppend is the time for executing an 'Append' instruction.
	MDMTimeAppend = 10000

	// MDMTimeCommit is the time used for executing managedFinalize.
	// TODO: This should scale with the number of added + removed sectors.
	MDMTimeCommit = 50e3

	// MDMTimeDropSectorsBase is the base time for executing a 'DropSectors'
	// instruction.
	MDMTimeDropSectorsBase = 1

	// MDMTimeDropSingleSector is the time for dropping a single sector.
	MDMTimeDropSingleSector = 1

	// MDMTimeHasSector is the time for executing a 'HasSector' instruction.
	MDMTimeHasSector = 1

	// MDMTimeInitProgram is the base time for initializing a program. `1`
	// because no disk IO is involved.
	MDMTimeInitProgram = 1

	// MDMTimeInitSingleInstruction is the time it takes to initialize a single
	// instruction.
	MDMTimeInitSingleInstruction = 1

	// MDMTimeReadSector is the time for executing a 'ReadSector' instruction.
	MDMTimeReadSector = 1000

	// MDMTimeWriteSector is the time for executing a 'WriteSector' instruction.
	MDMTimeWriteSector = 10000

	// RPCIAppendLen is the expected length of the 'Args' of an Append
	// instructon.
	RPCIAppendLen = 9

	// RPCIDropSectorsLen is the expected length of the 'Args' of a DropSectors
	// Instruction.
	RPCIDropSectorsLen = 9

	// RPCIHasSectorLen is the expected length of the 'Args' of a HasSector
	// instruction.
	RPCIHasSectorLen = 8

	// RPCIReadSectorLen is the expected length of the 'Args' of a ReadSector
	// instruction.
	RPCIReadSectorLen = 25
)

var (
	// MDMProgramWriteResponseTime defines the amount of time that the host
	// allows to write the output of an instruction to the stream. The time is
	// set high enough that a renter behind Tor has a reasonable chance of
	// completing the read.
	MDMProgramWriteResponseTime = build.Select(build.Var{
		Standard: time.Minute,
		Dev:      30 * time.Second,
		Testing:  3 * time.Second,
	}).(time.Duration)

	// SpecifierAppend is the specifier for the Append instruction.
	SpecifierAppend = InstructionSpecifier{'A', 'p', 'p', 'e', 'n', 'd'}

	// SpecifierDropSectors is the specifier for the DropSectors instruction.
	SpecifierDropSectors = InstructionSpecifier{'D', 'r', 'o', 'p', 'S', 'e', 'c', 't', 'o', 'r', 's'}

	// SpecifierHasSector is the specifier for the HasSector instruction.
	SpecifierHasSector = InstructionSpecifier{'H', 'a', 's', 'S', 'e', 'c', 't', 'o', 'r'}

	// SpecifierReadSector is the specifier for the ReadSector instruction.
	SpecifierReadSector = InstructionSpecifier{'R', 'e', 'a', 'd', 'S', 'e', 'c', 't', 'o', 'r'}

	// ErrInsufficientBandwidthBudget is returned when bandwidth can no longer
	// be paid for with the provided budget.
	ErrInsufficientBandwidthBudget = errors.New("insufficient budget for bandwidth")

	// ErrMDMInsufficientBudget is the error returned if the remaining budget of
	// an MDM program is not sufficient to execute the next instruction.
	ErrMDMInsufficientBudget = errors.New("remaining budget is insufficient")

	// ErrMDMInsufficientCollateralBudget is the error returned if the remaining
	// collateral budget of an MDM program is not sufficient to execute the next
	// instruction.
	ErrMDMInsufficientCollateralBudget = errors.New("remaining collateral budget is insufficient")
)

// RPCHasSectorInstruction creates an Instruction from arguments.
func RPCHasSectorInstruction(merkleRootOffset uint64) Instruction {
	i := Instruction{
		Specifier: SpecifierHasSector,
		Args:      make([]byte, RPCIHasSectorLen),
	}
	binary.LittleEndian.PutUint64(i.Args[:8], merkleRootOffset)
	return i
}

// RPCIReadSector is a convenience method to create an Instruction of type 'ReadSector'.
func RPCIReadSector(rootOff, offsetOff, lengthOff uint64, merkleProof bool) Instruction {
	args := make([]byte, RPCIReadSectorLen)
	binary.LittleEndian.PutUint64(args[:8], rootOff)
	binary.LittleEndian.PutUint64(args[8:16], offsetOff)
	binary.LittleEndian.PutUint64(args[16:24], lengthOff)
	if merkleProof {
		args[24] = 1
	}
	return Instruction{
		Args:      args,
		Specifier: SpecifierReadSector,
	}
}

// MDMAppendCost is the cost of executing an 'Append' instruction.
func MDMAppendCost(pt *RPCPriceTable) (types.Currency, types.Currency) {
	writeCost := pt.WriteLengthCost.Mul64(SectorSize).Add(pt.WriteBaseCost)
	storeCost := pt.WriteStoreCost.Mul64(SectorSize) // potential refund
	return writeCost.Add(storeCost), storeCost
}

// MDMCopyCost is the cost of executing a 'Copy' instruction.
func MDMCopyCost(pt RPCPriceTable, contractSize uint64) types.Currency {
	return types.SiacoinPrecision // TODO: figure out good cost
}

// MDMDropSectorsCost is the cost of executing a 'DropSectors' instruction for a
// certain number of dropped sectors.
func MDMDropSectorsCost(pt *RPCPriceTable, numSectorsDropped uint64) (types.Currency, types.Currency) {
	cost := pt.DropSectorsUnitCost.Mul64(numSectorsDropped).Add(pt.DropSectorsBaseCost)
	refund := types.ZeroCurrency
	return cost, refund
}

// MDMInitCost is the cost of instantiating the MDM.
func MDMInitCost(pt *RPCPriceTable, programLen, numInstructions uint64) types.Currency {
	time := MDMTimeInitProgram + MDMTimeInitSingleInstruction*numInstructions
	return MDMMemoryCost(pt, programLen, time).Add(pt.InitBaseCost)
}

// MDMHasSectorCost is the cost of executing a 'HasSector' instruction.
func MDMHasSectorCost(pt *RPCPriceTable) (types.Currency, types.Currency) {
	cost := pt.HasSectorBaseCost
	refund := types.ZeroCurrency // no refund
	return cost, refund
}

// MDMReadCost is the cost of executing a 'Read' instruction. It is defined as:
// 'readBaseCost' + 'readLengthCost' * `readLength`
func MDMReadCost(pt *RPCPriceTable, readLength uint64) (types.Currency, types.Currency) {
	cost := pt.ReadLengthCost.Mul64(readLength).Add(pt.ReadBaseCost)
	refund := types.ZeroCurrency // no refund
	return cost, refund
}

// MDMWriteCost is the cost of executing a 'Write' instruction of a certain length.
func MDMWriteCost(pt *RPCPriceTable, writeLength uint64) (types.Currency, types.Currency) {
	writeCost := pt.WriteLengthCost.Mul64(writeLength).Add(pt.WriteBaseCost)
	storeCost := types.ZeroCurrency // no refund since we overwrite existing storage
	return writeCost, storeCost
}

// MDMSwapCost is the cost of executing a 'Swap' instruction.
func MDMSwapCost(pt *RPCPriceTable, contractSize uint64) types.Currency {
	return types.SiacoinPrecision // TODO: figure out good cost
}

// MDMTruncateCost is the cost of executing a 'Truncate' instruction.
func MDMTruncateCost(pt *RPCPriceTable, contractSize uint64) types.Currency {
	return types.SiacoinPrecision // TODO: figure out good cost
}

// MDMAppendMemory returns the additional memory consumption of a 'Append'
// instruction.
func MDMAppendMemory() uint64 {
	return SectorSize // A full sector is added to the program's memory until the program is finalized.
}

// MDMDropSectorsMemory returns the additional memory consumption of a
// `DropSectors` instruction
func MDMDropSectorsMemory() uint64 {
	return 0 // 'DropSectors' doesn't hold on to any memory beyond the lifetime of the instruction.
}

// MDMInitMemory returns the memory consumed by a program before considering the
// size of the program input.
func MDMInitMemory() uint64 {
	return 1 << 20 // 1 MiB
}

// MDMHasSectorMemory returns the additional memory consumption of a 'HasSector'
// instruction.
func MDMHasSectorMemory() uint64 {
	return 0 // 'HasSector' doesn't hold on to any memory beyond the lifetime of the instruction.
}

// MDMReadMemory returns the additional memory consumption of a 'Read' instruction.
func MDMReadMemory() uint64 {
	return 0 // 'Read' doesn't hold on to any memory beyond the lifetime of the instruction.
}

// MDMBandwidthCost computes the total bandwidth cost given a price table and
// used up- and download bandwidth.
func MDMBandwidthCost(pt *RPCPriceTable, uploadBandwidth, downloadBandwidth uint64) types.Currency {
	uploadCost := pt.UploadBandwidthCost.Mul64(uploadBandwidth)
	downloadCost := pt.DownloadBandwidthCost.Mul64(downloadBandwidth)
<<<<<<< HEAD
	totalCost := uploadCost.Add(downloadCost)
	// Multiply to ensure we have sufficient bandswidth
	// TODO: remove when #4117 and !4444 are done
	return totalCost.Mul64(100)
=======
	return uploadCost.Add(downloadCost)
>>>>>>> 34874d43
}

// MDMMemoryCost computes the memory cost given a price table, memory and time.
func MDMMemoryCost(pt *RPCPriceTable, usedMemory, time uint64) types.Currency {
	return pt.MemoryTimeCost.Mul64(usedMemory * time)
}

// MDMDropSectorsTime returns the time for a `DropSectors` instruction given
// `numSectorsDropped`.
func MDMDropSectorsTime(numSectorsDropped uint64) uint64 {
	return MDMTimeDropSectorsBase + MDMTimeDropSingleSector*numSectorsDropped
}

// MDMAppendCollateral returns the additional collateral a 'Append' instruction
// requires the host to put up.
func MDMAppendCollateral(pt *RPCPriceTable) types.Currency {
	return pt.CollateralCost.Mul64(SectorSize)
}

// MDMDropSectorsCollateral returns the additional collateral a 'DropSectors'
// instruction requires the host to put up.
func MDMDropSectorsCollateral() types.Currency {
	return types.ZeroCurrency
}

// MDMHasSectorCollateral returns the additional collateral a 'HasSector'
// instruction requires the host to put up.
func MDMHasSectorCollateral() types.Currency {
	return types.ZeroCurrency
}

// MDMReadCollateral returns the additional collateral a 'Read' instruction
// requires the host to put up.
func MDMReadCollateral() types.Currency {
	return types.ZeroCurrency
}

// ReadOnly returns true if the program consists of no write instructions.
func (p Program) ReadOnly() bool {
	for _, instruction := range p {
		switch instruction.Specifier {
		case SpecifierAppend:
			return false
		case SpecifierDropSectors:
			return false
		case SpecifierHasSector:
		case SpecifierReadSector:
		default:
			build.Critical("ReadOnly: unknown instruction")
		}
	}
	return true
}

// RequiresSnapshot returns true if the program
func (p Program) RequiresSnapshot() bool {
	// Only certain read programs require a snapshot.
	for _, instruction := range p {
		switch instruction.Specifier {
		case SpecifierAppend:
			return true
		case SpecifierDropSectors:
			return true
		case SpecifierHasSector:
		case SpecifierReadSector:
		default:
			build.Critical("RequiresSnapshot: unknown instruction")
		}
	}
	return false
}

// RPCBudget is a helper type for threadsafe budget handling.
type RPCBudget struct {
	budget types.Currency
	mu     sync.Mutex
}

// NewBudget creates a new budget from a types.Currency.
func NewBudget(budget types.Currency) *RPCBudget {
	return &RPCBudget{
		budget: budget,
	}
}

// Remaining returns the remaining value in the budget.
func (b *RPCBudget) Remaining() types.Currency {
	b.mu.Lock()
	defer b.mu.Unlock()
	return b.budget
}

// Withdraw withdraws from a budget. Returns 'true' on success and 'false'
// otherwise.
func (b *RPCBudget) Withdraw(c types.Currency) bool {
	b.mu.Lock()
	defer b.mu.Unlock()
	if b.budget.Cmp(c) < 0 {
		return false
	}
	b.budget = b.budget.Sub(c)
	return true
}

// BudgetLimit is an implementation of the BandwidthLimit interface which uses
// an RPCBudget to determine whether to allow for more bandwidth consumption or
// not.
type BudgetLimit struct {
	budget          *RPCBudget
	staticReadCost  types.Currency
	staticWriteCost types.Currency

	atomicDownloaded uint64
	atomicUploaded   uint64
}

// NewBudgetLimit creates a new limit from a budget and priceTable.
func NewBudgetLimit(budget *RPCBudget, readCost, writeCost types.Currency) mux.BandwidthLimit {
	return &BudgetLimit{
		budget:          budget,
		staticReadCost:  readCost,
		staticWriteCost: writeCost,
	}
}

// Downloaded implements the mux.BandwidthLimit interface.
func (bl *BudgetLimit) Downloaded() uint64 {
	return atomic.LoadUint64(&bl.atomicDownloaded)
}

// Uploaded implements the mux.BandwidthLimit interface.
func (bl *BudgetLimit) Uploaded() uint64 {
	return atomic.LoadUint64(&bl.atomicUploaded)
}

// RecordDownload implements the mux.BandwidthLimit interface.
func (bl *BudgetLimit) RecordDownload(bytes uint64) error {
	cost := bl.staticReadCost.Mul64(bytes)
	if !bl.budget.Withdraw(cost) {
		return ErrInsufficientBandwidthBudget
	}
	atomic.AddUint64(&bl.atomicDownloaded, bytes)
	return nil
}

// RecordUpload implements the mux.BandwidthLimit interface.
func (bl *BudgetLimit) RecordUpload(bytes uint64) error {
	cost := bl.staticWriteCost.Mul64(bytes)
	if !bl.budget.Withdraw(cost) {
		return ErrInsufficientBandwidthBudget
	}
	atomic.AddUint64(&bl.atomicUploaded, bytes)
	return nil
}<|MERGE_RESOLUTION|>--- conflicted
+++ resolved
@@ -228,14 +228,7 @@
 func MDMBandwidthCost(pt *RPCPriceTable, uploadBandwidth, downloadBandwidth uint64) types.Currency {
 	uploadCost := pt.UploadBandwidthCost.Mul64(uploadBandwidth)
 	downloadCost := pt.DownloadBandwidthCost.Mul64(downloadBandwidth)
-<<<<<<< HEAD
-	totalCost := uploadCost.Add(downloadCost)
-	// Multiply to ensure we have sufficient bandswidth
-	// TODO: remove when #4117 and !4444 are done
-	return totalCost.Mul64(100)
-=======
 	return uploadCost.Add(downloadCost)
->>>>>>> 34874d43
 }
 
 // MDMMemoryCost computes the memory cost given a price table, memory and time.
