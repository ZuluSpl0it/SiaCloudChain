package miner

import (
	"math/rand"
	"testing"

<<<<<<< HEAD
	"gitlab.com/NebulousLabs/fastrand"
	"gitlab.com/SiaPrime/Sia/types"
=======
	"gitlab.com/SiaPrime/Sia/types"
	"gitlab.com/SiaPrime/fastrand"
>>>>>>> 93bce530
)

// TestMapHeapSimple test max-heap and min-heap versions of the MapHeap on the
// same sequence of pushes and pops. The pushes are done in increasing value of
// averageFee (the value by which elements are compared).
func TestMapHeapSimple(t *testing.T) {
	max := &mapHeap{
		selectID: make(map[splitSetID]*mapElement),
		data:     nil,
		size:     0,
		minHeap:  false,
	}
	min := &mapHeap{
		selectID: make(map[splitSetID]*mapElement),
		data:     nil,
		size:     0,
		minHeap:  true,
	}
	max.init()
	min.init()

	randSlice := fastrand.Perm(1000)
	for _, i := range randSlice {
		e1 := &mapElement{
			set: &splitSet{
				averageFee:   types.SiacoinPrecision.Mul64(uint64(i)),
				size:         uint64(10 * i),
				transactions: make([]types.Transaction, 0),
			},

			id:    splitSetID(i),
			index: 0,
		}
		e2 := &mapElement{
			set: &splitSet{
				averageFee:   types.SiacoinPrecision.Mul64(uint64(i)),
				size:         uint64(10 * i),
				transactions: make([]types.Transaction, 0),
			},

			id:    splitSetID(i),
			index: 0,
		}
		max.push(e1)
		min.push(e2)
	}

	for i := 0; i < 1000; i++ {
		maxPop := max.pop()
		minPop := min.pop()

		if int(maxPop.id) != 999-i {
			t.Error("Unexpected splitSetID in result from max-heap pop.")
		}
		if int(minPop.id) != i {
			t.Error("Unexpected splitSetID in result from min-heap pop.")
		}
		if maxPop.set.averageFee.Cmp(types.SiacoinPrecision.Mul64(uint64(999-i))) != 0 {
			t.Error("Unexpected currency value in result from max-heap pop.")
		}
		if minPop.set.averageFee.Cmp(types.SiacoinPrecision.Mul64(uint64(i))) != 0 {
			t.Error("Unexpected currency value in result from min-heap pop.")
		}
	}
}

// TestMapHeapSize tests that the size of MapHeaps changes accordingly with the
// sizes of elements added to it, and with those elements removed from it. Tests
// a max-heap and min-heap on the same sequence of pushes and pops.
func TestMapHeapSize(t *testing.T) {
	max := &mapHeap{
		selectID: make(map[splitSetID]*mapElement),
		data:     nil,
		size:     0,
		minHeap:  false,
	}
	min := &mapHeap{
		selectID: make(map[splitSetID]*mapElement),
		data:     nil,
		size:     0,
		minHeap:  true,
	}
	max.init()
	min.init()

	var expectedSize uint64

	randSlice := fastrand.Perm(1000)
	for _, i := range randSlice {
		e1 := &mapElement{
			set: &splitSet{
				averageFee:   types.SiacoinPrecision.Mul64(uint64(i)),
				size:         uint64(100 * i),
				transactions: make([]types.Transaction, 0),
			},

			id:    splitSetID(i),
			index: 0,
		}
		e2 := &mapElement{
			set: &splitSet{
				averageFee:   types.SiacoinPrecision.Mul64(uint64(i)),
				size:         uint64(100 * i),
				transactions: make([]types.Transaction, 0),
			},

			id:    splitSetID(i),
			index: 0,
		}
		max.push(e1)
		min.push(e2)
		expectedSize += e1.set.size
	}

	if max.size != expectedSize {
		t.Error("Max-heap size different than expected size.")
	}
	if min.size != expectedSize {
		t.Error("Min-heap size different than expected size.")
	}

	for i := 0; i < 1000; i++ {
		maxPop := max.pop()
		minPop := min.pop()

		if maxPop.set.size != uint64(100*(999-i)) {
			t.Error("Unexpected set size in result from max-heap pop.")
		}
		if minPop.set.size != uint64(100*i) {
			t.Error("Unexpected set size in result from min-heap pop.")
		}

	}
}

// TestMapHeapRemoveBySetID pushes a sequence of elements onto a max-heap and
// min-heap. Then it removes a random element using its splitSetID, and checks
// that it has been removed.
func TestMapHeapRemoveBySetID(t *testing.T) {
	max := &mapHeap{
		selectID: make(map[splitSetID]*mapElement),
		data:     nil,
		size:     0,
		minHeap:  false,
	}
	min := &mapHeap{
		selectID: make(map[splitSetID]*mapElement),
		data:     nil,
		size:     0,
		minHeap:  true,
	}
	max.init()
	min.init()

	for i := 0; i < 5000; i++ {
		e1 := &mapElement{
			set: &splitSet{
				averageFee:   types.SiacoinPrecision.Mul64(uint64(i)),
				size:         uint64(10 * i),
				transactions: make([]types.Transaction, 0),
			},

			id:    splitSetID(i),
			index: 0,
		}
		e2 := &mapElement{
			set: &splitSet{
				averageFee:   types.SiacoinPrecision.Mul64(uint64(i)),
				size:         uint64(10 * i),
				transactions: make([]types.Transaction, 0),
			},

			id:    splitSetID(i),
			index: 0,
		}
		max.push(e1)
		min.push(e2)
	}

	randID := splitSetID(rand.Intn(5000))
	firstToBeRemoved := max.selectID[randID]

	// Iterate over data in min heap and max heap to confirm the element to be
	// removed is actually there.
	inMaxHeap := false
	inMinHeap := false
	for _, v := range max.data {
		if v.id == firstToBeRemoved.id {
			inMaxHeap = true
			break
		}
	}
	for _, v := range min.data {
		if v.id == firstToBeRemoved.id {
			inMinHeap = true
			break
		}
	}

	if !inMinHeap || !inMaxHeap {
		t.Error("Element not found in heap(s) before being removed by splitSetID.")
	}
	if max.selectID[randID] == nil || min.selectID[randID] == nil {
		t.Error("Element not found in map(s) before being removed by splitSetID")
	}

	minSizeBefore := min.size
	maxSizeBefore := max.size
	minRemovedSetSize := min.selectID[randID].set.size
	maxRemovedSetSize := max.selectID[randID].set.size

	max.removeSetByID(randID)
	min.removeSetByID(randID)
	minSizeAfter := min.size
	maxSizeAfter := max.size
	if minSizeBefore-minRemovedSetSize != minSizeAfter {
		t.Error("unexpected difference in size after removing from min heap.")
	}
	if maxSizeBefore-maxRemovedSetSize != maxSizeAfter {
		t.Error("unexpected difference in size after removing from max heap.")
	}

	// Iterate over data in min heap and max heap to confirm the element to be
	// removed was actually removed
	removedFromMax := true
	removedFromMin := true
	for _, v := range max.data {
		if v.id == firstToBeRemoved.id {
			removedFromMax = false
			break
		}
	}
	for _, v := range min.data {
		if v.id == firstToBeRemoved.id {
			removedFromMin = false
			break
		}
	}
	if !removedFromMin {
		t.Error("Element found in  min heap(s) after being removed by splitSetID.")
	}
	if !removedFromMax {
		t.Error("Element found in  max heap(s) after being removed by splitSetID.")
	}
	_, inMinMap := min.selectID[randID]
	_, inMaxMap := max.selectID[randID]
	if inMinMap {
		t.Error("Element found in min map(s) after being removed by splitSetID")
	}
	if inMaxMap {
		t.Error("Element found in max map(s) after being removed by splitSetID")
	}
}

// TestMapHeapPeek test the Peek method. First, on an empty heap Peek should
// return false. Then it checks that Peek returns the same result as the next
// Pop.
func TestMapHeapPeek(t *testing.T) {
	max := &mapHeap{
		selectID: make(map[splitSetID]*mapElement),
		data:     nil,
		size:     0,
		minHeap:  false,
	}
	min := &mapHeap{
		selectID: make(map[splitSetID]*mapElement),
		data:     nil,
		size:     0,
		minHeap:  true,
	}
	max.init()
	min.init()

	minSizeBefore := min.size
	maxSizeBefore := max.size

	_, maxNotEmpty := max.peek()
	_, minNotEmpty := min.peek()
	minSizeAfter := min.size
	maxSizeAfter := max.size
	if maxNotEmpty {
		t.Error("Unexpected result from max.Peek(), heap not empty")
	}
	if minNotEmpty {
		t.Error("Unexpected result from max.Peek(), heap not empty")
	}
	if minSizeBefore != minSizeAfter || maxSizeBefore != maxSizeAfter {
		t.Error("expected heap size not to change from peek.")
	}

	for i := 0; i < 10; i++ {
		e1 := &mapElement{
			set: &splitSet{
				averageFee:   types.SiacoinPrecision.Mul64(uint64(i)),
				size:         uint64(10 * i),
				transactions: make([]types.Transaction, 0),
			},

			id:    splitSetID(i),
			index: 0,
		}
		e2 := &mapElement{
			set: &splitSet{
				averageFee:   types.SiacoinPrecision.Mul64(uint64(i)),
				size:         uint64(10 * i),
				transactions: make([]types.Transaction, 0),
			},

			id:    splitSetID(i),
			index: 0,
		}
		max.push(e1)
		min.push(e2)
	}

	for i := 0; i < 10; i++ {
		minSizeBefore := min.size
		maxSizeBefore := max.size

		maxPeek, maxNotEmpty := max.peek()
		minPeek, minNotEmpty := min.peek()
		minSizeAfter := min.size
		maxSizeAfter := max.size
		if minSizeBefore != minSizeAfter || maxSizeBefore != maxSizeAfter {
			t.Error("expected heap size not to change from peek.")
		}
		if !maxNotEmpty {
			t.Error("Unexpected result from max.Peek(), heap empty after pushes")
		}
		if !minNotEmpty {
			t.Error("Unexpected result from max.Peek(), heap empty after pushes")
		}

		maxPop := max.pop()
		minPop := min.pop()
		if int(maxPop.id) != int(maxPeek.id) {
			t.Error("Unexpected splitSetID in result from max-heap Peek.")
		}
		if int(minPop.id) != int(minPeek.id) {
			t.Error("Unexpected splitSetID in result from min-heap Peek.")
		}
		if maxPop.set.averageFee.Cmp(maxPeek.set.averageFee) != 0 {
			t.Error("Unexpected currency value in result from max-heap Peek.")
		}
		if minPop.set.averageFee.Cmp(minPeek.set.averageFee) != 0 {
			t.Error("Unexpected currency value in result from min-heap Peek.")
		}
	}
}<|MERGE_RESOLUTION|>--- conflicted
+++ resolved
@@ -4,13 +4,8 @@
 	"math/rand"
 	"testing"
 
-<<<<<<< HEAD
-	"gitlab.com/NebulousLabs/fastrand"
-	"gitlab.com/SiaPrime/Sia/types"
-=======
 	"gitlab.com/SiaPrime/Sia/types"
 	"gitlab.com/SiaPrime/fastrand"
->>>>>>> 93bce530
 )
 
 // TestMapHeapSimple test max-heap and min-heap versions of the MapHeap on the
