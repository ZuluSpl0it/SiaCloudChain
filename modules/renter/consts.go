--- conflicted
+++ resolved
@@ -4,13 +4,8 @@
 	"fmt"
 	"time"
 
-<<<<<<< HEAD
 	"gitlab.com/scpcorp/ScPrime/build"
 	"gitlab.com/scpcorp/ScPrime/modules"
-=======
-	"gitlab.com/NebulousLabs/Sia/build"
-	"gitlab.com/NebulousLabs/Sia/modules"
->>>>>>> 48ada05a
 )
 
 // Version and system parameters.
@@ -93,11 +88,7 @@
 	// growth.
 	initialStreamerCacheSize = build.Select(build.Var{
 		Dev:      int64(1 << 13), // 8 KiB
-<<<<<<< HEAD
-		Standard: int64(1 << 18), // 256 KiB
-=======
 		Standard: int64(1 << 19), // 512 KiB
->>>>>>> 48ada05a
 		Testing:  int64(1 << 10), // 1 KiB
 	}).(int64)
 
