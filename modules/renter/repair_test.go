package renter

import (
	"encoding/hex"
	"fmt"
	"testing"
	"time"

	"gitlab.com/NebulousLabs/Sia/build"
	"gitlab.com/NebulousLabs/Sia/crypto"
	"gitlab.com/NebulousLabs/Sia/modules"
	"gitlab.com/NebulousLabs/Sia/modules/renter/siadir"
	"gitlab.com/NebulousLabs/Sia/modules/renter/siafile"
	"gitlab.com/NebulousLabs/fastrand"
)

// TODO - Adding testing for interruptions

// equalBubbledMetadata is a helper that checks for equality in the siadir
// metadata that gets bubbled
func equalBubbledMetadata(md1, md2 siadir.Metadata) error {
	// Check AggregateNumFiles
	if md1.AggregateNumFiles != md2.AggregateNumFiles {
		return fmt.Errorf("AggregateNumFiles not equal, %v and %v", md1.AggregateNumFiles, md2.AggregateNumFiles)
	}
	// Check Size
	if md1.AggregateSize != md2.AggregateSize {
		return fmt.Errorf("aggregate sizes not equal, %v and %v", md1.AggregateSize, md2.AggregateSize)
	}
	// Check Health
	if md1.Health != md2.Health {
		return fmt.Errorf("healths not equal, %v and %v", md1.Health, md2.Health)
	}
	// Check LastHealthCheckTimes
	if md2.LastHealthCheckTime != md1.LastHealthCheckTime {
		return fmt.Errorf("LastHealthCheckTimes not equal %v and %v", md2.LastHealthCheckTime, md1.LastHealthCheckTime)
	}
	// Check MinRedundancy
	if md1.MinRedundancy != md2.MinRedundancy {
		return fmt.Errorf("MinRedundancy not equal, %v and %v", md1.MinRedundancy, md2.MinRedundancy)
	}
	// Check Mod Times
	if md2.ModTime != md1.ModTime {
		return fmt.Errorf("ModTimes not equal %v and %v", md2.ModTime, md1.ModTime)
	}
	// Check NumFiles
	if md1.NumFiles != md2.NumFiles {
		return fmt.Errorf("NumFiles not equal, %v and %v", md1.NumFiles, md2.NumFiles)
	}
	// Check NumStuckChunks
	if md1.NumStuckChunks != md2.NumStuckChunks {
		return fmt.Errorf("NumStuckChunks not equal, %v and %v", md1.NumStuckChunks, md2.NumStuckChunks)
	}
	// Check NumSubDirs
	if md1.NumSubDirs != md2.NumSubDirs {
		return fmt.Errorf("NumSubDirs not equal, %v and %v", md1.NumSubDirs, md2.NumSubDirs)
	}
	// Check StuckHealth
	if md1.StuckHealth != md2.StuckHealth {
		return fmt.Errorf("stuck healths not equal, %v and %v", md1.StuckHealth, md2.StuckHealth)
	}
	return nil
}

// TestBubbleHealth tests to make sure that the health of the most in need file
// in a directory is bubbled up to the right levels and probes the supporting
// functions as well
func TestBubbleHealth(t *testing.T) {
	if testing.Short() {
		t.SkipNow()
	}
	t.Parallel()

	// Create test renter
	rt, err := newRenterTester(t.Name())
	if err != nil {
		t.Fatal(err)
	}

	// Check to make sure bubble doesn't error on an empty directory
	rt.renter.threadedBubbleMetadata(modules.RootSiaPath())
	defaultMetadata := siadir.Metadata{
		Health:              siadir.DefaultDirHealth,
		StuckHealth:         siadir.DefaultDirHealth,
		LastHealthCheckTime: time.Now(),
		NumStuckChunks:      0,
	}
	build.Retry(100, 100*time.Millisecond, func() error {
		// Get Root Directory Health
		metadata, err := rt.renter.managedDirectoryMetadata(modules.RootSiaPath())
		if err != nil {
			return err
		}
		// Check Health
		if err = equalBubbledMetadata(metadata, defaultMetadata); err != nil {
			return err
		}
		return nil
	})
	if err != nil {
		t.Fatal(err)
	}

	// Create a test directory with the following healths
	//
	// root/ 1
	// root/SubDir1/ 1
	// root/SubDir1/SubDir1/ 1
	// root/SubDir1/SubDir2/ 4

	// Create directory tree
	subDir1, err := modules.NewSiaPath("SubDir1")
	if err != nil {
		t.Fatal(err)
	}
	subDir2, err := modules.NewSiaPath("SubDir2")
	if err != nil {
		t.Fatal(err)
	}
	subDir1_1, err := subDir1.Join(subDir1.String())
	if err != nil {
		t.Fatal(err)
	}
	subDir1_2, err := subDir1.Join(subDir2.String())
	if err != nil {
		t.Fatal(err)
	}
	if err := rt.renter.CreateDir(subDir1_1); err != nil {
		t.Fatal(err)
	}
	if err := rt.renter.CreateDir(subDir1_2); err != nil {
		t.Fatal(err)
	}

	// Set Healths of all the directories so they are not the defaults
	//
	// NOTE: You cannot set the NumStuckChunks to a non zero number without a
	// file in the directory as this will create a developer error
	var siaPath modules.SiaPath
	checkTime := time.Now()
	metadataUpdate := siadir.Metadata{
		Health:              1,
		StuckHealth:         0,
		LastHealthCheckTime: checkTime,
	}
	if err := rt.renter.staticDirSet.UpdateMetadata(modules.RootSiaPath(), metadataUpdate); err != nil {
		t.Fatal(err)
	}
	siaPath = subDir1
	if err := rt.renter.staticDirSet.UpdateMetadata(siaPath, metadataUpdate); err != nil {
		t.Fatal(err)
	}
	siaPath = subDir1_1
	if err := rt.renter.staticDirSet.UpdateMetadata(siaPath, metadataUpdate); err != nil {
		t.Fatal(err)
	}
	// Set health of subDir1/subDir2 to be the worst and set the
	siaPath = subDir1_2
	metadataUpdate.Health = 4
	if err := rt.renter.staticDirSet.UpdateMetadata(siaPath, metadataUpdate); err != nil {
		t.Fatal(err)
	}

	// Bubble the health of the directory that has the worst pre set health
	// subDir1/subDir2, the health that gets bubbled should be the health of
	// subDir1/subDir1 since subDir1/subDir2 is empty meaning it's calculated
	// health will return to the default health, even through we set the health
	// to be the worst health
	//
	// Note: this tests the edge case of bubbling an empty directory and
	// directories with no files but do have sub directories since bubble will
	// execute on all the parent directories
	rt.renter.threadedBubbleMetadata(siaPath)
	build.Retry(100, 100*time.Millisecond, func() error {
		// Get Root Directory Health
		metadata, err := rt.renter.managedDirectoryMetadata(modules.RootSiaPath())
		if err != nil {
			return err
		}
		// Compare to metadata of subDir1/subDir1
		expectedHealth, err := rt.renter.managedDirectoryMetadata(subDir1_1)
		if err != nil {
			return err
		}
		if err = equalBubbledMetadata(metadata, expectedHealth); err != nil {
			return err
		}
		return nil
	})
	if err != nil {
		t.Fatal(err)
	}

	// Add a file to the lowest level
	//
	// Worst health with current erasure coding is 2 = (1 - (0-1)/1)
	rsc, _ := siafile.NewRSCode(1, 1)
	siaPath, err = subDir1_2.Join("test")
	if err != nil {
		t.Fatal(err)
	}
	up := modules.FileUploadParams{
		Source:      "",
		SiaPath:     siaPath,
		ErasureCode: rsc,
	}
	f, err := rt.renter.staticFileSet.NewSiaFile(up, crypto.GenerateSiaKey(crypto.RandomCipherType()), 100, 0777)
	if err != nil {
		t.Fatal(err)
	}
	// Since we are just adding the file, no chunks will have been uploaded
	// meaning the health of the file should be the worst case health. Now the
	// health that is bubbled up should be the health of the file added to
	// subDir1/subDir2
	//
	// Note: this tests the edge case of bubbling a directory with a file
	// but no sub directories
	offline, goodForRenew, _ := rt.renter.managedRenterContractsAndUtilities([]*siafile.SiaFileSetEntry{f})
	fileHealth, _, _ := f.Health(offline, goodForRenew)
	if fileHealth != 2 {
		t.Fatalf("Expected heath to be 2, got %v", fileHealth)
	}

	// Mark the file as stuck by marking one of its chunks as stuck
	f.SetStuck(0, true)

	// Now when we bubble the health and check for the worst health we should still see
	// that the health is the health of subDir1/subDir1 which was set to 1 again
	// and the stuck health will be the health of the stuck file
	rt.renter.threadedBubbleMetadata(siaPath)
	build.Retry(100, 100*time.Millisecond, func() error {
		// Get Root Directory Health
		metadata, err := rt.renter.managedDirectoryMetadata(modules.RootSiaPath())
		if err != nil {
			return err
		}
		// Compare to metadata of subDir1/subDir1
		expectedHealth, err := rt.renter.managedDirectoryMetadata(subDir1_1)
		if err != nil {
			return err
		}
		expectedHealth.StuckHealth = 2
		expectedHealth.NumStuckChunks++
		if err = equalBubbledMetadata(metadata, expectedHealth); err != nil {
			return err
		}
		return nil
	})
	if err != nil {
		t.Fatal(err)
	}

	// Mark the file as un-stuck
	f.SetStuck(0, false)

	// Now if we bubble the health and check for the worst health we should see
	// that the health is the health of the file
	rt.renter.threadedBubbleMetadata(siaPath)
	expectedHealth := siadir.Metadata{
		Health:      2,
		StuckHealth: 0,
	}
	build.Retry(100, 100*time.Millisecond, func() error {
		// Get Root Directory Health
		health, err := rt.renter.managedDirectoryMetadata(modules.RootSiaPath())
		if err != nil {
			return err
		}
		// Check Health
		if err = equalBubbledMetadata(health, expectedHealth); err != nil {
			return err
		}
		return nil
	})
	if err != nil {
		t.Fatal(err)
	}

	// Update the RecentRepairTime of the file and confirm that the file's
	// health is now ignored
	if err := f.UpdateRecentRepairTime(); err != nil {
		t.Fatal(err)
	}
	expectedHealth.Health = 0
	rt.renter.threadedBubbleMetadata(siaPath)
	build.Retry(100, 100*time.Millisecond, func() error {
		// Get Root Directory Health
		health, err := rt.renter.managedDirectoryMetadata(modules.RootSiaPath())
		if err != nil {
			return err
		}
		// Check Health
		if err = equalBubbledMetadata(health, expectedHealth); err != nil {
			return err
		}
		return nil
	})
	if err != nil {
		t.Fatal(err)
	}

	// Add a sub directory to the directory that contains the file that has a
	// worst health than the file and confirm that health gets bubbled up.
	//
	// Note: this tests the edge case of bubbling a directory that has both a
	// file and a sub directory
	subDir1_2_1, err := subDir1_2.Join(subDir1.String())
	if err != nil {
		t.Fatal(err)
	}
	if err := rt.renter.CreateDir(subDir1_2_1); err != nil {
		t.Fatal(err)
	}
	// Reset metadataUpdate with expected values
	expectedHealth = siadir.Metadata{
		Health:              4,
		StuckHealth:         0,
		LastHealthCheckTime: time.Now(),
	}
	if err := rt.renter.staticDirSet.UpdateMetadata(subDir1_2_1, expectedHealth); err != nil {
		t.Fatal(err)
	}
	rt.renter.threadedBubbleMetadata(siaPath)
	build.Retry(100, 100*time.Millisecond, func() error {
		// Get Root Directory Health
		health, err := rt.renter.managedDirectoryMetadata(modules.RootSiaPath())
		if err != nil {
			return err
		}
		// Check Health
		if err = equalBubbledMetadata(health, expectedHealth); err != nil {
			return err
		}
		return nil
	})
	if err != nil {
		t.Fatal(err)
	}
}

// TestOldestHealthCheckTime probes managedOldestHealthCheckTime to verify that
// the directory with the oldest LastHealthCheckTime is returned
func TestOldestHealthCheckTime(t *testing.T) {
	if testing.Short() {
		t.SkipNow()
	}
	t.Parallel()

	// Create a test directory with sub folders
	//
	// root/ 1
	// root/SubDir1/
	// root/SubDir1/SubDir2/
	// root/SubDir2/

	// Create test renter
	rt, err := newRenterTester(t.Name())
	if err != nil {
		t.Fatal(err)
	}

	// Create directory tree
	subDir1, err := modules.NewSiaPath("SubDir1")
	if err != nil {
		t.Fatal(err)
	}
	subDir2, err := modules.NewSiaPath("SubDir2")
	if err != nil {
		t.Fatal(err)
	}
	if err := rt.renter.CreateDir(subDir1); err != nil {
		t.Fatal(err)
	}
	if err := rt.renter.CreateDir(subDir2); err != nil {
		t.Fatal(err)
	}
	subDir1_2, err := subDir1.Join(subDir2.String())
	if err != nil {
		t.Fatal(err)
	}
	if err := rt.renter.CreateDir(subDir1_2); err != nil {
		t.Fatal(err)
	}

	// Set the LastHealthCheckTime of SubDir1/SubDir2 to be the oldest
	oldestCheckTime := time.Now().AddDate(0, 0, -1)
	oldestHealthCheckUpdate := siadir.Metadata{
		Health:              1,
		StuckHealth:         0,
		LastHealthCheckTime: oldestCheckTime,
	}
	if err := rt.renter.staticDirSet.UpdateMetadata(subDir1_2, oldestHealthCheckUpdate); err != nil {
		t.Fatal(err)
	}

	// Bubble the health of SubDir1 so that the oldest LastHealthCheckTime of
	// SubDir1/SubDir2 gets bubbled up
	rt.renter.threadedBubbleMetadata(subDir1)

	// Find the oldest directory, should be SubDir1/SubDir2
	build.Retry(100, 100*time.Millisecond, func() error {
		dir, lastCheck, err := rt.renter.managedOldestHealthCheckTime()
		if err != nil {
			return err
		}
		if dir.Equals(subDir1_2) {
			return fmt.Errorf("Expected to find %v but found %v", subDir1_2.String(), dir.String())
		}
		if !lastCheck.Equal(oldestCheckTime) {
			return fmt.Errorf("Expected to find time of %v but found %v", oldestCheckTime, lastCheck)
		}
		return nil
	})
	if err != nil {
		t.Fatal(err)
	}
}

// TestWorstHealthDirectory verifies that managedWorstHealthDirectory returns
// the correct directory
func TestWorstHealthDirectory(t *testing.T) {
	if testing.Short() {
		t.SkipNow()
	}
	t.Parallel()

	// Create a test directory with sub folders
	//
	// root/ 1
	// root/SubDir1/
	// root/SubDir1/SubDir2/
	// root/SubDir2/

	// Create test renter
	rt, err := newRenterTester(t.Name())
	if err != nil {
		t.Fatal(err)
	}

	// Create directory tree
	subDir1, err := modules.NewSiaPath("SubDir1")
	if err != nil {
		t.Fatal(err)
	}
	subDir2, err := modules.NewSiaPath("SubDir2")
	if err != nil {
		t.Fatal(err)
	}
	if err := rt.renter.CreateDir(subDir1); err != nil {
		t.Fatal(err)
	}
	if err := rt.renter.CreateDir(subDir2); err != nil {
		t.Fatal(err)
	}
	subDir1_2, err := subDir1.Join(subDir2.String())
	if err != nil {
		t.Fatal(err)
	}
	if err := rt.renter.CreateDir(subDir1_2); err != nil {
		t.Fatal(err)
	}

	// Confirm worst health directory is the top level directory since all
	// directories should be at the default health which is 0 or full health
	rt.renter.threadedBubbleMetadata(subDir1)
	build.Retry(100, 100*time.Millisecond, func() error {
		dir, health, err := rt.renter.managedWorstHealthDirectory()
		if err != nil {
			return err
		}
		if dir.Equals(modules.RootSiaPath()) {
			return fmt.Errorf("Expected to find top level directory but found %v", dir.String())
		}
		if health != 0 {
			return fmt.Errorf("Expected to find health of %v but found %v", 0, health)
		}
		return nil
	})
	if err != nil {
		t.Fatal(err)
	}

	// Set the Health of SubDir1/SubDir2 to be the worst
	worstHealth := float64(10)
	worstHealthUpdate := siadir.Metadata{
		Health:              worstHealth,
		StuckHealth:         0,
		LastHealthCheckTime: time.Now(),
	}
	if err := rt.renter.staticDirSet.UpdateMetadata(subDir1_2, worstHealthUpdate); err != nil {
		t.Fatal(err)
	}

	// Bubble the health of SubDir1 so that the worst health of
	// SubDir1/SubDir2 gets bubbled up
	rt.renter.threadedBubbleMetadata(subDir1)

	// Find the worst health directory, should be SubDir1/SubDir2
	build.Retry(100, 100*time.Millisecond, func() error {
		dir, health, err := rt.renter.managedWorstHealthDirectory()
		if err != nil {
			return err
		}
		if dir.Equals(subDir1_2) {
			return fmt.Errorf("Expected to find %v but found %v", subDir1_2.String(), dir.String())
		}
		if health != worstHealth {
			return fmt.Errorf("Expected to find health of %v but found %v", worstHealth, health)
		}
		return nil
	})
	if err != nil {
		t.Fatal(err)
	}

	// Add file to SubDir1/SubDir2
	rsc, _ := siafile.NewRSCode(1, 1)
	siaPath, err := subDir1_2.Join("test")
	if err != nil {
		t.Fatal(err)
	}
	up := modules.FileUploadParams{
		Source:      "",
		SiaPath:     siaPath,
		ErasureCode: rsc,
	}
	f, err := rt.renter.staticFileSet.NewSiaFile(up, crypto.GenerateSiaKey(crypto.RandomCipherType()), 100, 0777)
	if err != nil {
		t.Fatal(err)
	}

	// Bubble health, confirm that the health worst directory is still
	// SubDir1/SubDir2
	rt.renter.threadedBubbleMetadata(subDir1_2)

	// Worst health with current erasure coding is 2 = (1 - (0-1)/1)
	worstHealth = float64(2)
	build.Retry(100, 100*time.Millisecond, func() error {
		dir, health, err := rt.renter.managedWorstHealthDirectory()
		if err != nil {
			return err
		}
		if dir.Equals(subDir1_2) {
			return fmt.Errorf("Expected to find %v but found %v", subDir1_2.String(), dir.String())
		}
		if health != worstHealth {
			return fmt.Errorf("Expected to find health of %v but found %v", worstHealth, health)
		}
		return nil
	})
	if err != nil {
		t.Fatal(err)
	}

	// Update file's recent repair time
	if err := f.UpdateRecentRepairTime(); err != nil {
		t.Fatal(err)
	}

	// Bubble Health and confirm that the worst directory is now the top level
	// directory
	rt.renter.threadedBubbleMetadata(siaPath)
	build.Retry(100, 100*time.Millisecond, func() error {
		dir, health, err := rt.renter.managedWorstHealthDirectory()
		if err != nil {
			return err
		}
		if dir != siaPath {
			return fmt.Errorf("Expected to find %v but found %v", siaPath, dir)
		}
		if health != float64(0) {
			return fmt.Errorf("Expected to find health of %v but found %v", float64(0), health)
		}
		return nil
	})
	if err != nil {
		t.Fatal(err)
	}
}

// TestNumFiles verifies that the number of files and aggregate number of files
// is accurately reported
func TestNumFiles(t *testing.T) {
	if testing.Short() {
		t.SkipNow()
	}
	t.Parallel()

	// Create a test directory with sub folders
	//
	// root/ file
	// root/SubDir1/
	// root/SubDir1/SubDir2/ file

	// Create test renter
	rt, err := newRenterTester(t.Name())
	if err != nil {
		t.Fatal(err)
	}

	// Create directory tree
	subDir1, err := modules.NewSiaPath("SubDir1")
	if err != nil {
		t.Fatal(err)
	}
	subDir2, err := modules.NewSiaPath("SubDir2")
	if err != nil {
		t.Fatal(err)
	}
	if err := rt.renter.CreateDir(subDir1); err != nil {
		t.Fatal(err)
	}
	subDir1_2, err := subDir1.Join(subDir2.String())
	if err != nil {
		t.Fatal(err)
	}
	if err := rt.renter.CreateDir(subDir1_2); err != nil {
		t.Fatal(err)
	}
	// Add files
	rsc, _ := siafile.NewRSCode(1, 1)
	up := modules.FileUploadParams{
		Source:      "",
		SiaPath:     newRandSiaPath(),
		ErasureCode: rsc,
	}
	_, err = rt.renter.staticFileSet.NewSiaFile(up, crypto.GenerateSiaKey(crypto.RandomCipherType()), 100, 0777)
	if err != nil {
		t.Fatal(err)
	}
	up.SiaPath, err = subDir1_2.Join(hex.EncodeToString(fastrand.Bytes(8)))
	if err != nil {
		t.Fatal(err)
	}
	_, err = rt.renter.staticFileSet.NewSiaFile(up, crypto.GenerateSiaKey(crypto.RandomCipherType()), 100, 0777)
	if err != nil {
		t.Fatal(err)
	}

	// Call bubble on lowest lever and confirm top level reports accurate number
	// of files and aggregate number of files
	rt.renter.threadedBubbleMetadata(subDir1_2)
	build.Retry(100, 100*time.Millisecond, func() error {
		dirInfo, err := rt.renter.DirInfo(modules.RootSiaPath())
		if err != nil {
			return err
		}
		if dirInfo.NumFiles != 1 {
			return fmt.Errorf("NumFiles incorrect, got %v expected %v", dirInfo.NumFiles, 1)
		}
		if dirInfo.AggregateNumFiles != 2 {
			return fmt.Errorf("AggregateNumFiles incorrect, got %v expected %v", dirInfo.AggregateNumFiles, 2)
		}
		return nil
	})
	if err != nil {
		t.Fatal(err)
	}
}

// TestDirectorySize verifies that the Size of a directory is accurately
// reported
func TestDirectorySize(t *testing.T) {
	if testing.Short() {
		t.SkipNow()
	}
	t.Parallel()

	// Create a test directory with sub folders
	//
	// root/ file
	// root/SubDir1/
	// root/SubDir1/SubDir2/ file

	// Create test renter
	rt, err := newRenterTester(t.Name())
	if err != nil {
		t.Fatal(err)
	}

	// Create directory tree
	subDir1, err := modules.NewSiaPath("SubDir1")
	if err != nil {
		t.Fatal(err)
	}
	subDir2, err := modules.NewSiaPath("SubDir2")
	if err != nil {
		t.Fatal(err)
	}
	if err := rt.renter.CreateDir(subDir1); err != nil {
		t.Fatal(err)
	}
	subDir1_2, err := subDir1.Join(subDir2.String())
	if err != nil {
		t.Fatal(err)
	}
	if err := rt.renter.CreateDir(subDir1_2); err != nil {
		t.Fatal(err)
	}
	// Add files
	rsc, _ := siafile.NewRSCode(1, 1)
	up := modules.FileUploadParams{
		Source:      "",
		SiaPath:     newRandSiaPath(),
		ErasureCode: rsc,
	}
	fileSize := uint64(100)
	_, err = rt.renter.staticFileSet.NewSiaFile(up, crypto.GenerateSiaKey(crypto.RandomCipherType()), fileSize, 0777)
	if err != nil {
		t.Fatal(err)
	}
	up.SiaPath, err = subDir1_2.Join(hex.EncodeToString(fastrand.Bytes(8)))
	if err != nil {
		t.Fatal(err)
	}
	_, err = rt.renter.staticFileSet.NewSiaFile(up, crypto.GenerateSiaKey(crypto.RandomCipherType()), 2*fileSize, 0777)
	if err != nil {
		t.Fatal(err)
	}

	// Call bubble on lowest lever and confirm top level reports accurate size
	rt.renter.threadedBubbleMetadata(subDir1_2)
	build.Retry(100, 100*time.Millisecond, func() error {
		dirInfo, err := rt.renter.DirInfo(modules.RootSiaPath())
		if err != nil {
			return err
		}
		if dirInfo.AggregateSize != 3*fileSize {
			return fmt.Errorf("AggregateSize incorrect, got %v expected %v", dirInfo.AggregateSize, 3*fileSize)
		}
		return nil
	})
	if err != nil {
		t.Fatal(err)
	}
}

// TestDirectoryModTime verifies that the last update time of a directory is
// accurately reported
func TestDirectoryModTime(t *testing.T) {
	if testing.Short() {
		t.SkipNow()
	}
	t.Parallel()

	// Create a test directory with sub folders
	//
	// root/ file
	// root/SubDir1/
	// root/SubDir1/SubDir2/ file

	// Create test renter
	rt, err := newRenterTester(t.Name())
	if err != nil {
		t.Fatal(err)
	}

	// Create directory tree
	subDir1, err := modules.NewSiaPath("SubDir1")
	if err != nil {
		t.Fatal(err)
	}
	subDir2, err := modules.NewSiaPath("SubDir2")
	if err != nil {
		t.Fatal(err)
	}
	if err := rt.renter.CreateDir(subDir1); err != nil {
		t.Fatal(err)
	}
	subDir1_2, err := subDir1.Join(subDir2.String())
	if err != nil {
		t.Fatal(err)
	}
	if err := rt.renter.CreateDir(subDir1_2); err != nil {
		t.Fatal(err)
	}
	// Add files
	rsc, _ := siafile.NewRSCode(1, 1)
	up := modules.FileUploadParams{
		Source:      "",
		SiaPath:     newRandSiaPath(),
		ErasureCode: rsc,
	}
	fileSize := uint64(100)
	_, err = rt.renter.staticFileSet.NewSiaFile(up, crypto.GenerateSiaKey(crypto.RandomCipherType()), fileSize, 0777)
	if err != nil {
		t.Fatal(err)
	}
	up.SiaPath, err = subDir1_2.Join(hex.EncodeToString(fastrand.Bytes(8)))
	if err != nil {
		t.Fatal(err)
	}
	f, err := rt.renter.staticFileSet.NewSiaFile(up, crypto.GenerateSiaKey(crypto.RandomCipherType()), fileSize, 0777)
	if err != nil {
		t.Fatal(err)
	}

	// Call bubble on lowest lever and confirm top level reports accurate last
	// update time
	rt.renter.threadedBubbleMetadata(subDir1_2)
	build.Retry(100, 100*time.Millisecond, func() error {
		dirInfo, err := rt.renter.DirInfo(modules.RootSiaPath())
		if err != nil {
			return err
		}
		if dirInfo.MostRecentModTime != f.ModTime() {
			return fmt.Errorf("ModTime is incorrect, got %v expected %v", dirInfo.MostRecentModTime, f.ModTime())
		}
		return nil
	})
	if err != nil {
		t.Fatal(err)
	}
}

// TestRandomStuckDirectory probes managedStuckDirectory to make sure it
// randomly picks a correct directory
func TestRandomStuckDirectory(t *testing.T) {
	if testing.Short() {
		t.SkipNow()
	}
	t.Parallel()

	// Create test renter
	rt, err := newRenterTester(t.Name())
	if err != nil {
		t.Fatal(err)
	}

	// Create a test directory with sub folders
	//
	// root/
	// root/SubDir1/
	// root/SubDir1/SubDir2/
	// root/SubDir2/
	subDir1, err := modules.NewSiaPath("SubDir1")
	if err != nil {
		t.Fatal(err)
	}
	subDir2, err := modules.NewSiaPath("SubDir2")
	if err != nil {
		t.Fatal(err)
	}
	if err := rt.renter.CreateDir(subDir1); err != nil {
		t.Fatal(err)
	}
	if err := rt.renter.CreateDir(subDir2); err != nil {
		t.Fatal(err)
	}
	subDir1_2, err := subDir1.Join(subDir2.String())
	if err != nil {
		t.Fatal(err)
	}
	if err := rt.renter.CreateDir(subDir1_2); err != nil {
		t.Fatal(err)
	}

	// Add a file to root and SubDir1/SubDir2 and mark the first chunk as stuck
	// in each file
	//
	// This will test the edge case of continuing to find stuck files when a
	// directory has no files only directories
	rsc, _ := siafile.NewRSCode(1, 1)
	up := modules.FileUploadParams{
		Source:      "",
		SiaPath:     newRandSiaPath(),
		ErasureCode: rsc,
	}
	f, err := rt.renter.staticFileSet.NewSiaFile(up, crypto.GenerateSiaKey(crypto.RandomCipherType()), 100, 0777)
	if err != nil {
		t.Fatal(err)
	}
	if err = f.SetStuck(uint64(0), true); err != nil {
		t.Fatal(err)
	}
	if err = f.Close(); err != nil {
		t.Fatal(err)
	}
	up.SiaPath, err = subDir1_2.Join(hex.EncodeToString(fastrand.Bytes(8)))
	if err != nil {
		t.Fatal(err)
	}
	f, err = rt.renter.staticFileSet.NewSiaFile(up, crypto.GenerateSiaKey(crypto.RandomCipherType()), 100, 0777)
	if err != nil {
		t.Fatal(err)
	}
	if err = f.SetStuck(uint64(0), true); err != nil {
		t.Fatal(err)
	}
	if err = f.Close(); err != nil {
		t.Fatal(err)
	}

	// Bubble directory information so NumStuckChunks is updated, there should
	// be at least 2 stuck chunks because of the two we manually marked as
	// stuck, but the repair loop could have marked the rest as stuck so we just
	// want to ensure that the root directory reflects at least the two we
	// marked as stuck
	rt.renter.threadedBubbleMetadata(subDir1_2)
	build.Retry(100, 100*time.Millisecond, func() error {
		// Get Root Directory Health
		metadata, err := rt.renter.managedDirectoryMetadata(modules.RootSiaPath())
		if err != nil {
			return err
		}
		// Check Health
		if metadata.NumStuckChunks < uint64(2) {
			return fmt.Errorf("Incorrect number of stuck chunks, should be at least 2")
		}
		return nil
	})
	if err != nil {
		t.Fatal(err)
	}

	// Create map of stuck directories that contain files. These are the only
	// directories that should be returned.
	stuckDirectories := make(map[modules.SiaPath]struct{})
	stuckDirectories[modules.RootSiaPath()] = struct{}{}
	stuckDirectories[subDir1_2] = struct{}{}

	// Find random directory several times, confirm that it finds a stuck
	// directory and there it finds unique directories
	var unique bool
	var previousDir modules.SiaPath
	for i := 0; i < 10; i++ {
		dir, err := rt.renter.managedStuckDirectory()
		if err != nil {
			t.Log("Error with Directory", dir)
			t.Fatal(err)
		}
		_, ok := stuckDirectories[dir]
		if !ok {
			t.Fatal("Found non stuck directory:", dir)
		}
		if !dir.Equals(previousDir) {
			unique = true
		}
		previousDir = dir
	}
	if !unique {
		t.Fatal("No unique directories found")
	}
}

// TestCalculateFileMetadata checks that the values returned from
// managedCalculateFileMetadata make sense
func TestCalculateFileMetadata(t *testing.T) {
	if testing.Short() {
		t.SkipNow()
	}
	t.Parallel()

	// Create renter
	rt, err := newRenterTester(t.Name())
	if err != nil {
		t.Fatal(err)
	}

<<<<<<< HEAD
	// Confirm that the root directory LastHealthCheckTime is non Zero
	siaDir, err := rt.renter.staticDirSet.Open(modules.RootSiaPath())
	if err != nil {
		t.Fatal(err)
	}
	dirMetadata := siaDir.Metadata()
	if dirMetadata.LastHealthCheckTime.IsZero() {
		t.Fatal("root directory LastHealthCheckTime is zero")
	}

=======
>>>>>>> 3a989996
	// Create a file
	rsc, _ := siafile.NewRSCode(1, 1)
	siaPath, err := modules.NewSiaPath("rootFile")
	if err != nil {
		t.Fatal(err)
	}
	up := modules.FileUploadParams{
		Source:      "",
		SiaPath:     siaPath,
		ErasureCode: rsc,
	}
	fileSize := uint64(100)
	sf, err := rt.renter.staticFileSet.NewSiaFile(up, crypto.GenerateSiaKey(crypto.RandomCipherType()), fileSize, 0777)
	if err != nil {
		t.Fatal(err)
	}

	// Grab initial metadata values
	offline, goodForRenew, _ := rt.renter.managedRenterContractsAndUtilities([]*siafile.SiaFileSetEntry{sf})
	health, stuckHealth, numStuckChunks := sf.Health(offline, goodForRenew)
	redundancy := sf.Redundancy(offline, goodForRenew)
	lastHealthCheckTime := sf.LastHealthCheckTime()
	modTime := sf.ModTime()
	recentRepairTime := sf.RecentRepairTime()

	// Check calculated metadata
	fileMetadata, err := rt.renter.managedCalculateFileMetadata(up.SiaPath)
	if err != nil {
		t.Fatal(err)
	}

	// Check siafile calculated metadata
	if fileMetadata.Health != health {
		t.Fatalf("health incorrect, expected %v got %v", health, fileMetadata.Health)
	}
	if fileMetadata.StuckHealth != stuckHealth {
		t.Fatalf("stuckHealth incorrect, expected %v got %v", stuckHealth, fileMetadata.StuckHealth)
	}
	if fileMetadata.Redundancy != redundancy {
		t.Fatalf("redundancy incorrect, expected %v got %v", redundancy, fileMetadata.Redundancy)
	}
	if fileMetadata.Size != fileSize {
		t.Fatalf("size incorrect, expected %v got %v", fileSize, fileMetadata.Size)
	}
	if fileMetadata.NumStuckChunks != numStuckChunks {
		t.Fatalf("numstuckchunks incorrect, expected %v got %v", numStuckChunks, fileMetadata.NumStuckChunks)
	}
	if !fileMetadata.RecentRepairTime.Equal(recentRepairTime) {
		t.Fatalf("Unexpected recentrepairtime, expected %v got %v", recentRepairTime, fileMetadata.RecentRepairTime)
	}
	if fileMetadata.LastHealthCheckTime.Equal(lastHealthCheckTime) || fileMetadata.LastHealthCheckTime.IsZero() {
		t.Log("Initial lasthealthchecktime", lastHealthCheckTime)
		t.Log("Calculated lasthealthchecktime", fileMetadata.LastHealthCheckTime)
		t.Fatal("Expected lasthealthchecktime to have updated and be non zero")
	}
	if !fileMetadata.ModTime.Equal(modTime) {
		t.Fatalf("Unexpected modtime, expected %v got %v", modTime, fileMetadata.ModTime)
	}
}<|MERGE_RESOLUTION|>--- conflicted
+++ resolved
@@ -957,19 +957,6 @@
 		t.Fatal(err)
 	}
 
-<<<<<<< HEAD
-	// Confirm that the root directory LastHealthCheckTime is non Zero
-	siaDir, err := rt.renter.staticDirSet.Open(modules.RootSiaPath())
-	if err != nil {
-		t.Fatal(err)
-	}
-	dirMetadata := siaDir.Metadata()
-	if dirMetadata.LastHealthCheckTime.IsZero() {
-		t.Fatal("root directory LastHealthCheckTime is zero")
-	}
-
-=======
->>>>>>> 3a989996
 	// Create a file
 	rsc, _ := siafile.NewRSCode(1, 1)
 	siaPath, err := modules.NewSiaPath("rootFile")
