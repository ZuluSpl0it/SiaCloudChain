package contractor

import (
	"os"
	"path/filepath"
	"reflect"
<<<<<<< HEAD

	"gitlab.com/scpcorp/ScPrime/modules"
	"gitlab.com/scpcorp/ScPrime/modules/renter/proto"
	"gitlab.com/scpcorp/ScPrime/persist"
	"gitlab.com/scpcorp/ScPrime/types"
=======

	"gitlab.com/NebulousLabs/errors"

	"gitlab.com/NebulousLabs/Sia/modules"
	"gitlab.com/NebulousLabs/Sia/modules/renter/proto"
	"gitlab.com/NebulousLabs/Sia/persist"
	"gitlab.com/NebulousLabs/Sia/types"
)
>>>>>>> 48ada05a

var (
	persistMeta = persist.Metadata{
		Header:  "Contractor Persistence",
		Version: "1.3.1",
	}

	// PersistFilename is the filename to be used when persisting contractor
	// information to a JSON file
	PersistFilename = "contractor.json"
)

var (
	persistMeta = persist.Metadata{
		Header:  "Contractor Persistence",
		Version: "1.3.1",
	}

	// PersistFilename is the filename to be used when persisting contractor
	// information to a JSON file
	PersistFilename = "contractor.json"
)

// contractorPersist defines what Contractor data persists across sessions.
type contractorPersist struct {
	Allowance            modules.Allowance               `json:"allowance"`
	BlockHeight          types.BlockHeight               `json:"blockheight"`
	CurrentPeriod        types.BlockHeight               `json:"currentperiod"`
	LastChange           modules.ConsensusChangeID       `json:"lastchange"`
	RecentRecoveryChange modules.ConsensusChangeID       `json:"recentrecoverychange"`
	OldContracts         []modules.RenterContract        `json:"oldcontracts"`
	DoubleSpentContracts map[string]types.BlockHeight    `json:"doublespentcontracts"`
	RecoverableContracts []modules.RecoverableContract   `json:"recoverablecontracts"`
	RenewedFrom          map[string]types.FileContractID `json:"renewedfrom"`
	RenewedTo            map[string]types.FileContractID `json:"renewedto"`
	Synced               bool                            `json:"synced"`

	// Subsystem persistence:
	ChurnLimiter churnLimiterPersist `json:"churnlimiter"`
	WatchdogData watchdogPersist     `json:"watchdogdata"`
}

// persistData returns the data in the Contractor that will be saved to disk.
func (c *Contractor) persistData() contractorPersist {
	synced := false
	select {
	case <-c.synced:
		synced = true
	default:
	}
	data := contractorPersist{
		Allowance:            c.allowance,
		BlockHeight:          c.blockHeight,
		CurrentPeriod:        c.currentPeriod,
		LastChange:           c.lastChange,
		RecentRecoveryChange: c.recentRecoveryChange,
		RenewedFrom:          make(map[string]types.FileContractID),
		RenewedTo:            make(map[string]types.FileContractID),
		DoubleSpentContracts: make(map[string]types.BlockHeight),
		Synced:               synced,
	}
	for k, v := range c.renewedFrom {
		data.RenewedFrom[k.String()] = v
	}
	for k, v := range c.renewedTo {
		data.RenewedTo[k.String()] = v
	}
	for _, contract := range c.oldContracts {
		data.OldContracts = append(data.OldContracts, contract)
	}
	for fcID, height := range c.doubleSpentContracts {
		data.DoubleSpentContracts[fcID.String()] = height
	}
	for _, contract := range c.recoverableContracts {
		data.RecoverableContracts = append(data.RecoverableContracts, contract)
	}
	data.ChurnLimiter = c.staticChurnLimiter.callPersistData()
	data.WatchdogData = c.staticWatchdog.callPersistData()
	return data
}

// load loads the Contractor persistence data from disk.
func (c *Contractor) load() error {
	var data contractorPersist
	err := persist.LoadJSON(persistMeta, &data, filepath.Join(c.persistDir, PersistFilename))
	if err != nil {
		return err
	}

	// Compatibility code for allowance definition changes.
	if !reflect.DeepEqual(data.Allowance, modules.Allowance{}) {
		// COMPATv136 if the allowance is not the empty allowance and "Expected"
		// fields are not set, set them to the default values.
		if data.Allowance.ExpectedStorage == 0 && data.Allowance.ExpectedUpload == 0 &&
			data.Allowance.ExpectedDownload == 0 && data.Allowance.ExpectedRedundancy == 0 &&
			data.Allowance.MaxPeriodChurn == 0 {
			// Set the fields to the defaults.
			data.Allowance.ExpectedStorage = modules.DefaultAllowance.ExpectedStorage
			data.Allowance.ExpectedUpload = modules.DefaultAllowance.ExpectedUpload
			data.Allowance.ExpectedDownload = modules.DefaultAllowance.ExpectedDownload
			data.Allowance.ExpectedRedundancy = modules.DefaultAllowance.ExpectedRedundancy
			data.Allowance.MaxPeriodChurn = modules.DefaultAllowance.MaxPeriodChurn
		}

		// COMPATv1412 if the allowance is not the empty allowance and
		// MaxPeriodChurn is 0, set it to the default value.
		if data.Allowance.MaxPeriodChurn == 0 {
			data.Allowance.MaxPeriodChurn = modules.DefaultAllowance.MaxPeriodChurn
		}
	}

	c.allowance = data.Allowance
	c.blockHeight = data.BlockHeight
	c.currentPeriod = data.CurrentPeriod
	c.lastChange = data.LastChange
	c.synced = make(chan struct{})
	if data.Synced {
		close(c.synced)
	}
	c.recentRecoveryChange = data.RecentRecoveryChange
	var fcid types.FileContractID
	for k, v := range data.RenewedFrom {
		if err := fcid.LoadString(k); err != nil {
			return err
		}
		c.renewedFrom[fcid] = v
	}
	for k, v := range data.RenewedTo {
		if err := fcid.LoadString(k); err != nil {
			return err
		}
		c.renewedTo[fcid] = v
	}
	for _, contract := range data.OldContracts {
		c.oldContracts[contract.ID] = contract
	}
	for fcIDString, height := range data.DoubleSpentContracts {
		if err := fcid.LoadString(fcIDString); err != nil {
			return err
		}
		c.doubleSpentContracts[fcid] = height
	}
	for _, contract := range data.RecoverableContracts {
		c.recoverableContracts[contract.ID] = contract
	}

	c.staticChurnLimiter = newChurnLimiterFromPersist(c, data.ChurnLimiter)

	c.staticWatchdog, err = newWatchdogFromPersist(c, data.WatchdogData)
	if err != nil {
		return err
	}
	c.staticWatchdog.renewWindow = data.Allowance.RenewWindow
	c.staticWatchdog.blockHeight = data.BlockHeight
	return nil
}

// save saves the Contractor persistence data to disk.
func (c *Contractor) save() error {
	return persist.SaveJSON(persistMeta, c.persistData(), filepath.Join(c.persistDir, PersistFilename))
}

// convertPersist converts the pre-v1.3.1 contractor persist formats to the new
// formats.
func convertPersist(dir string) error {
	// Try loading v1.3.1 persist. If it has the correct version number, no
	// further action is necessary.
	persistPath := filepath.Join(dir, PersistFilename)
	err := persist.LoadJSON(persistMeta, nil, persistPath)
	if err == nil {
		return nil
	}

	// Try loading v1.3.0 persist (journal).
	journalPath := filepath.Join(dir, "contractor.journal")
	if _, err := os.Stat(journalPath); os.IsNotExist(err) {
		// no journal file found; assume this is a fresh install
		return nil
	}
	var p journalPersist
	j, err := openJournal(journalPath, &p)
	if err != nil {
		return err
	}
	j.Close()
	// convert to v1.3.1 format and save
	data := contractorPersist{
		Allowance:     p.Allowance,
		BlockHeight:   p.BlockHeight,
		CurrentPeriod: p.CurrentPeriod,
		LastChange:    p.LastChange,
	}
	for _, c := range p.OldContracts {
		data.OldContracts = append(data.OldContracts, modules.RenterContract{
			ID:               c.ID,
			HostPublicKey:    c.HostPublicKey,
			StartHeight:      c.StartHeight,
			EndHeight:        c.EndHeight(),
			RenterFunds:      c.RenterFunds(),
			DownloadSpending: c.DownloadSpending,
			StorageSpending:  c.StorageSpending,
			UploadSpending:   c.UploadSpending,
			TotalCost:        c.TotalCost,
			ContractFee:      c.ContractFee,
			TxnFee:           c.TxnFee,
			SiafundFee:       c.SiafundFee,
		})
	}
	err = persist.SaveJSON(persistMeta, data, persistPath)
	if err != nil {
		return err
	}

	// create the contracts directory if it does not yet exist
	cs, err := proto.NewContractSet(filepath.Join(dir, "contracts"), modules.ProdDependencies)
	if err != nil {
		return err
	}
	defer cs.Close()

	// convert contracts to contract files
	for _, c := range p.Contracts {
		cachedRev := p.CachedRevisions[c.ID.String()]
		if err := cs.ConvertV130Contract(c, cachedRev); err != nil {
			return err
		}
	}

	// delete the journal file
	return errors.AddContext(os.Remove(journalPath), "failed to remove journal file")
}<|MERGE_RESOLUTION|>--- conflicted
+++ resolved
@@ -4,32 +4,13 @@
 	"os"
 	"path/filepath"
 	"reflect"
-<<<<<<< HEAD
+
+	"gitlab.com/NebulousLabs/errors"
 
 	"gitlab.com/scpcorp/ScPrime/modules"
 	"gitlab.com/scpcorp/ScPrime/modules/renter/proto"
 	"gitlab.com/scpcorp/ScPrime/persist"
 	"gitlab.com/scpcorp/ScPrime/types"
-=======
-
-	"gitlab.com/NebulousLabs/errors"
-
-	"gitlab.com/NebulousLabs/Sia/modules"
-	"gitlab.com/NebulousLabs/Sia/modules/renter/proto"
-	"gitlab.com/NebulousLabs/Sia/persist"
-	"gitlab.com/NebulousLabs/Sia/types"
-)
->>>>>>> 48ada05a
-
-var (
-	persistMeta = persist.Metadata{
-		Header:  "Contractor Persistence",
-		Version: "1.3.1",
-	}
-
-	// PersistFilename is the filename to be used when persisting contractor
-	// information to a JSON file
-	PersistFilename = "contractor.json"
 )
 
 var (
