package contractor

import (
	"os"
	"path/filepath"
	"reflect"

	"gitlab.com/NebulousLabs/errors"

	"gitlab.com/NebulousLabs/Sia/modules"
	"gitlab.com/NebulousLabs/Sia/modules/renter/proto"
	"gitlab.com/NebulousLabs/Sia/persist"
	"gitlab.com/NebulousLabs/Sia/types"
)

// contractorPersist defines what Contractor data persists across sessions.
type contractorPersist struct {
	Allowance            modules.Allowance               `json:"allowance"`
	BlockHeight          types.BlockHeight               `json:"blockheight"`
	CurrentPeriod        types.BlockHeight               `json:"currentperiod"`
	LastChange           modules.ConsensusChangeID       `json:"lastchange"`
	RecentRecoveryChange modules.ConsensusChangeID       `json:"recentrecoverychange"`
	OldContracts         []modules.RenterContract        `json:"oldcontracts"`
	RecoverableContracts []modules.RecoverableContract   `json:"recoverablecontracts"`
	RenewedFrom          map[string]types.FileContractID `json:"renewedfrom"`
	RenewedTo            map[string]types.FileContractID `json:"renewedto"`
	Synced               bool                            `json:"synced"`
}

// persistData returns the data in the Contractor that will be saved to disk.
func (c *Contractor) persistData() contractorPersist {
	synced := false
	select {
	case <-c.synced:
		synced = true
	default:
	}
	data := contractorPersist{
<<<<<<< HEAD
		Allowance:     c.allowance,
		BlockHeight:   c.blockHeight,
		CurrentPeriod: c.currentPeriod,
		LastChange:    c.lastChange,
		RenewedFrom:   make(map[string]types.FileContractID),
		RenewedTo:     make(map[string]types.FileContractID),
		Synced:        synced,
=======
		Allowance:            c.allowance,
		BlockHeight:          c.blockHeight,
		CurrentPeriod:        c.currentPeriod,
		LastChange:           c.lastChange,
		RecentRecoveryChange: c.recentRecoveryChange,
		RenewedFrom:          make(map[string]types.FileContractID),
		RenewedTo:            make(map[string]types.FileContractID),
>>>>>>> e46196f4
	}
	for k, v := range c.renewedFrom {
		data.RenewedFrom[k.String()] = v
	}
	for k, v := range c.renewedTo {
		data.RenewedTo[k.String()] = v
	}
	for _, contract := range c.oldContracts {
		data.OldContracts = append(data.OldContracts, contract)
	}
	for _, contract := range c.recoverableContracts {
		data.RecoverableContracts = append(data.RecoverableContracts, contract)
	}
	return data
}

// load loads the Contractor persistence data from disk.
func (c *Contractor) load() error {
	var data contractorPersist
	err := c.persist.load(&data)
	if err != nil {
		return err
	}

	// COMPATv136 if the allowance is not the empty allowance and "Expected"
	// fields are not set, set them to the default values.
	if !reflect.DeepEqual(data.Allowance, modules.Allowance{}) {
		if data.Allowance.ExpectedStorage == 0 && data.Allowance.ExpectedUpload == 0 &&
			data.Allowance.ExpectedDownload == 0 && data.Allowance.ExpectedRedundancy == 0 {
			// Set the fields to the defaults.
			data.Allowance.ExpectedStorage = modules.DefaultAllowance.ExpectedStorage
			data.Allowance.ExpectedUpload = modules.DefaultAllowance.ExpectedUpload
			data.Allowance.ExpectedDownload = modules.DefaultAllowance.ExpectedDownload
			data.Allowance.ExpectedRedundancy = modules.DefaultAllowance.ExpectedRedundancy
		}
	}

	c.allowance = data.Allowance
	c.blockHeight = data.BlockHeight
	c.currentPeriod = data.CurrentPeriod
	c.lastChange = data.LastChange
<<<<<<< HEAD
	c.synced = make(chan struct{})
	if data.Synced {
		close(c.synced)
	}
=======
	c.recentRecoveryChange = data.RecentRecoveryChange
>>>>>>> e46196f4
	var fcid types.FileContractID
	for k, v := range data.RenewedFrom {
		if err := fcid.LoadString(k); err != nil {
			return err
		}
		c.renewedFrom[fcid] = v
	}
	for k, v := range data.RenewedTo {
		if err := fcid.LoadString(k); err != nil {
			return err
		}
		c.renewedTo[fcid] = v
	}
	for _, contract := range data.OldContracts {
		c.oldContracts[contract.ID] = contract
	}
	for _, contract := range data.RecoverableContracts {
		c.recoverableContracts[contract.ID] = contract
	}

	return nil
}

// save saves the Contractor persistence data to disk.
func (c *Contractor) save() error {
	return c.persist.save(c.persistData())
}

// convertPersist converts the pre-v1.3.1 contractor persist formats to the new
// formats.
func convertPersist(dir string) error {
	// Try loading v1.3.1 persist. If it has the correct version number, no
	// further action is necessary.
	persistPath := filepath.Join(dir, "contractor.json")
	err := persist.LoadJSON(persistMeta, nil, persistPath)
	if err == nil {
		return nil
	}

	// Try loading v1.3.0 persist (journal).
	journalPath := filepath.Join(dir, "contractor.journal")
	if _, err := os.Stat(journalPath); os.IsNotExist(err) {
		// no journal file found; assume this is a fresh install
		return nil
	}
	var p journalPersist
	j, err := openJournal(journalPath, &p)
	if err != nil {
		return err
	}
	j.Close()
	// convert to v1.3.1 format and save
	data := contractorPersist{
		Allowance:     p.Allowance,
		BlockHeight:   p.BlockHeight,
		CurrentPeriod: p.CurrentPeriod,
		LastChange:    p.LastChange,
	}
	for _, c := range p.OldContracts {
		data.OldContracts = append(data.OldContracts, modules.RenterContract{
			ID:               c.ID,
			HostPublicKey:    c.HostPublicKey,
			StartHeight:      c.StartHeight,
			EndHeight:        c.EndHeight(),
			RenterFunds:      c.RenterFunds(),
			DownloadSpending: c.DownloadSpending,
			StorageSpending:  c.StorageSpending,
			UploadSpending:   c.UploadSpending,
			TotalCost:        c.TotalCost,
			ContractFee:      c.ContractFee,
			TxnFee:           c.TxnFee,
			SiafundFee:       c.SiafundFee,
		})
	}
	err = persist.SaveJSON(persistMeta, data, persistPath)
	if err != nil {
		return err
	}

	// create the contracts directory if it does not yet exist
	cs, err := proto.NewContractSet(filepath.Join(dir, "contracts"), modules.ProdDependencies)
	if err != nil {
		return err
	}
	defer cs.Close()

	// convert contracts to contract files
	for _, c := range p.Contracts {
		cachedRev := p.CachedRevisions[c.ID.String()]
		if err := cs.ConvertV130Contract(c, cachedRev); err != nil {
			return err
		}
	}

	// delete the journal file
	return errors.AddContext(os.Remove(journalPath), "failed to remove journal file")
}<|MERGE_RESOLUTION|>--- conflicted
+++ resolved
@@ -36,15 +36,6 @@
 	default:
 	}
 	data := contractorPersist{
-<<<<<<< HEAD
-		Allowance:     c.allowance,
-		BlockHeight:   c.blockHeight,
-		CurrentPeriod: c.currentPeriod,
-		LastChange:    c.lastChange,
-		RenewedFrom:   make(map[string]types.FileContractID),
-		RenewedTo:     make(map[string]types.FileContractID),
-		Synced:        synced,
-=======
 		Allowance:            c.allowance,
 		BlockHeight:          c.blockHeight,
 		CurrentPeriod:        c.currentPeriod,
@@ -52,7 +43,7 @@
 		RecentRecoveryChange: c.recentRecoveryChange,
 		RenewedFrom:          make(map[string]types.FileContractID),
 		RenewedTo:            make(map[string]types.FileContractID),
->>>>>>> e46196f4
+		Synced:               synced,
 	}
 	for k, v := range c.renewedFrom {
 		data.RenewedFrom[k.String()] = v
@@ -94,14 +85,11 @@
 	c.blockHeight = data.BlockHeight
 	c.currentPeriod = data.CurrentPeriod
 	c.lastChange = data.LastChange
-<<<<<<< HEAD
 	c.synced = make(chan struct{})
 	if data.Synced {
 		close(c.synced)
 	}
-=======
 	c.recentRecoveryChange = data.RecentRecoveryChange
->>>>>>> e46196f4
 	var fcid types.FileContractID
 	for k, v := range data.RenewedFrom {
 		if err := fcid.LoadString(k); err != nil {
