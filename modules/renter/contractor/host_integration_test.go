--- conflicted
+++ resolved
@@ -9,14 +9,13 @@
 	"testing"
 	"time"
 
+	"gitlab.com/NebulousLabs/encoding"
 	"gitlab.com/NebulousLabs/errors"
 	"gitlab.com/NebulousLabs/fastrand"
-<<<<<<< HEAD
 	"gitlab.com/scpcorp/siamux"
 
 	"gitlab.com/scpcorp/ScPrime/build"
 	"gitlab.com/scpcorp/ScPrime/crypto"
-	"gitlab.com/scpcorp/ScPrime/encoding"
 	"gitlab.com/scpcorp/ScPrime/modules"
 	"gitlab.com/scpcorp/ScPrime/modules/consensus"
 	"gitlab.com/scpcorp/ScPrime/modules/gateway"
@@ -26,22 +25,6 @@
 	"gitlab.com/scpcorp/ScPrime/modules/transactionpool"
 	modWallet "gitlab.com/scpcorp/ScPrime/modules/wallet"
 	"gitlab.com/scpcorp/ScPrime/types"
-=======
-	"gitlab.com/NebulousLabs/siamux"
-
-	"gitlab.com/NebulousLabs/Sia/build"
-	"gitlab.com/NebulousLabs/Sia/crypto"
-	"gitlab.com/NebulousLabs/Sia/modules"
-	"gitlab.com/NebulousLabs/Sia/modules/consensus"
-	"gitlab.com/NebulousLabs/Sia/modules/gateway"
-	"gitlab.com/NebulousLabs/Sia/modules/host"
-	"gitlab.com/NebulousLabs/Sia/modules/miner"
-	"gitlab.com/NebulousLabs/Sia/modules/renter/hostdb"
-	"gitlab.com/NebulousLabs/Sia/modules/transactionpool"
-	modWallet "gitlab.com/NebulousLabs/Sia/modules/wallet"
-	"gitlab.com/NebulousLabs/Sia/types"
-	"gitlab.com/NebulousLabs/encoding"
->>>>>>> da1da3de
 )
 
 // newTestingWallet is a helper function that creates a ready-to-use wallet
@@ -292,7 +275,7 @@
 	c.mu.Unlock()
 
 	// form a contract with the host
-	_, _, err = c.managedNewContract(hostEntry, types.ScPrimecoinPrecision.Mul64(50), c.blockHeight+100)
+	_, _, err = c.managedNewContract(hostEntry, types.ScPrimecoinPrecision.Mul64(5), c.blockHeight+100)
 	if err != nil {
 		t.Fatal(err)
 	}
@@ -372,7 +355,7 @@
 	c.mu.Unlock()
 
 	// form a contract with the host
-	_, contract, err := c.managedNewContract(hostEntry, types.ScPrimecoinPrecision.Mul64(50), c.blockHeight+100)
+	_, contract, err := c.managedNewContract(hostEntry, types.ScPrimecoinPrecision.Mul64(5), c.blockHeight+100)
 	if err != nil {
 		t.Fatal(err)
 	}
@@ -423,7 +406,7 @@
 	c.mu.Unlock()
 
 	// form a contract with the host
-	_, contract, err := c.managedNewContract(hostEntry, types.ScPrimecoinPrecision.Mul64(50), c.blockHeight+100)
+	_, contract, err := c.managedNewContract(hostEntry, types.ScPrimecoinPrecision.Mul64(5), c.blockHeight+100)
 	if err != nil {
 		t.Fatal(err)
 	}
@@ -538,7 +521,7 @@
 	if !ok {
 		t.Fatal("failed to acquire contract")
 	}
-	contract, err = c.managedRenew(oldContract, types.ScPrimecoinPrecision.Mul64(50), c.blockHeight+200, hostSettings)
+	contract, err = c.managedRenew(oldContract, types.ScPrimecoinPrecision.Mul64(5), c.blockHeight+200, hostSettings)
 	if err != nil {
 		t.Fatal(err)
 	}
@@ -572,7 +555,7 @@
 		t.Fatal(err)
 	}
 	oldContract, _ = c.staticContracts.Acquire(contract.ID)
-	contract, err = c.managedRenew(oldContract, types.ScPrimecoinPrecision.Mul64(50), c.blockHeight+100, hostSettings)
+	contract, err = c.managedRenew(oldContract, types.ScPrimecoinPrecision.Mul64(5), c.blockHeight+100, hostSettings)
 	if err != nil {
 		t.Fatal(err)
 	}
@@ -808,7 +791,7 @@
 
 // TestContractPresenceLeak tests that a renter can not tell from the response
 // of the host to RPCs if the host has the contract if the renter doesn't
-// own this contract. See https://gitlab.com/scpcorp/ScPrime/issues/2327.
+// own this contract.
 func TestContractPresenceLeak(t *testing.T) {
 	if testing.Short() {
 		t.SkipNow()
@@ -837,7 +820,7 @@
 	c.mu.Unlock()
 
 	// form a contract with the host
-	_, contract, err := c.managedNewContract(hostEntry, types.ScPrimecoinPrecision.Mul64(10), c.blockHeight+100)
+	_, contract, err := c.managedNewContract(hostEntry, types.ScPrimecoinPrecision.Mul64(5), c.blockHeight+100)
 	if err != nil {
 		t.Fatal(err)
 	}
