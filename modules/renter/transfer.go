--- conflicted
+++ resolved
@@ -81,17 +81,10 @@
 
 		r.mu.Lock()
 		*piece = FilePiece{
-<<<<<<< HEAD
-			Host:       host,
-			Contract:   contract,
-			ContractID: contractID,
-			Active:     true,
-=======
 			HostIP:   host.IPAddress,
 			Contract: contract,
-			// TODO: ContractID: contractID,
+			ContractID: contractID,
 			Active: true,
->>>>>>> a9451dd0
 		}
 		r.mu.Unlock()
 		return
