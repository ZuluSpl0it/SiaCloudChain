--- conflicted
+++ resolved
@@ -16,17 +16,11 @@
 	"sync"
 	"time"
 
-<<<<<<< HEAD
-=======
-	"gitlab.com/NebulousLabs/Sia/build"
-	"gitlab.com/NebulousLabs/Sia/modules"
-
->>>>>>> 41f7c294
 	"gitlab.com/NebulousLabs/errors"
 	"gitlab.com/NebulousLabs/threadgroup"
 
 	"gitlab.com/scpcorp/ScPrime/build"
-	"gitlab.com/scpcorp/ScPrime/crypto"
+	"gitlab.com/scpcorp/ScPrime/modules"
 )
 
 const (
@@ -107,8 +101,8 @@
 	// identical data and be fully interchangeable.
 	ID() modules.DataSourceID
 
-	// Metadata returns the Skyfile metadata of a data source.
-	Metadata() modules.SkyfileMetadata
+	// Metadata returns the Pubfile metadata of a data source.
+	Metadata() modules.PubfileMetadata
 
 	// RequestSize should return the request size that the dataSource expects
 	// the streamBuffer to use. The streamBuffer will always make ReadAt calls
@@ -277,7 +271,7 @@
 // specifically to address the use case where an application may be using the
 // same file or resource continuously, but doing so by repeatedly opening new
 // connections to siad rather than keeping a single stable connection. Some
-// video players do this. On Skynet, most javascript applications do this, as
+// video players do this. On Pubaccess, most javascript applications do this, as
 // the javascript application does not realize that multiple files within the
 // app are all part of the same resource. This sleep here to delay the release
 // of a resource substantially improves performance in practice, in many cases
@@ -299,8 +293,8 @@
 	return nil
 }
 
-// Metadata returns the skyfile metadata associated with this stream.
-func (s *stream) Metadata() modules.SkyfileMetadata {
+// Metadata returns the pubfile metadata associated with this stream.
+func (s *stream) Metadata() modules.PubfileMetadata {
 	return s.staticStreamBuffer.staticDataSource.Metadata()
 }
 
