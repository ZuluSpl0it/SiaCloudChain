package filesystem

import (
	"fmt"
	"io"
	"io/ioutil"
	"math"
	"os"
	"path/filepath"
	"sync"

	"gitlab.com/NebulousLabs/Sia/build"
	"gitlab.com/NebulousLabs/Sia/crypto"
	"gitlab.com/NebulousLabs/Sia/modules"
	"gitlab.com/NebulousLabs/Sia/modules/renter/siadir"
	"gitlab.com/NebulousLabs/Sia/modules/renter/siafile"
	"gitlab.com/NebulousLabs/Sia/persist"
	"gitlab.com/NebulousLabs/errors"
	"gitlab.com/NebulousLabs/fastrand"
	"gitlab.com/NebulousLabs/writeaheadlog"
)

var (
	// ErrNotExist is returned when a file or folder can't be found on disk.
	ErrNotExist = errors.New("path does not exist")

	// ErrExists is returned when a file or folder already exists at a given
	// location.
	ErrExists = errors.New("a file or folder already exists at the specified path")
)

type (
	// FileSystem implements a thread-safe filesystem for Sia for loading
	// SiaFiles, SiaDirs and potentially other supported Sia types in the
	// future.
	FileSystem struct {
		DirNode
	}

	// node is a struct that contains the commmon fields of every node.
	node struct {
		// fields that all copies of a node share.
		path      *string
		parent    *DirNode
		name      *string
		staticWal *writeaheadlog.WAL
		threads   map[threadUID]struct{} // tracks all the threadUIDs of evey copy of the node
		staticLog *persist.Logger
		staticUID uint64
		mu        *sync.Mutex

		// fields that differ between copies of the same node.
		threadUID threadUID // unique ID of a copy of a node
	}
	threadUID uint64
)

// newNode is a convenience function to initialize a node.
func newNode(parent *DirNode, path, name string, uid threadUID, wal *writeaheadlog.WAL, log *persist.Logger) node {
	return node{
		path:      &path,
		parent:    parent,
		name:      &name,
		staticLog: log,
		staticUID: newUID(),
		staticWal: wal,
		threads:   make(map[threadUID]struct{}),
		threadUID: uid,
		mu:        new(sync.Mutex),
	}
}

// managedLockWithParent is a helper method which correctly acquires the lock of
// a node and it's parent. If no parent it available it will return 'nil'. In
// either case the node and potential parent will be locked after the call.
func (n *node) managedLockWithParent() *DirNode {
	var parent *DirNode
	for {
		// If a parent exists, we need to lock it while closing a child.
		n.mu.Lock()
		parent = n.parent
		n.mu.Unlock()
		if parent != nil {
			parent.mu.Lock()
		}
		n.mu.Lock()
		if n.parent != parent {
			n.mu.Unlock()
			parent.mu.Unlock()
			continue // try again
		}
		break
	}
	return parent
}

// NID returns the node's unique identifier.
func (n *node) NID() uint64 {
	return n.staticUID
}

// newThreadUID returns a random threadUID to be used as the threadUID in the
// threads map of the node.
func newThreadUID() threadUID {
	return threadUID(fastrand.Uint64n(math.MaxUint64))
}

// newUID will create a static UID for the node.
//
// TODO: replace this with a function that doesn't repeat itself.
func newUID() uint64 {
	return fastrand.Uint64n(math.MaxUint64)
}

<<<<<<< HEAD
=======
// nodeSiaPath returns the SiaPath of a node relative to a root path.
func nodeSiaPath(rootPath string, n *node) (sp modules.SiaPath) {
	if err := sp.FromSysPath(n.managedAbsPath(), rootPath); err != nil {
		build.Critical("FileSystem.managedSiaPath: should never fail", err)
	}
	return sp
}

>>>>>>> 42394619
// closeNode removes a thread from the node's threads map. This should only be
// called from within other 'close' methods.
func (n *node) closeNode() {
	if _, exists := n.threads[n.threadUID]; !exists {
		// TODO: Re-enable this build.Critical. For some reason we are hitting
		// it, not sure why, and if it hits while doing FUSE operations it
		// forces the user to reboot their linux instance to use FUSE again at
		// the same path.
		//
		// build.Critical("threaduid doesn't exist in threads map: ", n.threadUID, len(n.threads))
		fmt.Println("threaduid doesn't exist in threads map: ", n.threadUID, len(n.threads))
	}
	delete(n.threads, n.threadUID)
}

// absPath returns the absolute path of the node.
func (n *node) absPath() string {
	return *n.path
}

// managedAbsPath returns the absolute path of the node.
func (n *node) managedAbsPath() string {
	n.mu.Lock()
	defer n.mu.Unlock()
	return n.absPath()
}

// New creates a new FileSystem at the specified root path. The folder will be
// created if it doesn't exist already.
func New(root string, log *persist.Logger, wal *writeaheadlog.WAL) (*FileSystem, error) {
	fs := &FileSystem{
		DirNode: DirNode{
			// The root doesn't require a parent, a name or uid.
			node:        newNode(nil, root, "", 0, wal, log),
			directories: make(map[string]*DirNode),
			files:       make(map[string]*FileNode),
			lazySiaDir:  new(*siadir.SiaDir),
		},
	}
	// Prepare root folder.
	err := fs.NewSiaDir(modules.RootSiaPath(), modules.DefaultDirPerm)
	if err != nil && !errors.Contains(err, ErrExists) {
		return nil, err
	}
	return fs, nil
}

// AddSiaFileFromReader adds an existing SiaFile to the set and stores it on
// disk. If the exact same file already exists, this is a no-op. If a file
// already exists with a different UID, the UID will be updated and a unique
// path will be chosen. If no file exists, the UID will be updated but the path
// remains the same.
func (fs *FileSystem) AddSiaFileFromReader(rs io.ReadSeeker, siaPath modules.SiaPath) error {
	// Load the file.
	path := fs.FilePath(siaPath)
	sf, chunks, err := siafile.LoadSiaFileFromReaderWithChunks(rs, path, fs.staticWal)
	if err != nil {
		return err
	}
	// Create dir with same Mode as file if it doesn't exist already and open
	// it.
	dirSiaPath, err := siaPath.Dir()
	if err != nil {
		return err
	}
	if err := fs.managedNewSiaDir(dirSiaPath, sf.Mode()); err != nil {
		return err
	}
	dir, err := fs.managedOpenDir(dirSiaPath.String())
	if err != nil {
		return err
	}
	defer dir.Close()
	// Add the file to the dir.
	return dir.managedNewSiaFileFromExisting(sf, chunks)
}

// CachedFileInfo returns the cached File Information of the siafile
func (fs *FileSystem) CachedFileInfo(siaPath modules.SiaPath) (modules.FileInfo, error) {
	return fs.managedFileInfo(siaPath, true, nil, nil, nil)
}

// CachedList lists the files and directories within a SiaDir.
func (fs *FileSystem) CachedList(siaPath modules.SiaPath, recursive bool) ([]modules.FileInfo, []modules.DirectoryInfo, error) {
	return fs.managedList(siaPath, recursive, true, nil, nil, nil)
}

// DeleteDir deletes a dir from the filesystem. The dir will be marked as
// 'deleted' which should cause all remaining instances of the dir to be close
// shortly. Only when all instances of the dir are closed it will be removed
// from the tree. This means that as long as the deletion is in progress, no new
// file of the same path can be created and the existing file can't be opened
// until all instances of it are closed.
func (fs *FileSystem) DeleteDir(siaPath modules.SiaPath) error {
	return fs.managedDeleteDir(siaPath.String())
}

// DeleteFile deletes a file from the filesystem. The file will be marked as
// 'deleted' which should cause all remaining instances of the file to be closed
// shortly. Only when all instances of the file are closed it will be removed
// from the tree. This means that as long as the deletion is in progress, no new
// file of the same path can be created and the existing file can't be opened
// until all instances of it are closed.
func (fs *FileSystem) DeleteFile(siaPath modules.SiaPath) error {
	return fs.managedDeleteFile(siaPath.String())
}

// DirInfo returns the Directory Information of the siadir
func (fs *FileSystem) DirInfo(siaPath modules.SiaPath) (modules.DirectoryInfo, error) {
	dir, err := fs.managedOpenDir(siaPath.String())
	if err != nil {
		return modules.DirectoryInfo{}, nil
	}
	defer dir.Close()
	di, err := dir.managedInfo(siaPath)
	if err != nil {
		return modules.DirectoryInfo{}, err
	}
	di.SiaPath = siaPath
	return di, nil
}

// DirNodeInfo will return the DirectoryInfo of a siadir given the node. This is
// more efficient than calling fs.DirInfo.
func (fs *FileSystem) DirNodeInfo(n *DirNode) (modules.DirectoryInfo, error) {
	sp := fs.DirSiaPath(n)
	return n.managedInfo(sp)
}

// FileInfo returns the File Information of the siafile
func (fs *FileSystem) FileInfo(siaPath modules.SiaPath, offline map[string]bool, goodForRenew map[string]bool, contracts map[string]modules.RenterContract) (modules.FileInfo, error) {
	return fs.managedFileInfo(siaPath, false, offline, goodForRenew, contracts)
}

// FileNodeInfo returns the FileInfo of a siafile given the node for the
// siafile. This is faster than calling fs.FileInfo.
func (fs *FileSystem) FileNodeInfo(n *FileNode) (modules.FileInfo, error) {
	sp := fs.FileSiaPath(n)
	return n.staticCachedInfo(sp)
}

// List lists the files and directories within a SiaDir.
func (fs *FileSystem) List(siaPath modules.SiaPath, recursive bool, offlineMap, goodForRenewMap map[string]bool, contractsMap map[string]modules.RenterContract) ([]modules.FileInfo, []modules.DirectoryInfo, error) {
	return fs.managedList(siaPath, recursive, false, offlineMap, goodForRenewMap, contractsMap)
}

// FileExists checks to see if a file with the provided siaPath already exists
// in the renter.
func (fs *FileSystem) FileExists(siaPath modules.SiaPath) (bool, error) {
	path := fs.FilePath(siaPath)
	_, err := os.Stat(path)
	if os.IsNotExist(err) {
		return false, nil
	}
	return true, err
}

// FilePath converts a SiaPath into a file's system path.
func (fs *FileSystem) FilePath(siaPath modules.SiaPath) string {
	return siaPath.SiaFileSysPath(fs.managedAbsPath())
}

// NewSiaDir creates the folder for the specified siaPath.
func (fs *FileSystem) NewSiaDir(siaPath modules.SiaPath, mode os.FileMode) error {
	return fs.managedNewSiaDir(siaPath, mode)
}

// NewSiaFile creates a SiaFile at the specified siaPath.
func (fs *FileSystem) NewSiaFile(siaPath modules.SiaPath, source string, ec modules.ErasureCoder, mk crypto.CipherKey, fileSize uint64, fileMode os.FileMode, disablePartialUpload bool) error {
	// Create SiaDir for file.
	dirSiaPath, err := siaPath.Dir()
	if err != nil {
		return err
	}
	if err := fs.NewSiaDir(dirSiaPath, fileMode); err != nil {
		return errors.AddContext(err, fmt.Sprintf("failed to create SiaDir %v for SiaFile %v", dirSiaPath.String(), siaPath.String()))
	}
	return fs.managedNewSiaFile(siaPath.String(), source, ec, mk, fileSize, fileMode, disablePartialUpload)
}

// ReadDir is a wrapper of ioutil.ReadDir which takes a SiaPath as an argument
// instead of a system path.
func (fs *FileSystem) ReadDir(siaPath modules.SiaPath) ([]os.FileInfo, error) {
	dirPath := siaPath.SiaDirSysPath(fs.managedAbsPath())
	return ioutil.ReadDir(dirPath)
}

// DirPath converts a SiaPath into a dir's system path.
func (fs *FileSystem) DirPath(siaPath modules.SiaPath) string {
	return siaPath.SiaDirSysPath(fs.managedAbsPath())
}

// Root returns the root system path of the FileSystem.
func (fs *FileSystem) Root() string {
	return fs.DirPath(modules.RootSiaPath())
}

// FileSiaPath returns the SiaPath of a file node.
func (fs *FileSystem) FileSiaPath(n *FileNode) (sp modules.SiaPath) {
	return fs.managedSiaPath(&n.node)
}

// DirSiaPath returns the SiaPath of a dir node.
func (fs *FileSystem) DirSiaPath(n *DirNode) (sp modules.SiaPath) {
	return fs.managedSiaPath(&n.node)
}

// UpdateDirMetadata updates the metadata of a SiaDir.
func (fs *FileSystem) UpdateDirMetadata(siaPath modules.SiaPath, metadata siadir.Metadata) error {
	dir, err := fs.OpenSiaDir(siaPath)
	if err != nil {
		return err
	}
	defer dir.Close()
	return dir.UpdateMetadata(metadata)
}

// managedSiaPath returns the SiaPath of a node.
func (fs *FileSystem) managedSiaPath(n *node) modules.SiaPath {
	return nodeSiaPath(fs.managedAbsPath(), n)
}

// Stat is a wrapper for os.Stat which takes a SiaPath as an argument instead of
// a system path.
func (fs *FileSystem) Stat(siaPath modules.SiaPath) (os.FileInfo, error) {
	path := siaPath.SiaDirSysPath(fs.managedAbsPath())
	return os.Stat(path)
}

// Walk is a wrapper for filepath.Walk which takes a SiaPath as an argument
// instead of a system path.
func (fs *FileSystem) Walk(siaPath modules.SiaPath, walkFn filepath.WalkFunc) error {
	dirPath := siaPath.SiaDirSysPath(fs.managedAbsPath())
	return filepath.Walk(dirPath, walkFn)
}

// WriteFile is a wrapper for ioutil.WriteFile which takes a SiaPath as an
// argument instead of a system path.
func (fs *FileSystem) WriteFile(siaPath modules.SiaPath, data []byte, perm os.FileMode) error {
	path := siaPath.SiaFileSysPath(fs.managedAbsPath())
	return ioutil.WriteFile(path, data, perm)
}

// NewSiaFileFromLegacyData creates a new SiaFile from data that was previously loaded
// from a legacy file.
func (fs *FileSystem) NewSiaFileFromLegacyData(fd siafile.FileData) (*FileNode, error) {
	// Get file's SiaPath.
	sp, err := modules.UserSiaPath().Join(fd.Name)
	if err != nil {
		return nil, err
	}
	// Get siapath of dir.
	dirSiaPath, err := sp.Dir()
	if err != nil {
		return nil, err
	}
	// Create the dir if it doesn't exist.
	if err := fs.NewSiaDir(dirSiaPath, 0755); err != nil {
		return nil, err
	}
	// Open dir.
	dir, err := fs.managedOpenDir(dirSiaPath.String())
	if err != nil {
		return nil, err
	}
	defer dir.Close()
	// Add the file to the dir.
	return dir.managedNewSiaFileFromLegacyData(sp.Name(), fd)
}

// OpenSiaDir opens a SiaDir and adds it and all of its parents to the
// filesystem tree.
func (fs *FileSystem) OpenSiaDir(siaPath modules.SiaPath) (*DirNode, error) {
	return fs.managedOpenSiaDir(siaPath)
}

// OpenSiaFile opens a SiaFile and adds it and all of its parents to the
// filesystem tree.
func (fs *FileSystem) OpenSiaFile(siaPath modules.SiaPath) (*FileNode, error) {
	sf, err := fs.managedOpenFile(siaPath.String())
	if err != nil {
		return nil, err
	}
	return sf, nil
}

// RenameFile renames the file with oldSiaPath to newSiaPath.
func (fs *FileSystem) RenameFile(oldSiaPath, newSiaPath modules.SiaPath) error {
	// Open SiaDir for file at old location.
	oldDirSiaPath, err := oldSiaPath.Dir()
	if err != nil {
		return err
	}
	oldDir, err := fs.managedOpenSiaDir(oldDirSiaPath)
	if err != nil {
		return err
	}
	defer oldDir.Close()
	// Open the file.
	sf, err := oldDir.managedOpenFile(oldSiaPath.Name())
	if err == ErrNotExist {
		return ErrNotExist
	}
	if err != nil {
		return errors.AddContext(err, "failed to open file for renaming")
	}
	defer sf.Close()

	// Create and Open SiaDir for file at new location.
	newDirSiaPath, err := newSiaPath.Dir()
	if err != nil {
		return err
	}
	if err := fs.NewSiaDir(newDirSiaPath, sf.managedMode()); err != nil {
		return errors.AddContext(err, fmt.Sprintf("failed to create SiaDir %v for SiaFile %v", newDirSiaPath.String(), oldSiaPath.String()))
	}
	newDir, err := fs.managedOpenSiaDir(newDirSiaPath)
	if err != nil {
		return err
	}
	defer newDir.Close()
	// Rename the file.
	return sf.managedRename(newSiaPath.Name(), oldDir, newDir)
}

// RenameDir takes an existing directory and changes the path. The original
// directory must exist, and there must not be any directory that already has
// the replacement path.  All sia files within directory will also be renamed
func (fs *FileSystem) RenameDir(oldSiaPath, newSiaPath modules.SiaPath) error {
	// Open SiaDir for parent dir at old location.
	oldDirSiaPath, err := oldSiaPath.Dir()
	if err != nil {
		return err
	}
	oldDir, err := fs.managedOpenSiaDir(oldDirSiaPath)
	if err != nil {
		return err
	}
	defer func() {
		oldDir.Close()
	}()
	// Open the dir to rename.
	sd, err := oldDir.managedOpenDir(oldSiaPath.Name())
	if err == ErrNotExist {
		return ErrNotExist
	}
	if err != nil {
		return errors.AddContext(err, "failed to open file for renaming")
	}
	defer func() {
		sd.Close()
	}()

	// Create and Open parent SiaDir for dir at new location.
	newDirSiaPath, err := newSiaPath.Dir()
	if err != nil {
		return err
	}
	md, err := sd.Metadata()
	if err != nil {
		return err
	}
	if err := fs.NewSiaDir(newDirSiaPath, md.Mode); err != nil {
		return errors.AddContext(err, fmt.Sprintf("failed to create SiaDir %v for SiaFile %v", newDirSiaPath.String(), oldSiaPath.String()))
	}
	newDir, err := fs.managedOpenSiaDir(newDirSiaPath)
	if err != nil {
		return err
	}
	defer func() {
		newDir.Close()
	}()
	// Rename the dir.
	err = sd.managedRename(newSiaPath.Name(), oldDir, newDir)
	return err
}

// managedDeleteFile opens the parent folder of the file to delete and calls
// managedDeleteFile on it.
func (fs *FileSystem) managedDeleteFile(relPath string) error {
	// Open the folder that contains the file.
	dirPath, fileName := filepath.Split(relPath)
	var dir *DirNode
	if dirPath == string(filepath.Separator) || dirPath == "." || dirPath == "" {
		dir = &fs.DirNode // file is in the root dir
	} else {
		var err error
		dir, err = fs.managedOpenDir(filepath.Dir(relPath))
		if err != nil {
			return errors.AddContext(err, "failed to open parent dir of file")
		}
		// Close the dir since we are not returning it. The open file keeps it
		// loaded in memory.
		defer dir.Close()
	}
	return dir.managedDeleteFile(fileName)
}

// managedDeleteDir opens the parent folder of the dir to delete and calls
// managedDelete on it.
func (fs *FileSystem) managedDeleteDir(path string) error {
	// Open the dir.
	dir, err := fs.managedOpenDir(path)
	if err != nil {
		return errors.AddContext(err, "failed to open parent dir of file")
	}
	// Close the dir since we are not returning it. The open file keeps it
	// loaded in memory.
	defer dir.Close()
	return dir.managedDelete()
}

// managedFileInfo returns the FileInfo of the siafile.
func (fs *FileSystem) managedFileInfo(siaPath modules.SiaPath, cached bool, offline map[string]bool, goodForRenew map[string]bool, contracts map[string]modules.RenterContract) (modules.FileInfo, error) {
	// Open the file.
	file, err := fs.managedOpenFile(siaPath.String())
	if err != nil {
		return modules.FileInfo{}, err
	}
	defer file.Close()
	if cached {
		return file.staticCachedInfo(siaPath)
	}
	return file.managedFileInfo(siaPath, offline, goodForRenew, contracts)
}

// managedList returns the files and dirs within the SiaDir specified by siaPath.
// offlineMap, goodForRenewMap and contractMap don't need to be provided if
// 'cached' is set to 'true'.
func (fs *FileSystem) managedList(siaPath modules.SiaPath, recursive, cached bool, offlineMap map[string]bool, goodForRenewMap map[string]bool, contractsMap map[string]modules.RenterContract) (fis []modules.FileInfo, dis []modules.DirectoryInfo, _ error) {
	// Open the folder.
	dir, err := fs.managedOpenDir(siaPath.String())
	if err != nil {
		return nil, nil, errors.AddContext(err, "failed to open folder specified by FileList")
	}
	defer dir.Close()
	return dir.managedList(fs.managedAbsPath(), siaPath, recursive, cached, offlineMap, goodForRenewMap, contractsMap)
}

// managedNewSiaDir creates the folder at the specified siaPath.
func (fs *FileSystem) managedNewSiaDir(siaPath modules.SiaPath, mode os.FileMode) error {
	// If siaPath is the root dir we just create the metadata for it.
	if siaPath.IsRoot() {
		fs.mu.Lock()
		defer fs.mu.Unlock()
		dirPath := siaPath.SiaDirSysPath(fs.absPath())
		_, err := siadir.New(dirPath, fs.absPath(), mode, fs.staticWal)
		if os.IsExist(err) {
			return nil // nothing to do
		}
		return err
	}
	// If siaPath isn't the root dir we need to grab the parent.
	parentPath, err := siaPath.Dir()
	if err != nil {
		return err
	}
	parent, err := fs.managedOpenDir(parentPath.String())
	if err == ErrNotExist {
		// If the parent doesn't exist yet we create it.
		err = fs.managedNewSiaDir(parentPath, mode)
		if err == nil {
			parent, err = fs.managedOpenDir(parentPath.String())
		}
	}
	if err != nil {
		return err
	}
	defer parent.Close()
	// Create the dir within the parent.
	return parent.managedNewSiaDir(siaPath.Name(), fs.managedAbsPath(), mode)
}

// managedOpenFile opens a SiaFile and adds it and all of its parents to the
// filesystem tree.
func (fs *FileSystem) managedOpenFile(relPath string) (*FileNode, error) {
	// Open the folder that contains the file.
	dirPath, fileName := filepath.Split(relPath)
	var dir *DirNode
	if dirPath == string(filepath.Separator) || dirPath == "." || dirPath == "" {
		dir = &fs.DirNode // file is in the root dir
	} else {
		var err error
		dir, err = fs.managedOpenDir(filepath.Dir(relPath))
		if err != nil {
			return nil, errors.AddContext(err, "failed to open parent dir of file")
		}
		// Close the dir since we are not returning it. The open file keeps it
		// loaded in memory.
		defer dir.Close()
	}
	return dir.managedOpenFile(fileName)
}

// managedNewSiaFile opens the parent folder of the new SiaFile and calls
// managedNewSiaFile on it.
func (fs *FileSystem) managedNewSiaFile(relPath string, source string, ec modules.ErasureCoder, mk crypto.CipherKey, fileSize uint64, fileMode os.FileMode, disablePartialUpload bool) error {
	// Open the folder that contains the file.
	dirPath, fileName := filepath.Split(relPath)
	var dir *DirNode
	if dirPath == string(filepath.Separator) || dirPath == "." || dirPath == "" {
		dir = &fs.DirNode // file is in the root dir
	} else {
		var err error
		dir, err = fs.managedOpenDir(filepath.Dir(relPath))
		if err != nil {
			return errors.AddContext(err, "failed to open parent dir of new file")
		}
		defer dir.Close()
	}
	return dir.managedNewSiaFile(fileName, source, ec, mk, fileSize, fileMode, disablePartialUpload)
}

// managedOpenSiaDir opens a SiaDir and adds it and all of its parents to the
// filesystem tree.
func (fs *FileSystem) managedOpenSiaDir(siaPath modules.SiaPath) (*DirNode, error) {
	if siaPath.IsRoot() {
		return fs.DirNode.managedCopy(), nil
	}
	dir, err := fs.DirNode.managedOpenDir(siaPath.String())
	if err != nil {
		return nil, err
	}
	return dir, nil
}<|MERGE_RESOLUTION|>--- conflicted
+++ resolved
@@ -112,8 +112,6 @@
 	return fastrand.Uint64n(math.MaxUint64)
 }
 
-<<<<<<< HEAD
-=======
 // nodeSiaPath returns the SiaPath of a node relative to a root path.
 func nodeSiaPath(rootPath string, n *node) (sp modules.SiaPath) {
 	if err := sp.FromSysPath(n.managedAbsPath(), rootPath); err != nil {
@@ -122,7 +120,6 @@
 	return sp
 }
 
->>>>>>> 42394619
 // closeNode removes a thread from the node's threads map. This should only be
 // called from within other 'close' methods.
 func (n *node) closeNode() {
