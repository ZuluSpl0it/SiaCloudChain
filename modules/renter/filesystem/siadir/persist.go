package siadir

import (
	"encoding/json"
	"io/ioutil"
	"os"
	"path/filepath"
	"time"

	"gitlab.com/NebulousLabs/errors"
	"gitlab.com/NebulousLabs/writeaheadlog"

	"gitlab.com/NebulousLabs/Sia/modules"
)

const (
	// SiaDirExtension is the name of the metadata file for the sia directory
	SiaDirExtension = ".siadir"

	// DefaultDirHealth is the default health for the directory and the fall
	// back value when there is an error. This is to protect against falsely
	// trying to repair directories that had a read error
	DefaultDirHealth = float64(0)

	// DefaultDirRedundancy is the default redundancy for the directory and the
	// fall back value when there is an error. This is to protect against
	// falsely trying to repair directories that had a read error
	DefaultDirRedundancy = float64(-1)

	// updateDeleteName is the name of a siaDir update that deletes the
	// specified metadata file.
	updateDeleteName = "SiaDirDelete"

	// updateMetadataName is the name of a siaDir update that inserts new
	// information into the metadata file
	updateMetadataName = "SiaDirMetadata"
)

// ApplyUpdates  applies a number of writeaheadlog updates to the corresponding
// SiaDir. This method can apply updates from different SiaDirs and should only
// be run before the SiaDirs are loaded from disk right after the startup of
// siad. Otherwise we might run into concurrency issues.
func ApplyUpdates(updates ...writeaheadlog.Update) error {
	// Apply updates.
	for _, u := range updates {
		err := applyUpdate(modules.ProdDependencies, u)
		if err != nil {
			return errors.AddContext(err, "failed to apply update")
		}
	}
	return nil
}

// CreateAndApplyTransaction is a helper method that creates a writeaheadlog
// transaction and applies it.
func CreateAndApplyTransaction(wal *writeaheadlog.WAL, updates ...writeaheadlog.Update) error {
	// Create the writeaheadlog transaction.
	txn, err := wal.NewTransaction(updates)
	if err != nil {
		return errors.AddContext(err, "failed to create wal txn")
	}
	// No extra setup is required. Signal that it is done.
	if err := <-txn.SignalSetupComplete(); err != nil {
		return errors.AddContext(err, "failed to signal setup completion")
	}
	// Apply the updates.
	if err := ApplyUpdates(updates...); err != nil {
		return errors.AddContext(err, "failed to apply updates")
	}
	// Updates are applied. Let the writeaheadlog know.
	if err := txn.SignalUpdatesApplied(); err != nil {
		return errors.AddContext(err, "failed to signal that updates are applied")
	}
	return nil
}

// IsSiaDirUpdate is a helper method that makes sure that a wal update belongs
// to the SiaDir package.
func IsSiaDirUpdate(update writeaheadlog.Update) bool {
	switch update.Name {
	case updateMetadataName, updateDeleteName:
		return true
	default:
		return false
	}
}

// New creates a new directory in the renter directory and makes sure there is a
// metadata file in the directory and creates one as needed. This method will
// also make sure that all the parent directories are created and have metadata
// files as well and will return the SiaDir containing the information for the
// directory that matches the siaPath provided
func New(path, rootPath string, mode os.FileMode, wal *writeaheadlog.WAL) (*SiaDir, error) {
	// Create path to directory and ensure path contains all metadata
	updates, err := createDirMetadataAll(path, rootPath, mode)
	if err != nil {
		return nil, err
	}

	// Create metadata for directory
	md, update, err := createDirMetadata(path, mode)
	if err != nil {
		return nil, err
	}

	// Create SiaDir
	sd := &SiaDir{
		metadata: md,
		deps:     modules.ProdDependencies,
		path:     path,
		wal:      wal,
	}

	return sd, CreateAndApplyTransaction(wal, append(updates, update)...)
}

// LoadSiaDir loads the directory metadata from disk
func LoadSiaDir(path string, deps modules.Dependencies, wal *writeaheadlog.WAL) (sd *SiaDir, err error) {
	sd = &SiaDir{
		deps: deps,
		path: path,
		wal:  wal,
	}
	sd.metadata, err = callLoadSiaDirMetadata(filepath.Join(path, modules.SiaDirExtension), modules.ProdDependencies)
	return sd, err
}

<<<<<<< HEAD
// UpdateMetadata updates the SiaDir metadata on disk
func (sd *SiaDir) UpdateMetadata(metadata Metadata) error {
	sd.mu.Lock()
	defer sd.mu.Unlock()
	sd.metadata.AggregateHealth = metadata.AggregateHealth
	sd.metadata.AggregateLastHealthCheckTime = metadata.AggregateLastHealthCheckTime
	sd.metadata.AggregateMinRedundancy = metadata.AggregateMinRedundancy
	sd.metadata.AggregateModTime = metadata.AggregateModTime
	sd.metadata.AggregateNumFiles = metadata.AggregateNumFiles
	sd.metadata.AggregateNumStuckChunks = metadata.AggregateNumStuckChunks
	sd.metadata.AggregateNumSubDirs = metadata.AggregateNumSubDirs
	sd.metadata.AggregateRemoteHealth = metadata.AggregateRemoteHealth
	sd.metadata.AggregateSize = metadata.AggregateSize
	sd.metadata.AggregateStuckHealth = metadata.AggregateStuckHealth

	sd.metadata.Health = metadata.Health
	sd.metadata.LastHealthCheckTime = metadata.LastHealthCheckTime
	sd.metadata.MinRedundancy = metadata.MinRedundancy
	sd.metadata.ModTime = metadata.ModTime
	sd.metadata.NumFiles = metadata.NumFiles
	sd.metadata.NumStuckChunks = metadata.NumStuckChunks
	sd.metadata.NumSubDirs = metadata.NumSubDirs
	sd.metadata.RemoteHealth = metadata.RemoteHealth
	sd.metadata.Size = metadata.Size
	sd.metadata.StuckHealth = metadata.StuckHealth
	return sd.saveDir()
}

=======
>>>>>>> 30ebe37e
// createDirMetadata makes sure there is a metadata file in the directory and
// creates one as needed
func createDirMetadata(path string, mode os.FileMode) (Metadata, writeaheadlog.Update, error) {
	// Check if metadata file exists
	mdPath := filepath.Join(path, modules.SiaDirExtension)
	_, err := os.Stat(mdPath)
	if err == nil {
		return Metadata{}, writeaheadlog.Update{}, os.ErrExist
	} else if !os.IsNotExist(err) {
		return Metadata{}, writeaheadlog.Update{}, err
	}

	// Initialize metadata, set Health and StuckHealth to DefaultDirHealth so
	// empty directories won't be viewed as being the most in need. Initialize
	// ModTimes.
	md := Metadata{
		AggregateHealth:        DefaultDirHealth,
		AggregateMinRedundancy: DefaultDirRedundancy,
		AggregateModTime:       time.Now(),
		AggregateRemoteHealth:  DefaultDirHealth,
		AggregateStuckHealth:   DefaultDirHealth,

		Health:        DefaultDirHealth,
		MinRedundancy: DefaultDirRedundancy,
		Mode:          mode,
		ModTime:       time.Now(),
		RemoteHealth:  DefaultDirHealth,
		StuckHealth:   DefaultDirHealth,
	}
	update, err := createMetadataUpdate(mdPath, md)
	return md, update, err
}

// createDirMetadataAll creates a path on disk to the provided siaPath and make
// sure that all the parent directories have metadata files.
func createDirMetadataAll(dirPath, rootPath string, mode os.FileMode) ([]writeaheadlog.Update, error) {
	// Create path to directory
	if err := os.MkdirAll(dirPath, 0700); err != nil {
		return nil, err
	}
	if dirPath == rootPath {
		return []writeaheadlog.Update{}, nil
	}

	// Create metadata
	var updates []writeaheadlog.Update
	var err error
	for {
		dirPath = filepath.Dir(dirPath)
		if err != nil {
			return nil, err
		}
		if dirPath == string(filepath.Separator) {
			dirPath = rootPath
		}
		_, update, err := createDirMetadata(dirPath, mode)
		if err != nil && !os.IsExist(err) {
			return nil, err
		}
		if !os.IsExist(err) {
			updates = append(updates, update)
		}
		if dirPath == rootPath {
			break
		}
	}
	return updates, nil
}

// callLoadSiaDirMetadata loads the directory metadata from disk.
func callLoadSiaDirMetadata(path string, deps modules.Dependencies) (md Metadata, err error) {
	// Open the file.
	file, err := deps.Open(path)
	if err != nil {
		return Metadata{}, err
	}
	defer file.Close()

	// Read the file
	bytes, err := ioutil.ReadAll(file)
	if err != nil {
		return Metadata{}, err
	}

	// Parse the json object.
	err = json.Unmarshal(bytes, &md)

	// CompatV1420 check if filemode is set. If not use the default. It's fine
	// not to persist it right away since it will either be persisted anyway or
	// we just set the values again the next time we load it and hope that it
	// gets persisted then.
	if md.Version == "" && md.Mode == 0 {
		md.Mode = modules.DefaultDirPerm
		md.Version = "1.0"
	}
	return
}

// Rename renames the SiaDir to targetPath.
func (sd *SiaDir) rename(targetPath string) error {
	err := os.Rename(sd.path, targetPath)
	if err != nil {
		return err
	}
	sd.path = targetPath
	return nil
}

// Delete removes the directory from disk and marks it as deleted. Once the
// directory is deleted, attempting to access the directory will return an
// error.
func (sd *SiaDir) Delete() error {
	sd.mu.Lock()
	defer sd.mu.Unlock()
	update := sd.createDeleteUpdate()
	err := sd.createAndApplyTransaction(update)
	sd.deleted = true
	return err
}

// saveDir saves the whole SiaDir atomically.
func (sd *SiaDir) saveDir() error {
	metadataUpdate, err := sd.saveMetadataUpdate()
	if err != nil {
		return err
	}
	return sd.createAndApplyTransaction(metadataUpdate)
}

// Rename renames the SiaDir to targetPath.
func (sd *SiaDir) Rename(targetPath string) error {
	sd.mu.Lock()
	defer sd.mu.Unlock()
	return sd.rename(targetPath)
}

// SetPath sets the path field of the dir.
func (sd *SiaDir) SetPath(targetPath string) {
	sd.mu.Lock()
	defer sd.mu.Unlock()
	sd.path = targetPath
}

// UpdateMetadata updates the SiaDir metadata on disk
func (sd *SiaDir) UpdateMetadata(metadata Metadata) error {
	sd.mu.Lock()
	defer sd.mu.Unlock()
	return sd.updateMetadata(metadata)
}

// UpdateLastHealthCheckTime updates the SiaDir LastHealthCheckTime and
// AggregateLastHealthCheckTime and saves the changes to disk
func (sd *SiaDir) UpdateLastHealthCheckTime(aggregateLastHealthCheckTime, lastHealthCheckTime time.Time) error {
	sd.mu.Lock()
	defer sd.mu.Unlock()
	md := sd.metadata
	md.AggregateLastHealthCheckTime = aggregateLastHealthCheckTime
	md.LastHealthCheckTime = lastHealthCheckTime
	return sd.updateMetadata(md)
}

// updateMetadata updates the SiaDir metadata on disk
func (sd *SiaDir) updateMetadata(metadata Metadata) error {
	sd.metadata.AggregateHealth = metadata.AggregateHealth
	sd.metadata.AggregateLastHealthCheckTime = metadata.AggregateLastHealthCheckTime
	sd.metadata.AggregateMinRedundancy = metadata.AggregateMinRedundancy
	sd.metadata.AggregateModTime = metadata.AggregateModTime
	sd.metadata.AggregateNumFiles = metadata.AggregateNumFiles
	sd.metadata.AggregateNumStuckChunks = metadata.AggregateNumStuckChunks
	sd.metadata.AggregateNumSubDirs = metadata.AggregateNumSubDirs
	sd.metadata.AggregateSize = metadata.AggregateSize
	sd.metadata.AggregateStuckHealth = metadata.AggregateStuckHealth

	sd.metadata.Health = metadata.Health
	sd.metadata.LastHealthCheckTime = metadata.LastHealthCheckTime
	sd.metadata.MinRedundancy = metadata.MinRedundancy
	sd.metadata.ModTime = metadata.ModTime
	sd.metadata.NumFiles = metadata.NumFiles
	sd.metadata.NumStuckChunks = metadata.NumStuckChunks
	sd.metadata.NumSubDirs = metadata.NumSubDirs
	sd.metadata.Size = metadata.Size
	sd.metadata.StuckHealth = metadata.StuckHealth
	return sd.saveDir()
}<|MERGE_RESOLUTION|>--- conflicted
+++ resolved
@@ -125,11 +125,169 @@
 	return sd, err
 }
 
-<<<<<<< HEAD
+// createDirMetadata makes sure there is a metadata file in the directory and
+// creates one as needed
+func createDirMetadata(path string, mode os.FileMode) (Metadata, writeaheadlog.Update, error) {
+	// Check if metadata file exists
+	mdPath := filepath.Join(path, modules.SiaDirExtension)
+	_, err := os.Stat(mdPath)
+	if err == nil {
+		return Metadata{}, writeaheadlog.Update{}, os.ErrExist
+	} else if !os.IsNotExist(err) {
+		return Metadata{}, writeaheadlog.Update{}, err
+	}
+
+	// Initialize metadata, set Health and StuckHealth to DefaultDirHealth so
+	// empty directories won't be viewed as being the most in need. Initialize
+	// ModTimes.
+	md := Metadata{
+		AggregateHealth:        DefaultDirHealth,
+		AggregateMinRedundancy: DefaultDirRedundancy,
+		AggregateModTime:       time.Now(),
+		AggregateRemoteHealth:  DefaultDirHealth,
+		AggregateStuckHealth:   DefaultDirHealth,
+
+		Health:        DefaultDirHealth,
+		MinRedundancy: DefaultDirRedundancy,
+		Mode:          mode,
+		ModTime:       time.Now(),
+		RemoteHealth:  DefaultDirHealth,
+		StuckHealth:   DefaultDirHealth,
+	}
+	update, err := createMetadataUpdate(mdPath, md)
+	return md, update, err
+}
+
+// createDirMetadataAll creates a path on disk to the provided siaPath and make
+// sure that all the parent directories have metadata files.
+func createDirMetadataAll(dirPath, rootPath string, mode os.FileMode) ([]writeaheadlog.Update, error) {
+	// Create path to directory
+	if err := os.MkdirAll(dirPath, 0700); err != nil {
+		return nil, err
+	}
+	if dirPath == rootPath {
+		return []writeaheadlog.Update{}, nil
+	}
+
+	// Create metadata
+	var updates []writeaheadlog.Update
+	var err error
+	for {
+		dirPath = filepath.Dir(dirPath)
+		if err != nil {
+			return nil, err
+		}
+		if dirPath == string(filepath.Separator) {
+			dirPath = rootPath
+		}
+		_, update, err := createDirMetadata(dirPath, mode)
+		if err != nil && !os.IsExist(err) {
+			return nil, err
+		}
+		if !os.IsExist(err) {
+			updates = append(updates, update)
+		}
+		if dirPath == rootPath {
+			break
+		}
+	}
+	return updates, nil
+}
+
+// callLoadSiaDirMetadata loads the directory metadata from disk.
+func callLoadSiaDirMetadata(path string, deps modules.Dependencies) (md Metadata, err error) {
+	// Open the file.
+	file, err := deps.Open(path)
+	if err != nil {
+		return Metadata{}, err
+	}
+	defer file.Close()
+
+	// Read the file
+	bytes, err := ioutil.ReadAll(file)
+	if err != nil {
+		return Metadata{}, err
+	}
+
+	// Parse the json object.
+	err = json.Unmarshal(bytes, &md)
+
+	// CompatV1420 check if filemode is set. If not use the default. It's fine
+	// not to persist it right away since it will either be persisted anyway or
+	// we just set the values again the next time we load it and hope that it
+	// gets persisted then.
+	if md.Version == "" && md.Mode == 0 {
+		md.Mode = modules.DefaultDirPerm
+		md.Version = "1.0"
+	}
+	return
+}
+
+// Rename renames the SiaDir to targetPath.
+func (sd *SiaDir) rename(targetPath string) error {
+	err := os.Rename(sd.path, targetPath)
+	if err != nil {
+		return err
+	}
+	sd.path = targetPath
+	return nil
+}
+
+// Delete removes the directory from disk and marks it as deleted. Once the
+// directory is deleted, attempting to access the directory will return an
+// error.
+func (sd *SiaDir) Delete() error {
+	sd.mu.Lock()
+	defer sd.mu.Unlock()
+	update := sd.createDeleteUpdate()
+	err := sd.createAndApplyTransaction(update)
+	sd.deleted = true
+	return err
+}
+
+// saveDir saves the whole SiaDir atomically.
+func (sd *SiaDir) saveDir() error {
+	metadataUpdate, err := sd.saveMetadataUpdate()
+	if err != nil {
+		return err
+	}
+	return sd.createAndApplyTransaction(metadataUpdate)
+}
+
+// Rename renames the SiaDir to targetPath.
+func (sd *SiaDir) Rename(targetPath string) error {
+	sd.mu.Lock()
+	defer sd.mu.Unlock()
+	return sd.rename(targetPath)
+}
+
+// SetPath sets the path field of the dir.
+func (sd *SiaDir) SetPath(targetPath string) {
+	sd.mu.Lock()
+	defer sd.mu.Unlock()
+	sd.path = targetPath
+}
+
 // UpdateMetadata updates the SiaDir metadata on disk
 func (sd *SiaDir) UpdateMetadata(metadata Metadata) error {
 	sd.mu.Lock()
 	defer sd.mu.Unlock()
+	return sd.updateMetadata(metadata)
+}
+
+// UpdateLastHealthCheckTime updates the SiaDir LastHealthCheckTime and
+// AggregateLastHealthCheckTime and saves the changes to disk
+func (sd *SiaDir) UpdateLastHealthCheckTime(aggregateLastHealthCheckTime, lastHealthCheckTime time.Time) error {
+	sd.mu.Lock()
+	defer sd.mu.Unlock()
+	md := sd.metadata
+	md.AggregateLastHealthCheckTime = aggregateLastHealthCheckTime
+	md.LastHealthCheckTime = lastHealthCheckTime
+	return sd.updateMetadata(md)
+}
+
+// updateMetadata updates the SiaDir metadata on disk
+func (sd *SiaDir) updateMetadata(metadata Metadata) error {
 	sd.metadata.AggregateHealth = metadata.AggregateHealth
 	sd.metadata.AggregateLastHealthCheckTime = metadata.AggregateLastHealthCheckTime
 	sd.metadata.AggregateMinRedundancy = metadata.AggregateMinRedundancy
@@ -152,191 +310,4 @@
 	sd.metadata.Size = metadata.Size
 	sd.metadata.StuckHealth = metadata.StuckHealth
 	return sd.saveDir()
-}
-
-=======
->>>>>>> 30ebe37e
-// createDirMetadata makes sure there is a metadata file in the directory and
-// creates one as needed
-func createDirMetadata(path string, mode os.FileMode) (Metadata, writeaheadlog.Update, error) {
-	// Check if metadata file exists
-	mdPath := filepath.Join(path, modules.SiaDirExtension)
-	_, err := os.Stat(mdPath)
-	if err == nil {
-		return Metadata{}, writeaheadlog.Update{}, os.ErrExist
-	} else if !os.IsNotExist(err) {
-		return Metadata{}, writeaheadlog.Update{}, err
-	}
-
-	// Initialize metadata, set Health and StuckHealth to DefaultDirHealth so
-	// empty directories won't be viewed as being the most in need. Initialize
-	// ModTimes.
-	md := Metadata{
-		AggregateHealth:        DefaultDirHealth,
-		AggregateMinRedundancy: DefaultDirRedundancy,
-		AggregateModTime:       time.Now(),
-		AggregateRemoteHealth:  DefaultDirHealth,
-		AggregateStuckHealth:   DefaultDirHealth,
-
-		Health:        DefaultDirHealth,
-		MinRedundancy: DefaultDirRedundancy,
-		Mode:          mode,
-		ModTime:       time.Now(),
-		RemoteHealth:  DefaultDirHealth,
-		StuckHealth:   DefaultDirHealth,
-	}
-	update, err := createMetadataUpdate(mdPath, md)
-	return md, update, err
-}
-
-// createDirMetadataAll creates a path on disk to the provided siaPath and make
-// sure that all the parent directories have metadata files.
-func createDirMetadataAll(dirPath, rootPath string, mode os.FileMode) ([]writeaheadlog.Update, error) {
-	// Create path to directory
-	if err := os.MkdirAll(dirPath, 0700); err != nil {
-		return nil, err
-	}
-	if dirPath == rootPath {
-		return []writeaheadlog.Update{}, nil
-	}
-
-	// Create metadata
-	var updates []writeaheadlog.Update
-	var err error
-	for {
-		dirPath = filepath.Dir(dirPath)
-		if err != nil {
-			return nil, err
-		}
-		if dirPath == string(filepath.Separator) {
-			dirPath = rootPath
-		}
-		_, update, err := createDirMetadata(dirPath, mode)
-		if err != nil && !os.IsExist(err) {
-			return nil, err
-		}
-		if !os.IsExist(err) {
-			updates = append(updates, update)
-		}
-		if dirPath == rootPath {
-			break
-		}
-	}
-	return updates, nil
-}
-
-// callLoadSiaDirMetadata loads the directory metadata from disk.
-func callLoadSiaDirMetadata(path string, deps modules.Dependencies) (md Metadata, err error) {
-	// Open the file.
-	file, err := deps.Open(path)
-	if err != nil {
-		return Metadata{}, err
-	}
-	defer file.Close()
-
-	// Read the file
-	bytes, err := ioutil.ReadAll(file)
-	if err != nil {
-		return Metadata{}, err
-	}
-
-	// Parse the json object.
-	err = json.Unmarshal(bytes, &md)
-
-	// CompatV1420 check if filemode is set. If not use the default. It's fine
-	// not to persist it right away since it will either be persisted anyway or
-	// we just set the values again the next time we load it and hope that it
-	// gets persisted then.
-	if md.Version == "" && md.Mode == 0 {
-		md.Mode = modules.DefaultDirPerm
-		md.Version = "1.0"
-	}
-	return
-}
-
-// Rename renames the SiaDir to targetPath.
-func (sd *SiaDir) rename(targetPath string) error {
-	err := os.Rename(sd.path, targetPath)
-	if err != nil {
-		return err
-	}
-	sd.path = targetPath
-	return nil
-}
-
-// Delete removes the directory from disk and marks it as deleted. Once the
-// directory is deleted, attempting to access the directory will return an
-// error.
-func (sd *SiaDir) Delete() error {
-	sd.mu.Lock()
-	defer sd.mu.Unlock()
-	update := sd.createDeleteUpdate()
-	err := sd.createAndApplyTransaction(update)
-	sd.deleted = true
-	return err
-}
-
-// saveDir saves the whole SiaDir atomically.
-func (sd *SiaDir) saveDir() error {
-	metadataUpdate, err := sd.saveMetadataUpdate()
-	if err != nil {
-		return err
-	}
-	return sd.createAndApplyTransaction(metadataUpdate)
-}
-
-// Rename renames the SiaDir to targetPath.
-func (sd *SiaDir) Rename(targetPath string) error {
-	sd.mu.Lock()
-	defer sd.mu.Unlock()
-	return sd.rename(targetPath)
-}
-
-// SetPath sets the path field of the dir.
-func (sd *SiaDir) SetPath(targetPath string) {
-	sd.mu.Lock()
-	defer sd.mu.Unlock()
-	sd.path = targetPath
-}
-
-// UpdateMetadata updates the SiaDir metadata on disk
-func (sd *SiaDir) UpdateMetadata(metadata Metadata) error {
-	sd.mu.Lock()
-	defer sd.mu.Unlock()
-	return sd.updateMetadata(metadata)
-}
-
-// UpdateLastHealthCheckTime updates the SiaDir LastHealthCheckTime and
-// AggregateLastHealthCheckTime and saves the changes to disk
-func (sd *SiaDir) UpdateLastHealthCheckTime(aggregateLastHealthCheckTime, lastHealthCheckTime time.Time) error {
-	sd.mu.Lock()
-	defer sd.mu.Unlock()
-	md := sd.metadata
-	md.AggregateLastHealthCheckTime = aggregateLastHealthCheckTime
-	md.LastHealthCheckTime = lastHealthCheckTime
-	return sd.updateMetadata(md)
-}
-
-// updateMetadata updates the SiaDir metadata on disk
-func (sd *SiaDir) updateMetadata(metadata Metadata) error {
-	sd.metadata.AggregateHealth = metadata.AggregateHealth
-	sd.metadata.AggregateLastHealthCheckTime = metadata.AggregateLastHealthCheckTime
-	sd.metadata.AggregateMinRedundancy = metadata.AggregateMinRedundancy
-	sd.metadata.AggregateModTime = metadata.AggregateModTime
-	sd.metadata.AggregateNumFiles = metadata.AggregateNumFiles
-	sd.metadata.AggregateNumStuckChunks = metadata.AggregateNumStuckChunks
-	sd.metadata.AggregateNumSubDirs = metadata.AggregateNumSubDirs
-	sd.metadata.AggregateSize = metadata.AggregateSize
-	sd.metadata.AggregateStuckHealth = metadata.AggregateStuckHealth
-
-	sd.metadata.Health = metadata.Health
-	sd.metadata.LastHealthCheckTime = metadata.LastHealthCheckTime
-	sd.metadata.MinRedundancy = metadata.MinRedundancy
-	sd.metadata.ModTime = metadata.ModTime
-	sd.metadata.NumFiles = metadata.NumFiles
-	sd.metadata.NumStuckChunks = metadata.NumStuckChunks
-	sd.metadata.NumSubDirs = metadata.NumSubDirs
-	sd.metadata.Size = metadata.Size
-	sd.metadata.StuckHealth = metadata.StuckHealth
-	return sd.saveDir()
 }