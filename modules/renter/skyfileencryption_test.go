package renter

import (
	"bytes"
	"os"
	"testing"

<<<<<<< HEAD
=======
	"gitlab.com/NebulousLabs/Sia/crypto"
	"gitlab.com/NebulousLabs/Sia/modules"
	"gitlab.com/NebulousLabs/Sia/skykey"
>>>>>>> e5aa1018
	"gitlab.com/NebulousLabs/errors"
	"gitlab.com/scpcorp/ScPrime/crypto"
	"gitlab.com/scpcorp/ScPrime/modules"

	"gitlab.com/NebulousLabs/fastrand"
)

// TestSkyfileBaseSectorEncryption
func TestSkyfileBaseSectorEncryption(t *testing.T) {
	if testing.Short() {
		t.SkipNow()
	}

	rt, err := newRenterTester(t.Name())
	if err != nil {
		t.Fatal(err)
	}
	r := rt.renter
	defer rt.Close()

	// Create the 2 test skykeys.
	keyName1 := t.Name() + "1"
	sk1, err := r.CreateSkykey(keyName1, skykey.TypePublicID)
	if err != nil {
		t.Fatal(err)
	}

	// Create a file that fits in one base sector and set it up for encryption.
	fileBytes := fastrand.Bytes(1000)
	metadata := modules.SkyfileMetadata{
		Mode:     os.FileMode(0777),
		Filename: "encryption_test_file",
	}
	// Grab the metadata bytes.
	metadataBytes, err := skyfileMetadataBytes(metadata)
	if err != nil {
		t.Fatal(err)
	}
	ll := skyfileLayout{
		version:      SkyfileVersion,
		filesize:     uint64(len(fileBytes)),
		metadataSize: uint64(len(metadataBytes)),
		cipherType:   crypto.TypePlain,
	}
	baseSector, _ := skyfileBuildBaseSector(ll.encode(), nil, metadataBytes, fileBytes) // 'nil' because there is no fanout

	// Make a helper function for producing copies of the basesector
	// because encryption is done in-place.
	baseSectorCopy := func() []byte {
		bsCopy := make([]byte, len(baseSector))
		copy(bsCopy[:], baseSector[:])
		return bsCopy
	}

	fsKey1, err := sk1.GenerateFileSpecificSubkey()
	if err != nil {
		t.Fatal(err)
	}

	// Encryption of the same base sector with the same key should yield the same
	// result, and it should be different from the plaintext.
	bsCopy1 := baseSectorCopy()
	bsCopy2 := baseSectorCopy()
	err = encryptBaseSectorWithSkykey(bsCopy1, ll, fsKey1)
	if err != nil {
		t.Fatal(err)
	}
	err = encryptBaseSectorWithSkykey(bsCopy2, ll, fsKey1)
	if err != nil {
		t.Fatal(err)
	}
	if !bytes.Equal(bsCopy1, bsCopy2) {
		t.Fatal("Expected encrypted basesector copies to be equal")
	}
	if bytes.Equal(baseSector, bsCopy2) {
		t.Fatal("Expected encrypted basesector copy to be different from original base sector")
	}

	// Create a different file-specific key. The encrypted basesector should be
	// different.
	fsKey2, err := sk1.GenerateFileSpecificSubkey()
	if err != nil {
		t.Fatal(err)
	}
	bsCopy3 := baseSectorCopy()
	err = encryptBaseSectorWithSkykey(bsCopy3, ll, fsKey2)
	if err != nil {
		t.Fatal(err)
	}
	if bytes.Equal(baseSector, bsCopy3) {
		t.Fatal("Expected encrypted basesector copy to be different from original base sector")
	}
	if bytes.Equal(bsCopy2, bsCopy3) {
		t.Fatal("Basesectors encrypted with different file-specific keys should be different.")
	}

	// Create a entirely different pubaccesskey and sanity check that it produces
	// different ciphertexts.
	keyName2 := t.Name() + "2"
	sk2, err := r.CreateSkykey(keyName2, skykey.TypePublicID)
	if err != nil {
		t.Fatal(err)
	}
	otherFSKey, err := sk2.GenerateFileSpecificSubkey()
	if err != nil {
		t.Fatal(err)
	}
	otherBSCopy := baseSectorCopy()
	err = encryptBaseSectorWithSkykey(otherBSCopy, ll, otherFSKey)
	if err != nil {
		t.Fatal(err)
	}
	if bytes.Equal(otherBSCopy, baseSector) {
		t.Fatal("Expected base sector encrypted with different pubaccesskey to be different from original base sector.")
	}
	if bytes.Equal(otherBSCopy, bsCopy1) {
		t.Fatal("Expected base sector encrypted with different pubaccesskey to be differen from original base sector.")
	}
	if bytes.Equal(otherBSCopy, bsCopy3) {
		t.Fatal("Expected base sector encrypted with different pubaccesskey to be different from original base sector.")
	}

	// Now decrypt all the base sectors. They should all be equal to the original
	// now.
	err = r.decryptBaseSector(bsCopy1)
	if err != nil {
		t.Fatal(err)
	}
	err = r.decryptBaseSector(bsCopy2)
	if err != nil {
		t.Fatal(err)
	}
	err = r.decryptBaseSector(bsCopy3)
	if err != nil {
		t.Fatal(err)
	}
	err = r.decryptBaseSector(otherBSCopy)
	if err != nil {
		t.Fatal(err)
	}

	// All baseSectors should be equal in everything except their keydata.
	equalExceptKeyData := func(x, y []byte) error {
		xLayout, xFanoutBytes, xSM, xPayload, err := parseSkyfileMetadata(x)
		if err != nil {
			return err
		}
		yLayout, yFanoutBytes, ySM, yPayload, err := parseSkyfileMetadata(y)
		if err != nil {
			return err
		}

		// Check layout equality.
		if xLayout.version != yLayout.version {
			return errors.New("Expected version to match")
		}
		if xLayout.filesize != yLayout.filesize {
			return errors.New("Expected filesizes to match")
		}
		if xLayout.metadataSize != yLayout.metadataSize {
			return errors.New("Expected metadatasizes to match")
		}
		if xLayout.fanoutSize != yLayout.fanoutSize {
			return errors.New("Expected fanoutsize to match")
		}
		if xLayout.fanoutDataPieces != yLayout.fanoutDataPieces {
			return errors.New("Expected fanoutDataPieces to match")
		}
		if xLayout.fanoutParityPieces != yLayout.fanoutParityPieces {
			return errors.New("Expected fanoutParityPieces to match")
		}
		// (Key data and cipher type won't match because the unencrypted baseSector won't have any key
		// data)

		if !bytes.Equal(xFanoutBytes, yFanoutBytes) {
			return errors.New("Expected fanoutBytes to match")
		}

		// Check that xSM and ySM both have the original Mode/Filename.
		if xSM.Mode != metadata.Mode {
			return errors.New("x Mode doesn't match original")
		}
		if ySM.Mode != metadata.Mode {
			return errors.New("y Mode doesn't match original")
		}
		if xSM.Filename != metadata.Filename {
			return errors.New("x filename doesn't match original")
		}
		if ySM.Filename != metadata.Filename {
			return errors.New("y filename doesn't match original")
		}

		if !bytes.Equal(xPayload, yPayload) {
			return errors.New("Expected x and y payload to match")
		}
		return nil
	}

	// Base sector 1 and 2 should be *exactly* equal.
	// They used the exact same key throughout.
	if !bytes.Equal(bsCopy1, bsCopy2) {
		t.Fatal("Expected decrypted basesector copies to be equal")
	}

	// Check (almost) equality.
	err = equalExceptKeyData(baseSector, bsCopy1)
	if err != nil {
		t.Fatal(err)
	}
	err = equalExceptKeyData(bsCopy1, bsCopy3)
	if err != nil {
		t.Fatal(err)
	}
	err = equalExceptKeyData(bsCopy1, otherBSCopy)
	if err != nil {
		t.Fatal(err)
	}

	// bsCopy3 should not be exactly equal to bsCopy2 because of its different keyData.
	if bytes.Equal(bsCopy3, bsCopy2) {
		t.Fatal("Expected copies with different file-specific keys to be different")
	}
	// the original will also be different because it has no keydata.
	if bytes.Equal(baseSector, bsCopy2) {
		t.Fatal("Expected copies with different file-specific keys to be different")
	}
	// the original will also be different because it has no keydata.
	if bytes.Equal(baseSector, bsCopy3) {
		t.Fatal("Expected copies with different file-specific keys to be different")
	}
	// the original will also be different because it has no keydata.
	if bytes.Equal(baseSector, otherBSCopy) {
		t.Fatal("Expected copies with different file-specific keys to be different")
	}

	// Testing fanout key derivation.
	layoutForFanout, _, _, _, err := parseSkyfileMetadata(bsCopy1)
	if err != nil {
		t.Fatal(err)
	}
	fanoutKey, err := r.deriveFanoutKey(&layoutForFanout)
	if err != nil {
		t.Fatal(err)
	}
	fanoutKeyEntropy := fanoutKey.Key()

	// Check that deriveFanoutKey produces the same derived key as a manual
	// derivation from the original.The fact that it is different fsKey1 is
	// guaranteed by pubaccesskey module tests.
	fanoutKey2, err := fsKey1.DeriveSubkey(fanoutNonceDerivation[:])
	if err != nil {
		t.Fatal(err)
	}
	if !bytes.Equal(fanoutKey2.Entropy[:], fanoutKeyEntropy[:]) {
		t.Fatal("Expected fanout key returned from deriveFanoutKey to be same as manual derivation")
	}
}<|MERGE_RESOLUTION|>--- conflicted
+++ resolved
@@ -5,15 +5,11 @@
 	"os"
 	"testing"
 
-<<<<<<< HEAD
-=======
-	"gitlab.com/NebulousLabs/Sia/crypto"
-	"gitlab.com/NebulousLabs/Sia/modules"
-	"gitlab.com/NebulousLabs/Sia/skykey"
->>>>>>> e5aa1018
-	"gitlab.com/NebulousLabs/errors"
 	"gitlab.com/scpcorp/ScPrime/crypto"
 	"gitlab.com/scpcorp/ScPrime/modules"
+	"gitlab.com/scpcorp/ScPrime/pubaccesskey"
+
+	"gitlab.com/NebulousLabs/errors"
 
 	"gitlab.com/NebulousLabs/fastrand"
 )
@@ -33,7 +29,7 @@
 
 	// Create the 2 test skykeys.
 	keyName1 := t.Name() + "1"
-	sk1, err := r.CreateSkykey(keyName1, skykey.TypePublicID)
+	sk1, err := r.CreateSkykey(keyName1, pubaccesskey.TypePublicID)
 	if err != nil {
 		t.Fatal(err)
 	}
@@ -110,7 +106,7 @@
 	// Create a entirely different pubaccesskey and sanity check that it produces
 	// different ciphertexts.
 	keyName2 := t.Name() + "2"
-	sk2, err := r.CreateSkykey(keyName2, skykey.TypePublicID)
+	sk2, err := r.CreateSkykey(keyName2, pubaccesskey.TypePublicID)
 	if err != nil {
 		t.Fatal(err)
 	}
