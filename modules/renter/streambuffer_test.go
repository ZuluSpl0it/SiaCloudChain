--- conflicted
+++ resolved
@@ -9,16 +9,11 @@
 	"testing"
 	"time"
 
-<<<<<<< HEAD
-=======
-	"gitlab.com/NebulousLabs/Sia/crypto"
-	"gitlab.com/NebulousLabs/Sia/modules"
-
->>>>>>> 41f7c294
 	"gitlab.com/NebulousLabs/fastrand"
 	"gitlab.com/NebulousLabs/threadgroup"
 
 	"gitlab.com/scpcorp/ScPrime/crypto"
+	"gitlab.com/scpcorp/ScPrime/modules"
 )
 
 // mockDataSource implements a stream buffer data source that can be used to
@@ -58,8 +53,8 @@
 }
 
 // Metadata implements streamBufferDataSource
-func (mds *mockDataSource) Metadata() modules.SkyfileMetadata {
-	return modules.SkyfileMetadata{}
+func (mds *mockDataSource) Metadata() modules.PubfileMetadata {
+	return modules.PubfileMetadata{}
 }
 
 // RequestSize implements streamBufferDataSource.
