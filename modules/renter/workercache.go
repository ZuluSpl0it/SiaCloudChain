package renter

import (
	"sync/atomic"
	"time"
	"unsafe"

	"gitlab.com/NebulousLabs/Sia/build"
	"gitlab.com/NebulousLabs/Sia/modules"
	"gitlab.com/NebulousLabs/Sia/types"
)

var (
	// workerCacheUpdateFrequency specifies how much time must pass before the
	// worker updates its cache.
	workerCacheUpdateFrequency = build.Select(build.Var{
		Dev:      time.Second * 5,
		Standard: time.Minute,
		Testing:  time.Second,
	}).(time.Duration)
)

type (
	// workerCache contains all of the cached values for the worker. Every field
	// must be static because this object is saved and loaded using
	// atomic.Pointer.
	workerCache struct {
		staticBlockHeight     types.BlockHeight
		staticContractID      types.FileContractID
		staticContractUtility modules.ContractUtility
		staticHostVersion     string
		staticSynced          bool

		staticLastUpdate time.Time
	}
)

<<<<<<< HEAD
// staticUpdatedCache performs the actual worker cache update.
func (w *worker) staticUpdatedCache() *workerCache {
=======
// staticTryUpdateCache will perform a cache update on the worker.
//
// 'false' will be returned if the cache cannot be updated, signaling that the
// worker should exit.
func (w *worker) staticTryUpdateCache() bool {
	// Check if an update is necessary. If not, return success.
	cache := w.staticCache()
	if cache != nil && time.Since(cache.staticLastUpdate) < workerCacheUpdateFrequency {
		return true
	}

>>>>>>> 5a2942a9
	// Grab the host to check the version.
	host, ok, err := w.renter.hostDB.Host(w.staticHostPubKey)
	if !ok || err != nil {
		w.renter.log.Printf("Worker %v could not update the cache, hostdb found host with %v and %v values", w.staticHostPubKeyStr, ok, err)
		return nil
	}

	// Grab the renter contract from the host contractor.
	renterContract, exists := w.renter.hostContractor.ContractByPublicKey(w.staticHostPubKey)
	if !exists {
		w.renter.log.Printf("Worker %v could not update the cache, host not found in contractor", w.staticHostPubKeyStr)
		return nil
	}

	// Create the cache object.
	return &workerCache{
		staticBlockHeight:     w.renter.cs.Height(),
		staticContractID:      renterContract.ID,
		staticContractUtility: renterContract.Utility,
		staticHostVersion:     host.Version,
		staticSynced:          w.renter.cs.Synced(),

		staticLastUpdate: time.Now(),
	}
}

// staticUpdateCache will perform a cache update on the worker.
//
// 'false' will be returned if the cache cannot be updated, signaling that the
// worker should exit.
func (w *worker) staticTryUpdateCache() bool {
	// Check if an update is necessary. If not, return success.
	cache := w.staticCache()
	if cache != nil && time.Since(cache.staticLastUpdate) < workerCacheUpdateFrequency {
		return true
	}

	// Get the new cache.
	newCache := w.staticUpdatedCache()
	if newCache == nil {
		return false
	}

	// Wake the worker when the cache needs to be updated again.
	w.renter.tg.AfterFunc(workerCacheUpdateFrequency, func() {
		w.staticWake()
	})

	// Atomically store the cache object in the worker.
	ptr := unsafe.Pointer(newCache)
	atomic.StorePointer(&w.atomicCache, ptr)
	return true
}

// staticCache returns the current worker cache object.
func (w *worker) staticCache() *workerCache {
	ptr := atomic.LoadPointer(&w.atomicCache)
	return (*workerCache)(ptr)
}<|MERGE_RESOLUTION|>--- conflicted
+++ resolved
@@ -35,22 +35,8 @@
 	}
 )
 
-<<<<<<< HEAD
 // staticUpdatedCache performs the actual worker cache update.
 func (w *worker) staticUpdatedCache() *workerCache {
-=======
-// staticTryUpdateCache will perform a cache update on the worker.
-//
-// 'false' will be returned if the cache cannot be updated, signaling that the
-// worker should exit.
-func (w *worker) staticTryUpdateCache() bool {
-	// Check if an update is necessary. If not, return success.
-	cache := w.staticCache()
-	if cache != nil && time.Since(cache.staticLastUpdate) < workerCacheUpdateFrequency {
-		return true
-	}
-
->>>>>>> 5a2942a9
 	// Grab the host to check the version.
 	host, ok, err := w.renter.hostDB.Host(w.staticHostPubKey)
 	if !ok || err != nil {
@@ -77,7 +63,7 @@
 	}
 }
 
-// staticUpdateCache will perform a cache update on the worker.
+// staticTryUpdateCache will perform a cache update on the worker.
 //
 // 'false' will be returned if the cache cannot be updated, signaling that the
 // worker should exit.
