--- conflicted
+++ resolved
@@ -21,12 +21,8 @@
  - Filesystem
  - HostDB
  - Proto
-<<<<<<< HEAD
  - Pubaccess Blacklist
-=======
- - Skynet Blacklist
- - Skynet Portals
->>>>>>> 5e0eaa51
+ - Pubaccess Portals
 
 ### Contractor
 The Contractor manages the Renter's contracts and is responsible for all
@@ -52,19 +48,13 @@
 verifying Merkle proofs, and synchronizing revision states. It is a low-level
 module whose functionality is largely wrapped by the Contractor.
 
-<<<<<<< HEAD
 ### Pubaccess Blacklist
 The Pubaccess Blacklist module manages the list of publinks that the Renter wants
-blacklisted. It also manages persisting the blacklist in a ACID and performant
-=======
-### Skynet Blacklist
-The Skynet Blacklist module manages the list of skylinks that the Renter wants
 blacklisted. It also manages persisting the blacklist in an ACID and performant
->>>>>>> 5e0eaa51
 manner.
 
-### Skynet Portals
-The Skynet Portals module manages the list of known Skynet portals that the
+### Pubaccess Portals
+The Pubaccess Portals module manages the list of known Pubaccess portals that the
 Renter wants to keep track of. It also manages persisting the list in an ACID
 and performant manner.
 
