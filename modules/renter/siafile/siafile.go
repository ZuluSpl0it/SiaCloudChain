--- conflicted
+++ resolved
@@ -538,100 +538,6 @@
 	return keys
 }
 
-<<<<<<< HEAD
-// MarkAllHealthyChunksAsUnstuck marks all health chunks as unstuck in the
-// siafile
-func (sf *SiaFile) MarkAllHealthyChunksAsUnstuck(offline map[string]bool, goodForRenew map[string]bool) (err error) {
-	sf.mu.Lock()
-	defer sf.mu.Unlock()
-	// If the file has been deleted we can't mark a chunk as stuck.
-	if sf.deleted {
-		return errors.New("can't call SetStuck on deleted file")
-	}
-	updates, errIter := sf.iterateChunks(func(chunk *chunk) (bool, error) {
-		// Check if chunk is already unstuck
-		if !chunk.Stuck {
-			return false, nil
-		}
-		// Check health of chunk
-		chunkHealth := sf.chunkHealth(*chunk, offline, goodForRenew)
-		// If chunk is unhealthy then we don't need to mark it as unstuck. We
-		// are only want to mark chunks that are 100% healthy as unstuck.
-		if chunkHealth != 0 {
-			return false, nil
-		}
-		// In case an error happens we need to revert the changes we are going
-		// to make.
-		defer func() {
-			if err != nil {
-				chunk.Stuck = true
-				sf.staticMetadata.NumStuckChunks++
-			}
-		}()
-		// Update chunk and NumStuckChunks in siafile metadata
-		chunk.Stuck = false
-		sf.staticMetadata.NumStuckChunks--
-		return true, nil
-	})
-	if errIter != nil {
-		return errIter
-	}
-	// Create metadata update and apply updates on disk
-	metadataUpdates, err := sf.saveMetadataUpdates()
-	if err != nil {
-		return err
-	}
-	updates = append(updates, metadataUpdates...)
-	return sf.createAndApplyTransaction(updates...)
-}
-
-// MarkAllUnhealthyChunksAsStuck marks all unhealthy chunks as stuck in the
-// siafile
-func (sf *SiaFile) MarkAllUnhealthyChunksAsStuck(offline map[string]bool, goodForRenew map[string]bool) (err error) {
-	sf.mu.Lock()
-	defer sf.mu.Unlock()
-	// If the file has been deleted we can't mark a chunk as stuck.
-	if sf.deleted {
-		return errors.New("can't call SetStuck on deleted file")
-	}
-	updates, errIter := sf.iterateChunks(func(chunk *chunk) (bool, error) {
-		// Check if chunk is already stuck
-		if chunk.Stuck {
-			return false, nil
-		}
-		// Check health of chunk
-		chunkHealth := sf.chunkHealth(*chunk, offline, goodForRenew)
-		// If chunk is healthy then we don't need to mark it as stuck
-		if chunkHealth < RemoteRepairDownloadThreshold {
-			return false, nil
-		}
-		// In case an error happens we need to revert the changes we are going
-		// to make.
-		defer func() {
-			if err != nil {
-				chunk.Stuck = false
-				sf.staticMetadata.NumStuckChunks--
-			}
-		}()
-		// Update chunk and NumStuckChunks in siafile metadata
-		chunk.Stuck = true
-		sf.staticMetadata.NumStuckChunks++
-		return true, nil
-	})
-	if errIter != nil {
-		return err
-	}
-	// Create metadata update and apply updates on disk
-	metadataUpdates, err := sf.saveMetadataUpdates()
-	if err != nil {
-		return err
-	}
-	updates = append(updates, metadataUpdates...)
-	return sf.createAndApplyTransaction(updates...)
-}
-
-=======
->>>>>>> 65c8d4de
 // NumChunks returns the number of chunks the file consists of. This will
 // return the number of chunks the file consists of even if the file is not
 // fully uploaded yet.
@@ -735,7 +641,6 @@
 		return errors.New("can't call SetStuck on deleted file")
 	}
 	// Update all the Stuck field for each chunk.
-<<<<<<< HEAD
 	updates, errIter := sf.iterateChunks(func(chunk *chunk) (bool, error) {
 		if chunk.Stuck != stuck {
 			chunk.Stuck = stuck
@@ -745,16 +650,6 @@
 	})
 	if errIter != nil {
 		return errIter
-=======
-	for chunkIndex := range sf.chunks {
-		s := sf.chunks[chunkIndex].Stuck
-		defer func() {
-			if err != nil {
-				sf.chunks[chunkIndex].Stuck = s
-			}
-		}()
-		sf.chunks[chunkIndex].Stuck = stuck
->>>>>>> 65c8d4de
 	}
 	// Update NumStuckChunks in siafile metadata
 	nsc := sf.staticMetadata.NumStuckChunks
@@ -822,7 +717,6 @@
 
 // StuckChunkByIndex returns if the chunk at the index is marked as Stuck or not
 func (sf *SiaFile) StuckChunkByIndex(index uint64) bool {
-<<<<<<< HEAD
 	sf.mu.Lock()
 	defer sf.mu.Unlock()
 	chunk, err := sf.chunk(int(index))
@@ -831,11 +725,6 @@
 		return false
 	}
 	return chunk.Stuck
-=======
-	sf.mu.RLock()
-	defer sf.mu.RUnlock()
-	return sf.chunks[index].Stuck
->>>>>>> 65c8d4de
 }
 
 // UID returns a unique identifier for this file.
