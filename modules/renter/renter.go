--- conflicted
+++ resolved
@@ -31,8 +31,8 @@
 	"sync"
 
 	"gitlab.com/NebulousLabs/errors"
-<<<<<<< HEAD
 	"gitlab.com/NebulousLabs/threadgroup"
+
 	"gitlab.com/scpcorp/siamux"
 	"gitlab.com/scpcorp/writeaheadlog"
 
@@ -43,24 +43,9 @@
 	"gitlab.com/scpcorp/ScPrime/modules/renter/hostdb"
 	"gitlab.com/scpcorp/ScPrime/modules/renter/skynetblacklist"
 	"gitlab.com/scpcorp/ScPrime/persist"
+	"gitlab.com/scpcorp/ScPrime/skykey"
 	siasync "gitlab.com/scpcorp/ScPrime/sync"
 	"gitlab.com/scpcorp/ScPrime/types"
-=======
-	"gitlab.com/NebulousLabs/siamux"
-	"gitlab.com/NebulousLabs/threadgroup"
-	"gitlab.com/NebulousLabs/writeaheadlog"
-
-	"gitlab.com/NebulousLabs/Sia/build"
-	"gitlab.com/NebulousLabs/Sia/modules"
-	"gitlab.com/NebulousLabs/Sia/modules/renter/contractor"
-	"gitlab.com/NebulousLabs/Sia/modules/renter/filesystem"
-	"gitlab.com/NebulousLabs/Sia/modules/renter/hostdb"
-	"gitlab.com/NebulousLabs/Sia/modules/renter/skynetblacklist"
-	"gitlab.com/NebulousLabs/Sia/persist"
-	"gitlab.com/NebulousLabs/Sia/skykey"
-	siasync "gitlab.com/NebulousLabs/Sia/sync"
-	"gitlab.com/NebulousLabs/Sia/types"
->>>>>>> 48ada05a
 )
 
 var (
@@ -234,10 +219,7 @@
 	mu                    *siasync.RWMutex
 	repairLog             *persist.Logger
 	staticFuseManager     renterFuseManager
-<<<<<<< HEAD
-=======
 	staticSkykeyManager   *skykey.SkykeyManager
->>>>>>> 48ada05a
 	staticStreamBufferSet *streamBufferSet
 	tg                    threadgroup.ThreadGroup
 	tpool                 modules.TransactionPool
@@ -248,19 +230,10 @@
 
 // Close closes the Renter and its dependencies
 func (r *Renter) Close() error {
-<<<<<<< HEAD
 	if r != nil {
 		return errors.Compose(r.tg.Stop(), r.hostDB.Close(), r.hostContractor.Close())
 	}
 	return nil
-=======
-	// TODO: Is this check needed?
-	if r == nil {
-		return nil
-	}
-
-	return errors.Compose(r.tg.Stop(), r.hostDB.Close(), r.hostContractor.Close())
->>>>>>> 48ada05a
 }
 
 // PriceEstimation estimates the cost in siacoins of performing various storage
@@ -501,18 +474,8 @@
 	goodForRenew = make(map[string]bool)
 	offline = make(map[string]bool)
 	for _, e := range entrys {
-<<<<<<< HEAD
-		var used []types.SiaPublicKey
 		for _, pk := range e.HostPublicKeys() {
 			pks[pk.String()] = pk
-			used = append(used, pk)
-		}
-		if err := e.UpdateUsedHosts(used); err != nil {
-			r.log.Debugln("WARN: Could not update used hosts:", err)
-=======
-		for _, pk := range e.HostPublicKeys() {
-			pks[pk.String()] = pk
->>>>>>> 48ada05a
 		}
 	}
 	// Build 2 maps that map every pubkey to its offline and goodForRenew
@@ -531,8 +494,6 @@
 		offline[pk.String()] = r.hostContractor.IsOffline(pk)
 		contracts[pk.String()] = contract
 	}
-<<<<<<< HEAD
-=======
 	// Update the used hosts of the Siafile. Only consider the ones that
 	// are goodForRenew.
 	var used []types.SiaPublicKey
@@ -546,7 +507,6 @@
 			r.log.Debugln("WARN: Could not update used hosts:", err)
 		}
 	}
->>>>>>> 48ada05a
 	// Update the cached expiration of the siafiles.
 	for _, e := range entrys {
 		_ = e.Expiration(contracts)
@@ -596,11 +556,7 @@
 	}
 
 	// Set IPViolationsCheck
-<<<<<<< HEAD
 	r.hostDB.SetIPRestriction(s.IPrestriction)
-=======
-	r.hostDB.SetIPViolationCheck(s.IPViolationCheck)
->>>>>>> 48ada05a
 
 	// Set the bandwidth limits.
 	err = r.setBandwidthLimits(s.MaxDownloadSpeed, s.MaxUploadSpeed)
@@ -797,23 +753,15 @@
 	}
 	defer r.tg.Done()
 	download, upload, _ := r.hostContractor.RateLimits()
-<<<<<<< HEAD
 	iprestriction, err := r.hostDB.IPRestriction()
-=======
-	enabled, err := r.hostDB.IPViolationsCheck()
->>>>>>> 48ada05a
 	if err != nil {
 		return modules.RenterSettings{}, errors.AddContext(err, "error getting IPViolationsCheck:")
 	}
 	paused, endTime := r.uploadHeap.managedPauseStatus()
 	return modules.RenterSettings{
 		Allowance:        r.hostContractor.Allowance(),
-<<<<<<< HEAD
 		IPViolationCheck: iprestriction > 0,
 		IPrestriction:    iprestriction,
-=======
-		IPViolationCheck: enabled,
->>>>>>> 48ada05a
 		MaxDownloadSpeed: download,
 		MaxUploadSpeed:   upload,
 		UploadsStatus: modules.UploadsStatus{
@@ -830,17 +778,10 @@
 	r.mu.Unlock(id)
 }
 
-<<<<<<< HEAD
 // SetIPRestriction is a passthrough method to the hostdb's method of the
 // same name.
 func (r *Renter) SetIPRestriction(numhosts int) {
 	r.hostDB.SetIPRestriction(numhosts)
-=======
-// SetIPViolationCheck is a passthrough method to the hostdb's method of the
-// same name.
-func (r *Renter) SetIPViolationCheck(enabled bool) {
-	r.hostDB.SetIPViolationCheck(enabled)
->>>>>>> 48ada05a
 }
 
 // MountInfo returns the list of currently mounted fusefilesystems.
@@ -896,7 +837,6 @@
 			repairingChunks:   make(map[uploadChunkID]*unfinishedUploadChunk),
 			stuckHeapChunks:   make(map[uploadChunkID]*unfinishedUploadChunk),
 			unstuckHeapChunks: make(map[uploadChunkID]*unfinishedUploadChunk),
-<<<<<<< HEAD
 
 			newUploads:        make(chan struct{}, 1),
 			repairNeeded:      make(chan struct{}, 1),
@@ -938,7 +878,8 @@
 	r.staticSkynetBlacklist = sb
 
 	// Load all saved data.
-	if err := r.managedInitPersist(); err != nil {
+	err = r.managedInitPersist()
+	if err != nil {
 		return nil, err
 	}
 	// After persist is initialized, push the root directory onto the directory
@@ -946,6 +887,17 @@
 	r.managedPushUnexploredDirectory(modules.RootSiaPath())
 	// After persist is initialized, create the worker pool.
 	r.staticWorkerPool = r.newWorkerPool()
+
+	// Create the skykey manager.
+	// In testing, keep the skykeys with the rest of the renter data.
+	skykeyManDir := build.DefaultSkynetDir()
+	if build.Release == "testing" {
+		skykeyManDir = persistDir
+	}
+	r.staticSkykeyManager, err = skykey.NewSkykeyManager(skykeyManDir)
+	if err != nil {
+		return nil, err
+	}
 
 	// Spin up background threads which are not depending on the renter being
 	// up-to-date with consensus.
@@ -975,70 +927,9 @@
 	if err != nil && strings.Contains(err.Error(), threadgroup.ErrStopped.Error()) {
 		return err
 	}
-=======
-
-			newUploads:        make(chan struct{}, 1),
-			repairNeeded:      make(chan struct{}, 1),
-			stuckChunkFound:   make(chan struct{}, 1),
-			stuckChunkSuccess: make(chan struct{}, 1),
-
-			pauseChan: make(chan struct{}),
-		},
-		directoryHeap: directoryHeap{
-			heapDirectories: make(map[modules.SiaPath]*directory),
-		},
-
-		bubbleUpdates:   make(map[string]bubbleStatus),
-		downloadHistory: make(map[modules.DownloadID]*download),
-
-		cs:                    cs,
-		deps:                  deps,
-		g:                     g,
-		w:                     w,
-		hostDB:                hdb,
-		hostContractor:        hc,
-		persistDir:            persistDir,
-		staticAlerter:         modules.NewAlerter("renter"),
-		staticStreamBufferSet: newStreamBufferSet(),
-		staticMux:             mux,
-		mu:                    siasync.New(modules.SafeMutexDelay, 1),
-		tpool:                 tpool,
-	}
-	close(r.uploadHeap.pauseChan)
-	r.memoryManager = newMemoryManager(defaultMemory, r.tg.StopChan())
-	r.staticFuseManager = newFuseManager(r)
-	r.stuckStack = callNewStuckStack()
-
-	// Add SkynetBlacklist
-	sb, err := skynetblacklist.New(r.persistDir)
-	if err != nil {
-		return nil, errors.AddContext(err, "unable to create new skynet blacklist")
-	}
-	r.staticSkynetBlacklist = sb
-
-	// Load all saved data.
-	err = r.managedInitPersist()
-	if err != nil {
-		return nil, err
-	}
-	// After persist is initialized, push the root directory onto the directory
-	// heap for the repair process.
-	r.managedPushUnexploredDirectory(modules.RootSiaPath())
-	// After persist is initialized, create the worker pool.
-	r.staticWorkerPool = r.newWorkerPool()
-
-	// Create the skykey manager.
-	// In testing, keep the skykeys with the rest of the renter data.
-	skykeyManDir := build.DefaultSkynetDir()
-	if build.Release == "testing" {
-		skykeyManDir = persistDir
-	}
-	r.staticSkykeyManager, err = skykey.NewSkykeyManager(skykeyManDir)
->>>>>>> 48ada05a
 	if err != nil {
 		return err
 	}
-<<<<<<< HEAD
 	// Spin up the remaining background threads once we are caught up with the
 	// consensus set.
 	// Spin up the workers for the work pool.
@@ -1052,53 +943,6 @@
 	return nil
 }
 
-=======
-
-	// Spin up background threads which are not depending on the renter being
-	// up-to-date with consensus.
-	if !r.deps.Disrupt("DisableRepairAndHealthLoops") {
-		go r.threadedUpdateRenterHealth()
-	}
-	// Unsubscribe on shutdown.
-	err = r.tg.OnStop(func() error {
-		cs.Unsubscribe(r)
-		return nil
-	})
-	if err != nil {
-		return nil, err
-	}
-	return r, nil
-}
-
-// renterAsyncStartup handles the non-blocking portion of NewCustomRenter.
-func renterAsyncStartup(r *Renter, cs modules.ConsensusSet) error {
-	if r.deps.Disrupt("BlockAsyncStartup") {
-		return nil
-	}
-	// Subscribe to the consensus set in a separate goroutine.
-	done := make(chan struct{})
-	defer close(done)
-	err := cs.ConsensusSetSubscribe(r, modules.ConsensusChangeRecent, r.tg.StopChan())
-	if err != nil && strings.Contains(err.Error(), threadgroup.ErrStopped.Error()) {
-		return err
-	}
-	if err != nil {
-		return err
-	}
-	// Spin up the remaining background threads once we are caught up with the
-	// consensus set.
-	// Spin up the workers for the work pool.
-	go r.threadedDownloadLoop()
-	if !r.deps.Disrupt("DisableRepairAndHealthLoops") {
-		go r.threadedUploadAndRepair()
-		go r.threadedStuckFileLoop()
-	}
-	// Spin up the snapshot synchronization thread.
-	go r.threadedSynchronizeSnapshots()
-	return nil
-}
-
->>>>>>> 48ada05a
 // NewCustomRenter initializes a renter and returns it.
 func NewCustomRenter(g modules.Gateway, cs modules.ConsensusSet, tpool modules.TransactionPool, hdb modules.HostDB, w modules.Wallet, hc hostContractor, mux *siamux.SiaMux, persistDir string, deps modules.Dependencies) (*Renter, <-chan error) {
 	errChan := make(chan error, 1)
