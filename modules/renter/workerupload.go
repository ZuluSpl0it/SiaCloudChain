package renter

import (
	"fmt"
	"time"

<<<<<<< HEAD
	"gitlab.com/scpcorp/ScPrime/build"
	"gitlab.com/scpcorp/ScPrime/modules"
	"gitlab.com/scpcorp/ScPrime/modules/renter/siafile"

	"gitlab.com/NebulousLabs/errors"
)

const (
	// uploadGougingFractionDenom sets the gouging fraction to 1/4 based on the
	// idea that the user should be able to hit at least some fraction of their
	// desired upload volume using some fraction of hosts.
	uploadGougingFractionDenom = 4
)

=======
	"gitlab.com/NebulousLabs/Sia/build"
	"gitlab.com/NebulousLabs/Sia/modules"
	"gitlab.com/NebulousLabs/Sia/modules/renter/filesystem/siafile"
	"gitlab.com/NebulousLabs/errors"
)

const (
	// uploadGougingFractionDenom sets the gouging fraction to 1/4 based on the
	// idea that the user should be able to hit at least some fraction of their
	// desired upload volume using some fraction of hosts.
	uploadGougingFractionDenom = 4
)

>>>>>>> 48ada05a
// checkUploadGouging looks at the current renter allowance and the active
// settings for a host and determines whether an upload should be halted due to
// price gouging.
//
// NOTE: Currently this function treats all uploads as being the stream upload
// size and assumes that data is actually being appended to the host. As the
// worker gains more modification actions on the host, this check can be split
// into different checks that vary based on the operation being performed.
func checkUploadGouging(allowance modules.Allowance, hostSettings modules.HostExternalSettings) error {
	// Check whether the base RPC price is too high.
	if !allowance.MaxRPCPrice.IsZero() && allowance.MaxRPCPrice.Cmp(hostSettings.BaseRPCPrice) < 0 {
		errStr := fmt.Sprintf("rpc price of host is %v, which is above the maximum allowed by the allowance: %v", hostSettings.BaseRPCPrice, allowance.MaxRPCPrice)
		return errors.New(errStr)
	}
	// Check whether the sector access price is too high.
	if !allowance.MaxSectorAccessPrice.IsZero() && allowance.MaxSectorAccessPrice.Cmp(hostSettings.SectorAccessPrice) < 0 {
		errStr := fmt.Sprintf("sector access price of host is %v, which is above the maximum allowed by the allowance: %v", hostSettings.SectorAccessPrice, allowance.MaxSectorAccessPrice)
		return errors.New(errStr)
	}
	// Check whether the storage price is too high.
	if !allowance.MaxStoragePrice.IsZero() && allowance.MaxStoragePrice.Cmp(hostSettings.StoragePrice) < 0 {
		errStr := fmt.Sprintf("storage price of host is %v, which is above the maximum allowed by the allowance: %v", hostSettings.StoragePrice, allowance.MaxStoragePrice)
		return errors.New(errStr)
	}
	// Check whether the upload bandwidth price is too high.
	if !allowance.MaxUploadBandwidthPrice.IsZero() && allowance.MaxUploadBandwidthPrice.Cmp(hostSettings.UploadBandwidthPrice) < 0 {
		errStr := fmt.Sprintf("upload bandwidth price of host is %v, which is above the maximum allowed by the allowance: %v", hostSettings.UploadBandwidthPrice, allowance.MaxUploadBandwidthPrice)
		return errors.New(errStr)
	}

	// If there is no allowance, general price gouging checks have to be
	// disabled, because there is no baseline for understanding what might count
	// as price gouging.
	if allowance.Funds.IsZero() {
		return nil
	}

	// Check that the combined prices make sense in the context of the overall
	// allowance. The general idea is to compute the total cost of performing
	// the same action repeatedly until a fraction of the desired total resource
	// consumption established by the allowance has been reached. The fraction
	// is determined on a case-by-case basis. If the host is too expensive to
	// even satisfy a fraction of the user's total desired resource consumption,
	// the action will be blocked for price gouging.
	singleUploadCost := hostSettings.SectorAccessPrice.Add(hostSettings.BaseRPCPrice).Add(hostSettings.UploadBandwidthPrice.Mul64(modules.StreamUploadSize)).Add(hostSettings.StoragePrice.Mul64(uint64(allowance.Period)).Mul64(modules.StreamUploadSize))
	fullCostPerByte := singleUploadCost.Div64(modules.StreamUploadSize)
	allowanceStorageCost := fullCostPerByte.Mul64(allowance.ExpectedStorage)
	reducedCost := allowanceStorageCost.Div64(uploadGougingFractionDenom)
	if reducedCost.Cmp(allowance.Funds) > 0 {
		errStr := fmt.Sprintf("combined upload pricing of host yields %v, which is more than the renter is willing to pay for storage: %v - price gouging protection enabled", reducedCost, allowance.Funds)
		return errors.New(errStr)
	}

	return nil
}

// managedDropChunk will remove a worker from the responsibility of tracking a chunk.
//
// This function is managed instead of static because it is against convention
// to be calling functions on other objects (in this case, the renter) while
// holding a lock.
func (w *worker) managedDropChunk(uc *unfinishedUploadChunk) {
	uc.mu.Lock()
	uc.workersRemaining--
	uc.mu.Unlock()
	w.renter.managedCleanUpUploadChunk(uc)
}

// managedDropUploadChunks will release all of the upload chunks that the worker
// has received.
func (w *worker) managedDropUploadChunks() {
	// Make a copy of the slice under lock, clear the slice, then drop the
	// chunks without a lock (managed function).
	var chunksToDrop []*unfinishedUploadChunk
	w.mu.Lock()
	for i := 0; i < len(w.unprocessedChunks); i++ {
		chunksToDrop = append(chunksToDrop, w.unprocessedChunks[i])
	}
	w.unprocessedChunks = w.unprocessedChunks[:0]
	w.mu.Unlock()

	for i := 0; i < len(chunksToDrop); i++ {
		w.managedDropChunk(chunksToDrop[i])
		w.renter.log.Debugln("dropping chunk because the worker is dropping all chunks", w.staticHostPubKey)
	}
}

// managedKillUploading will disable all uploading for the worker.
func (w *worker) managedKillUploading() {
	// Mark the worker as disabled so that incoming chunks are rejected.
	w.mu.Lock()
	w.uploadTerminated = true
	w.mu.Unlock()

	// After the worker is marked as disabled, clear out all of the chunks.
	w.managedDropUploadChunks()
}

// callQueueUploadChunk will take a chunk and add it to the worker's repair
// stack.
func (w *worker) callQueueUploadChunk(uc *unfinishedUploadChunk) {
	// Check that the worker is allowed to be uploading before grabbing the
	// worker lock.
	utility, exists := w.renter.hostContractor.ContractUtility(w.staticHostPubKey)
	goodForUpload := exists && utility.GoodForUpload
	w.mu.Lock()
	onCooldown, _ := w.onUploadCooldown()
	uploadTerminated := w.uploadTerminated
	if !goodForUpload || uploadTerminated || onCooldown {
		// The worker should not be uploading, remove the chunk.
		w.mu.Unlock()
		w.managedDropChunk(uc)
		return
	}
	w.unprocessedChunks = append(w.unprocessedChunks, uc)
	w.mu.Unlock()

	// Send a signal informing the work thread that there is work.
	w.staticWake()
}

// managedPerformUploadChunkJob will perform some upload work and return 'false'
// if there is no work to be done.
func (w *worker) managedPerformUploadChunkJob() bool {
	// Fetch any available chunk for uploading. If no chunk is found, return
	// false.
	w.mu.Lock()
	if len(w.unprocessedChunks) == 0 {
		w.mu.Unlock()
		return false
	}
	nextChunk := w.unprocessedChunks[0]
	w.unprocessedChunks = w.unprocessedChunks[1:]
	w.mu.Unlock()

	// Make sure the chunk wasn't canceled.
	nextChunk.cancelMU.Lock()
	if nextChunk.canceled {
		nextChunk.cancelMU.Unlock()
		return true
	}
	// Add this worker to the chunk's cancelWG for the duration of this method.
	nextChunk.cancelWG.Add(1)
	defer nextChunk.cancelWG.Done()
	nextChunk.cancelMU.Unlock()

	// Check if this particular chunk is necessary. If not, return 'true'
	// because there may be more chunks in the queue.
	uc, pieceIndex := w.managedProcessUploadChunk(nextChunk)
	if uc == nil {
		return true
	}
	// Open an editing connection to the host.
	e, err := w.renter.hostContractor.Editor(w.staticHostPubKey, w.renter.tg.StopChan())
	if err != nil {
		failureErr := fmt.Errorf("Worker failed to acquire an editor: %v", err)
		w.renter.log.Debugln(failureErr)
		w.managedUploadFailed(uc, pieceIndex, failureErr)
		return true
	}
	defer e.Close()

	// Before performing the upload, check for price gouging.
	allowance := w.renter.hostContractor.Allowance()
	hostSettings := e.HostSettings()
	err = checkUploadGouging(allowance, hostSettings)
	if err != nil && !w.renter.deps.Disrupt("DisableUploadGouging") {
		failureErr := errors.AddContext(err, "worker uploader is not being used because price gouging was detected")
		w.renter.log.Debugln(failureErr)
		w.managedUploadFailed(uc, pieceIndex, failureErr)
		return true
	}

	// Perform the upload, and update the failure stats based on the success of
	// the upload attempt.
	root, err := e.Upload(uc.physicalChunkData[pieceIndex])
	if err != nil {
		failureErr := fmt.Errorf("Worker failed to upload via the editor: %v", err)
		w.renter.log.Debugln(failureErr)
		w.managedUploadFailed(uc, pieceIndex, failureErr)
		return true
	}
	w.mu.Lock()
	w.uploadConsecutiveFailures = 0
	w.mu.Unlock()

	// Add piece to renterFile
	err = uc.fileEntry.AddPiece(w.staticHostPubKey, uc.index, pieceIndex, root)
	if err != nil {
		failureErr := fmt.Errorf("Worker failed to add new piece to SiaFile: %v", err)
		w.renter.log.Debugln(failureErr)
		w.managedUploadFailed(uc, pieceIndex, failureErr)
		return true
	}

	id := w.renter.mu.Lock()
	w.renter.mu.Unlock(id)

	// Upload is complete. Update the state of the chunk and the renter's memory
	// available to reflect the completed upload.
	uc.mu.Lock()
	releaseSize := len(uc.physicalChunkData[pieceIndex])
	uc.piecesRegistered--
	uc.piecesCompleted++
	uc.physicalChunkData[pieceIndex] = nil
	uc.memoryReleased += uint64(releaseSize)
	uc.mu.Unlock()
	w.renter.memoryManager.Return(uint64(releaseSize))
	w.renter.managedCleanUpUploadChunk(uc)
	return true
}

// onUploadCooldown returns true if the worker is on cooldown from failed
// uploads and the amount of cooldown time remaining for the worker.
func (w *worker) onUploadCooldown() (bool, time.Duration) {
	requiredCooldown := uploadFailureCooldown
	for i := 0; i < w.uploadConsecutiveFailures && i < maxConsecutivePenalty; i++ {
		requiredCooldown *= 2
	}
	return time.Now().Before(w.uploadRecentFailure.Add(requiredCooldown)), w.uploadRecentFailure.Add(requiredCooldown).Sub(time.Now())
}

// managedProcessUploadChunk will process a chunk from the worker chunk queue.
func (w *worker) managedProcessUploadChunk(uc *unfinishedUploadChunk) (nextChunk *unfinishedUploadChunk, pieceIndex uint64) {
	// Determine the usability value of this worker.
	utility, exists := w.renter.hostContractor.ContractUtility(w.staticHostPubKey)
	goodForUpload := exists && utility.GoodForUpload
	w.mu.Lock()
	onCooldown, _ := w.onUploadCooldown()
	w.mu.Unlock()

	// Determine what sort of help this chunk needs.
	uc.mu.Lock()
	_, candidateHost := uc.unusedHosts[w.staticHostPubKey.String()]
	chunkComplete := uc.piecesNeeded <= uc.piecesCompleted
	needsHelp := uc.piecesNeeded > uc.piecesCompleted+uc.piecesRegistered
	// If the chunk does not need help from this worker, release the chunk.
	if chunkComplete || !candidateHost || !goodForUpload || onCooldown {
		// This worker no longer needs to track this chunk.
		uc.mu.Unlock()
		w.managedDropChunk(uc)
		return nil, 0
	}

	// If the worker does not need help, add the worker to the sent of standby
	// chunks.
	if !needsHelp {
		uc.workersStandby = append(uc.workersStandby, w)
		uc.mu.Unlock()
		w.renter.managedCleanUpUploadChunk(uc)
		return nil, 0
	}

	// If the chunk needs help from this worker, find a piece to upload and
	// return the stats for that piece.
	//
	// Select a piece and mark that a piece has been selected.
	index := -1
	for i := 0; i < len(uc.pieceUsage); i++ {
		if !uc.pieceUsage[i] {
			index = i
			uc.pieceUsage[i] = true
			break
		}
	}
	if index == -1 {
		build.Critical("worker was supposed to upload but couldn't find unused piece")
		uc.mu.Unlock()
		w.managedDropChunk(uc)
		return nil, 0
	}
	delete(uc.unusedHosts, w.staticHostPubKey.String())
	uc.piecesRegistered++
	uc.workersRemaining--
	uc.mu.Unlock()
	return uc, uint64(index)
}

// managedUploadFailed is called if a worker failed to upload part of an unfinished
// chunk.
func (w *worker) managedUploadFailed(uc *unfinishedUploadChunk, pieceIndex uint64, failureErr error) {
	// Mark the failure in the worker if the gateway says we are online. It's
	// not the worker's fault if we are offline.
	if w.renter.g.Online() && !errors.Contains(failureErr, siafile.ErrDeleted) {
		w.mu.Lock()
		w.uploadRecentFailure = time.Now()
		w.uploadRecentFailureErr = failureErr
		w.uploadConsecutiveFailures++
		failures := w.uploadConsecutiveFailures
		w.mu.Unlock()
		w.renter.log.Debugf("Worker upload failed. Worker: %v, Consecutive Failures: %v, Chunk: %v", w.staticHostPubKey, failures, uc.id)
	}

	// Unregister the piece from the chunk and hunt for a replacement.
	uc.mu.Lock()
	uc.piecesRegistered--
	uc.pieceUsage[pieceIndex] = false
	uc.mu.Unlock()

	// Notify the standby workers of the chunk
	uc.managedNotifyStandbyWorkers()
	w.renter.managedCleanUpUploadChunk(uc)

	// Because the worker is now on cooldown, drop all remaining chunks.
	w.managedDropUploadChunks()
}<|MERGE_RESOLUTION|>--- conflicted
+++ resolved
@@ -4,10 +4,9 @@
 	"fmt"
 	"time"
 
-<<<<<<< HEAD
 	"gitlab.com/scpcorp/ScPrime/build"
 	"gitlab.com/scpcorp/ScPrime/modules"
-	"gitlab.com/scpcorp/ScPrime/modules/renter/siafile"
+	"gitlab.com/scpcorp/ScPrime/modules/renter/filesystem/siafile"
 
 	"gitlab.com/NebulousLabs/errors"
 )
@@ -19,21 +18,6 @@
 	uploadGougingFractionDenom = 4
 )
 
-=======
-	"gitlab.com/NebulousLabs/Sia/build"
-	"gitlab.com/NebulousLabs/Sia/modules"
-	"gitlab.com/NebulousLabs/Sia/modules/renter/filesystem/siafile"
-	"gitlab.com/NebulousLabs/errors"
-)
-
-const (
-	// uploadGougingFractionDenom sets the gouging fraction to 1/4 based on the
-	// idea that the user should be able to hit at least some fraction of their
-	// desired upload volume using some fraction of hosts.
-	uploadGougingFractionDenom = 4
-)
-
->>>>>>> 48ada05a
 // checkUploadGouging looks at the current renter allowance and the active
 // settings for a host and determines whether an upload should be halted due to
 // price gouging.
