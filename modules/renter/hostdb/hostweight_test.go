--- conflicted
+++ resolved
@@ -4,19 +4,11 @@
 	"testing"
 	"time"
 
-<<<<<<< HEAD
+	"gitlab.com/NebulousLabs/fastrand"
+
 	"gitlab.com/scpcorp/ScPrime/build"
 	"gitlab.com/scpcorp/ScPrime/modules"
 	"gitlab.com/scpcorp/ScPrime/types"
-
-	"gitlab.com/NebulousLabs/fastrand"
-=======
-	"gitlab.com/NebulousLabs/fastrand"
-
-	"gitlab.com/NebulousLabs/Sia/build"
-	"gitlab.com/NebulousLabs/Sia/modules"
-	"gitlab.com/NebulousLabs/Sia/types"
->>>>>>> 48ada05a
 )
 
 var (
@@ -38,7 +30,6 @@
 		HostExternalSettings: modules.HostExternalSettings{
 			AcceptingContracts: true,
 			MaxDuration:        26e3,
-<<<<<<< HEAD
 			RemainingStorage:   2e12,
 			WindowSize:         144,
 			//TODO: Adjust new values here!
@@ -50,18 +41,6 @@
 
 			BaseRPCPrice:      types.SiacoinPrecision.Mul64(100).Div64(1e9),
 			SectorAccessPrice: types.SiacoinPrecision.Mul64(2).Div64(1e6),
-=======
-			RemainingStorage:   250e9,
-			WindowSize:         144,
-
-			Collateral:    types.NewCurrency64(250).Mul(types.SiacoinPrecision).Div(modules.BlockBytesPerMonthTerabyte),
-			MaxCollateral: types.NewCurrency64(750).Mul(types.SiacoinPrecision),
-
-			BaseRPCPrice:      types.SiacoinPrecision.Mul64(100).Div64(1e9),
-			ContractPrice:     types.NewCurrency64(5).Mul(types.SiacoinPrecision),
-			SectorAccessPrice: types.SiacoinPrecision.Mul64(2).Div64(1e6),
-			StoragePrice:      types.NewCurrency64(100).Mul(types.SiacoinPrecision).Div(modules.BlockBytesPerMonthTerabyte),
->>>>>>> 48ada05a
 
 			Version: build.Version,
 		},
@@ -228,7 +207,6 @@
 		t.SkipNow()
 	}
 	hdb := bareHostDB()
-<<<<<<< HEAD
 	hdb.SetAllowance(DefaultTestAllowance)
 
 	entry1 := DefaultHostDBEntry
@@ -236,14 +214,6 @@
 	entry2.Collateral = entry1.Collateral.Sub(types.ScPrimecoinPrecision.Div(modules.BlockBytesPerMonthTerabyte))
 
 	w1 := hdb.weightFunc(entry1).Score()
-=======
-
-	entry := DefaultHostDBEntry
-	entry2 := DefaultHostDBEntry
-	entry2.Collateral = types.NewCurrency64(500).Mul(types.SiacoinPrecision)
-
-	w1 := hdb.weightFunc(entry).Score()
->>>>>>> 48ada05a
 	w2 := hdb.weightFunc(entry2).Score()
 	if w1.Cmp(w2) <= 0 {
 		t.Error("Larger collateral should have more weight")
@@ -263,19 +233,11 @@
 	entry.PublicKey.Key = fastrand.Bytes(16)
 	entry2 := DefaultHostDBEntry
 	entry2.PublicKey.Key = fastrand.Bytes(16)
-<<<<<<< HEAD
 
 	// The first entry has more storage remaining than the second.
 	entry.RemainingStorage = modules.DefaultAllowance.ExpectedStorage // 1e12
 	entry2.RemainingStorage = 1e3
 
-=======
-
-	// The first entry has more storage remaining than the second.
-	entry.RemainingStorage = modules.DefaultAllowance.ExpectedStorage // 1e12
-	entry2.RemainingStorage = 1e3
-
->>>>>>> 48ada05a
 	// The entry with more storage should have the higher score.
 	w1 := hdb.weightFunc(entry).Score()
 	w2 := hdb.weightFunc(entry2).Score()
