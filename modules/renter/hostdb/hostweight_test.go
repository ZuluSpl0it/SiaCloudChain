--- conflicted
+++ resolved
@@ -31,25 +31,17 @@
 		HostExternalSettings: modules.HostExternalSettings{
 			AcceptingContracts: true,
 			MaxDuration:        26e3,
-			RemainingStorage:   2e12,
+			RemainingStorage:   1e12,
 			WindowSize:         144,
-			//TODO: Adjust new values here!
+
 			Collateral:    types.ScPrimecoinPrecision.Mul64(50).Div(modules.BlockBytesPerMonthTerabyte),
 			MaxCollateral: types.ScPrimecoinPrecision.Mul64(25),
 
-			ContractPrice: types.NewCurrency64(1).Mul(types.SiacoinPrecision), //0.001SCP
-			StoragePrice:  types.NewCurrency64(50).Mul(types.SiacoinPrecision).Div(modules.BlockBytesPerMonthTerabyte),
-
-<<<<<<< HEAD
-			BaseRPCPrice:      types.SiacoinPrecision.Mul64(100).Div64(1e9),
-			SectorAccessPrice: types.SiacoinPrecision.Mul64(2).Div64(1e6),
-=======
-			BaseRPCPrice:           types.SiacoinPrecision.Mul64(100).Div64(1e9),
-			ContractPrice:          types.NewCurrency64(5).Mul(types.SiacoinPrecision),
-			DownloadBandwidthPrice: types.SiacoinPrecision.Mul64(100).Div64(1e12),
-			SectorAccessPrice:      types.SiacoinPrecision.Mul64(2).Div64(1e6),
-			StoragePrice:           types.NewCurrency64(100).Mul(types.SiacoinPrecision).Div(modules.BlockBytesPerMonthTerabyte),
->>>>>>> 3d9b737d
+			BaseRPCPrice:           types.ScPrimecoinPrecision.Div64(1e12),                                       //1pS
+			ContractPrice:          types.ScPrimecoinPrecision.Div64(1e3),                                        //0.001SCP
+			DownloadBandwidthPrice: types.ScPrimecoinPrecision.Mul64(2).Div64(1e12),                              //2SCP/TB
+			SectorAccessPrice:      types.ScPrimecoinPrecision.Mul64(2).Div64(1e9),                               //2nS
+			StoragePrice:           types.ScPrimecoinPrecision.Mul64(50).Div(modules.BlockBytesPerMonthTerabyte), //50 SCP/TB/month
 
 			Version: build.Version,
 		},
@@ -157,14 +149,9 @@
 	if testing.Short() {
 		t.SkipNow()
 	}
-<<<<<<< HEAD
 	weight1 := calculateWeightFromUInt64Price(50000, 1e5)
 	weight2 := calculateWeightFromUInt64Price(50100, 1e5)
-=======
-	t.Parallel()
-	weight1 := calculateWeightFromUInt64Price(300, 100)
-	weight2 := calculateWeightFromUInt64Price(301, 100)
->>>>>>> 3d9b737d
+	t.Parallel()
 	if weight1.Cmp(weight2) <= 0 {
 		t.Log(weight1)
 		t.Log(weight2)
@@ -179,14 +166,9 @@
 	if testing.Short() {
 		t.SkipNow()
 	}
-<<<<<<< HEAD
 	weight1 := calculateWeightFromUInt64Price(300, 500)
 	weight2 := calculateWeightFromUInt64Price(300, 450)
-=======
-	t.Parallel()
-	weight1 := calculateWeightFromUInt64Price(300, 100)
-	weight2 := calculateWeightFromUInt64Price(300, 99)
->>>>>>> 3d9b737d
+	t.Parallel()
 	if weight1.Cmp(weight2) <= 0 {
 		t.Log(weight1)
 		t.Log(weight2)
@@ -216,14 +198,9 @@
 	if testing.Short() {
 		t.SkipNow()
 	}
-<<<<<<< HEAD
 	weight1 := calculateWeightFromUInt64Price(30000, 100000)
 	weight2 := calculateWeightFromUInt64Price(15000, 50000)
-=======
-	t.Parallel()
-	weight1 := calculateWeightFromUInt64Price(300, 1000)
-	weight2 := calculateWeightFromUInt64Price(150, 500)
->>>>>>> 3d9b737d
+	t.Parallel()
 	if weight1.Cmp(weight2) >= 0 {
 		t.Log(weight1)
 		t.Log(weight2)
