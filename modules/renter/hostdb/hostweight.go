--- conflicted
+++ resolved
@@ -5,11 +5,6 @@
 	"math"
 	"strings"
 	"time"
-<<<<<<< HEAD
-=======
-
-	"gitlab.com/NebulousLabs/errors"
->>>>>>> 48ada05a
 
 	"gitlab.com/NebulousLabs/errors"
 
@@ -281,11 +276,7 @@
 	downloadPrice := entry.DownloadBandwidthPrice.Mul(contractExpectedDownload).Add(extraDownloadRPCCost)
 	storagePrice := entry.StoragePrice.Mul(contractExpectedStorageTime)
 	uploadPrice := entry.UploadBandwidthPrice.Mul(contractExpectedUpload).Add(extraUploadRPCCost)
-<<<<<<< HEAD
 	siafundFee := contractPrice.Add(hostCollateral).Add(downloadPrice).Add(storagePrice).Add(uploadPrice).MulTax(hdb.blockHeight)
-=======
-	siafundFee := contractPrice.Add(hostCollateral).Add(downloadPrice).Add(storagePrice).Add(uploadPrice).MulTax()
->>>>>>> 48ada05a
 	totalPrice := contractPrice.Add(downloadPrice).Add(storagePrice).Add(uploadPrice).Add(siafundFee)
 
 	// Determine a cutoff for whether the total price is considered a high price
@@ -376,15 +367,11 @@
 	// we give the current version a very tiny penalty is so that the test suite
 	// complains if we forget to update this file when we bump the version next
 	// time. The value compared against must be higher than the current version.
-<<<<<<< HEAD
 	if build.VersionCmp(entry.Version, build.Version) <= 0 {
 		base = base * 0.99999 // Safety value to make sure we update the version penalties every time we update the host.
 	}
 
-	if build.VersionCmp(entry.Version, "1.4.3.0") < 0 {
-		base = base * 0.95 // Slight penalty against slightly out of date hosts.
-	}
-	if build.VersionCmp(entry.Version, "1.4.2.1") < 0 {
+	if build.VersionCmp(entry.Version, "1.4.2.0") < 0 {
 		base = base * 0.9 // Slight penalty against slightly out of date hosts.
 	}
 	// Penalty for hosts that are below version v1.4.1.2 because there were
@@ -392,33 +379,6 @@
 	if build.VersionCmp(entry.Version, "1.4.1.2") < 0 {
 		base = base * 0.70
 	}
-=======
-	if build.VersionCmp(entry.Version, "1.4.6") < 0 {
-		base = base * 0.99999 // Safety value to make sure we update the version penalties every time we update the host.
-	}
-
-	// This needs to be "less than the current version" - anything less than the current version should get a penalty.
-	if build.VersionCmp(entry.Version, "1.4.5") < 0 {
-		base = base * 0.95 // Slight penalty against slightly out of date hosts.
-	}
-	if build.VersionCmp(entry.Version, "1.4.4") < 0 {
-		base = base * 0.94 // Slight penalty against slightly out of date hosts.
-	}
-	if build.VersionCmp(entry.Version, "1.4.3.1") < 0 {
-		base = base * 0.93 // Slight penalty against slightly out of date hosts.
-	}
-	if build.VersionCmp(entry.Version, "1.4.3") < 0 {
-		base = base * 0.92 // Slight penalty against slightly out of date hosts.
-	}
-	if build.VersionCmp(entry.Version, "1.4.2.1") < 0 {
-		base = base * 0.9 // Slight penalty against slightly out of date hosts.
-	}
-	// Penalty for hosts that are below version v1.4.1.2 because there were
-	// transaction pool updates which reduces overall network congestion.
-	if build.VersionCmp(entry.Version, "1.4.1.2") < 0 {
-		base = base * 0.70
-	}
->>>>>>> 48ada05a
 	// Heavy penalty for hosts that cannot use the current renter-host protocol.
 	if build.VersionCmp(entry.Version, modules.MinimumSupportedRenterHostProtocolVersion) < 0 {
 		base = math.SmallestNonzeroFloat64
@@ -609,7 +569,6 @@
 	defer hdb.tg.Done()
 	return hdb.managedScoreBreakdown(entry, false, false, false)
 }
-<<<<<<< HEAD
 
 // managedEstimatedScoreBreakdown computes the score breakdown of a host.
 // Certain adjustments can be ignored.
@@ -620,18 +579,6 @@
 	}
 	weightFunc := hdb.managedCalculateHostWeightFn(allowance)
 
-=======
-
-// managedEstimatedScoreBreakdown computes the score breakdown of a host.
-// Certain adjustments can be ignored.
-func (hdb *HostDB) managedEstimatedScoreBreakdown(entry modules.HostDBEntry, allowance modules.Allowance, ignoreAge, ignoreDuration, ignoreUptime bool) (modules.HostScoreBreakdown, error) {
-	hosts, err := hdb.ActiveHosts()
-	if err != nil {
-		return modules.HostScoreBreakdown{}, errors.AddContext(err, "error getting Active hosts:")
-	}
-	weightFunc := hdb.managedCalculateHostWeightFn(allowance)
-
->>>>>>> 48ada05a
 	// Compute the totalScore.
 	hdb.mu.Lock()
 	defer hdb.mu.Unlock()
@@ -640,10 +587,6 @@
 		totalScore = totalScore.Add(hdb.weightFunc(host).Score())
 	}
 	// Compute the breakdown.
-<<<<<<< HEAD
-=======
-
->>>>>>> 48ada05a
 	return weightFunc(entry).HostScoreBreakdown(totalScore, ignoreAge, ignoreDuration, ignoreUptime), nil
 }
 
