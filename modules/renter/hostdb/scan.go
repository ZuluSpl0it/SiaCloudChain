--- conflicted
+++ resolved
@@ -11,23 +11,14 @@
 	"sort"
 	"time"
 
+	"gitlab.com/NebulousLabs/encoding"
 	"gitlab.com/NebulousLabs/fastrand"
 
-<<<<<<< HEAD
 	"gitlab.com/scpcorp/ScPrime/build"
 	"gitlab.com/scpcorp/ScPrime/crypto"
-	"gitlab.com/scpcorp/ScPrime/encoding"
 	"gitlab.com/scpcorp/ScPrime/modules"
 	"gitlab.com/scpcorp/ScPrime/modules/renter/hostdb/hosttree"
 	"gitlab.com/scpcorp/ScPrime/types"
-=======
-	"gitlab.com/NebulousLabs/Sia/build"
-	"gitlab.com/NebulousLabs/Sia/crypto"
-	"gitlab.com/NebulousLabs/Sia/modules"
-	"gitlab.com/NebulousLabs/Sia/modules/renter/hostdb/hosttree"
-	"gitlab.com/NebulousLabs/Sia/types"
-	"gitlab.com/NebulousLabs/encoding"
->>>>>>> da1da3de
 )
 
 var (
@@ -465,12 +456,12 @@
 			return json.Unmarshal(resp.Settings, &settings)
 		}()
 		if tryNewProtoErr == nil {
-			// If the host's version is lower than v1.4.12, which is the version
+			// If the host's version is lower than v1.4.4.0, which is the version
 			// at which the following fields were added to the host's external
 			// settings, we set these values to their original defaults to
 			// ensure these hosts are not penalized by renters running the
 			// latest software.
-			if build.VersionCmp(settings.Version, "1.4.12") < 0 {
+			if build.VersionCmp(settings.Version, "1.4.4.0") < 0 {
 				settings.EphemeralAccountExpiry = modules.CompatV1412DefaultEphemeralAccountExpiry
 				settings.MaxEphemeralAccountBalance = modules.CompatV1412DefaultMaxEphemeralAccountBalance
 			}
