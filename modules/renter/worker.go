package renter

// worker.go defines a worker with a work loop. Each worker is connected to a
// single host, and the work loop will listen for jobs and then perform them.
//
// The worker has a set of jobs that it is capable of performing. The standard
// functions for a job are Queue, Kill, and Perform. Queue will add a job to the
// queue of work of that type. Kill will empty the queue and close out any work
// that will not be completed. Perform will grab a job from the queue if one
// exists and complete that piece of work. See workerfetchbackups.go for a clean
// example.
//
// The worker has an ephemeral account on the host. It can use this account to
// pay for downloads and uploads. In order to ensure the account's balance does
// not run out, it maintains a balance target by refilling it when necessary.

import (
	"sync"
	"time"
	"unsafe"

	"gitlab.com/scpcorp/ScPrime/modules"
	"gitlab.com/scpcorp/ScPrime/types"

	"gitlab.com/NebulousLabs/errors"
)

const (
	// minAsyncVersion defines the minimum version that is supported
	minAsyncVersion = "1.4.3.0"
)

const (
	// These variables define the total amount of data that a worker is willing
	// to queue at once when performing async tasks. If the worker has more data
	// queued in its async queue than this, it will stop launching jobs so that
	// the jobs it does launch have more breathing room to complete.
	//
	// The worker may adjust these values dynamically as it starts to run and
	// determines how much stuff it can do simultaneously before its jobs start
	// to have significant latency impact.
	initialConcurrentAsyncReadData  = 10e6
	initialConcurrentAsyncWriteData = 10e6
)

type (
	// A worker listens for work on a certain host.
	//
	// The mutex of the worker only protects the 'unprocessedChunks' and the
	// 'standbyChunks' fields of the worker. The rest of the fields are only
	// interacted with exclusively by the primary worker thread, and only one of
	// those ever exists at a time.
	//
	// The workers have a concept of 'cooldown' for the jobs it performs. If a
	// job fails, the assumption is that future attempts are also likely to
	// fail, because whatever condition resulted in the failure will still be
	// present until some time has passed.
	worker struct {
		// atomicCache contains a pointer to the latest cache in the worker.
		// Atomics are used to minimze lock contention on the worker object.
		atomicCache                   unsafe.Pointer // points to a workerCache object
		atomicPriceTable              unsafe.Pointer // points to a workerPriceTable object
		atomicPriceTableUpdateRunning uint64         // used for a sanity check

		// The host pub key also serves as an id for the worker, as there is only
		// one worker per host.
		staticHostPubKey     types.SiaPublicKey
		staticHostPubKeyStr  string
		staticHostMuxAddress string

		// Download variables related to queuing work. They have a separate mutex to
		// minimize lock contention.
		downloadChunks              []*unfinishedDownloadChunk // Yet unprocessed work items.
		downloadMu                  sync.Mutex
		downloadTerminated          bool      // Has downloading been terminated for this worker?
		downloadConsecutiveFailures int       // How many failures in a row?
		downloadRecentFailure       time.Time // How recent was the last failure?

		// Job queues for the worker.
		staticFetchBackupsJobQueue   fetchBackupsJobQueue
		staticJobQueueDownloadByRoot jobQueueDownloadByRoot
		staticJobHasSectorQueue      *jobHasSectorQueue
		staticJobReadSectorQueue     *jobReadSectorQueue
		staticJobUploadSnapshotQueue *jobUploadSnapshotQueue

		// Upload variables.
		unprocessedChunks         []*unfinishedUploadChunk // Yet unprocessed work items.
		uploadConsecutiveFailures int                      // How many times in a row uploading has failed.
		uploadRecentFailure       time.Time                // How recent was the last failure?
		uploadRecentFailureErr    error                    // What was the reason for the last failure?
		uploadTerminated          bool                     // Have we stopped uploading?

		// The staticAccount represent the renter's ephemeral account on the host.
		// It keeps track of the available balance in the account, the worker has a
		// refill mechanism that keeps the account balance filled up until the
		// staticBalanceTarget.
		staticAccount       *account
		staticBalanceTarget types.Currency

		// The loop state contains information about the worker loop. It is
		// mostly atomic variables that the worker uses to ratelimit the
		// launching of async jobs.
		staticLoopState workerLoopState

		// Utilities.
		killChan chan struct{} // Worker will shut down if a signal is sent down this channel.
		mu       sync.Mutex
		renter   *Renter
		wakeChan chan struct{} // Worker will check queues if given a wake signal.
	}
)

// status returns the status of the worker.
func (w *worker) status() modules.WorkerStatus {
	downloadOnCoolDown := w.onDownloadCooldown()
	uploadOnCoolDown, uploadCoolDownTime := w.onUploadCooldown()

	var uploadCoolDownErr string
	if w.uploadRecentFailureErr != nil {
		uploadCoolDownErr = w.uploadRecentFailureErr.Error()
	}

	var accountBalance types.Currency
	if w.staticAccount != nil {
		w.staticAccount.managedAvailableBalance()
	}

	// Update the worker cache before returning a status.
	w.staticTryUpdateCache()
	cache := w.staticCache()
	return modules.WorkerStatus{
		// Contract Information
		ContractID:      cache.staticContractID,
		ContractUtility: cache.staticContractUtility,
		HostPubKey:      w.staticHostPubKey,

		// Download information
		DownloadOnCoolDown: downloadOnCoolDown,
		DownloadQueueSize:  len(w.downloadChunks),
		DownloadTerminated: w.downloadTerminated,

		// Upload information
		UploadCoolDownError: uploadCoolDownErr,
		UploadCoolDownTime:  uploadCoolDownTime,
		UploadOnCoolDown:    uploadOnCoolDown,
		UploadQueueSize:     len(w.unprocessedChunks),
		UploadTerminated:    w.uploadTerminated,

		// Ephemeral Account information
		AvailableBalance: accountBalance,
		BalanceTarget:    w.staticBalanceTarget,

		// Job Queues
		BackupJobQueueSize:       w.staticFetchBackupsJobQueue.managedLen(),
		DownloadRootJobQueueSize: w.staticJobQueueDownloadByRoot.managedLen(),
	}
}

<<<<<<< HEAD
// managedBlockUntilReady will block until the worker has internet connectivity.
// 'false' will be returned if a kill signal is received or if the renter is
// shut down before internet connectivity is restored. 'true' will be returned
// if internet connectivity is successfully restored.
func (w *worker) managedBlockUntilReady() bool {
	// Check if the worker has received a kill signal, or if the renter has
	// received a stop signal.
	select {
	case <-w.renter.tg.StopChan():
		return false
	case <-w.killChan:
		return false
	default:
	}

	// Check internet connectivity. If the worker does not have internet
	// connectivity, block until connectivity is restored.
	for !w.renter.g.Online() {
		select {
		case <-w.renter.tg.StopChan():
			return false
		case <-w.killChan:
			return false
		case <-time.After(offlineCheckFrequency):
		}
	}
	return true
}

// staticKilled is a convenience function to determine if a worker has been
// killed or not.
func (w *worker) staticKilled() bool {
	select {
	case <-w.killChan:
		return true
	default:
		return false
	}
}

// staticWake needs to be called any time that a job queued.
func (w *worker) staticWake() {
	select {
	case w.wakeChan <- struct{}{}:
	default:
	}
}

// threadedWorkLoop continually checks if work has been issued to a worker. The
// work loop checks for different types of work in a specific order, forming a
// priority queue for the various types of work. It is possible for continuous
// requests for one type of work to drown out a worker's ability to perform
// other types of work.
//
// If no work is found, the worker will sleep until woken up. Because each
// iteration is stateless, it may be possible to reduce the goroutine count in
// ScPrime by spinning down the worker / expiring the thread when there is no work,
// and then checking if the thread exists and creating a new one if not when
// alerting / waking the worker. This will not interrupt any connections that
// the worker has because the worker object will be kept in memory via the
// worker map.
func (w *worker) threadedWorkLoop() {
	// Ensure that all queued jobs are gracefully cleaned up when the worker is
	// shut down.
	//
	// TODO: Need to write testing around these kill functions and ensure they
	// are executing correctly.
	defer w.managedKillUploading()
	defer w.managedKillDownloading()
	defer w.managedKillFetchBackupsJobs()
	defer w.managedKillJobsDownloadByRoot()

	// Primary work loop. There are several types of jobs that the worker can
	// perform, and they are attempted with a specific priority. If any type of
	// work is attempted, the loop resets to check for higher priority work
	// again. This means that a stream of higher priority tasks can starve a
	// building set of lower priority tasks.
	//
	// 'workAttempted' indicates that there was a job to perform, and that a
	// nontrivial amount of time was spent attempting to perform the job. The
	// job may or may not have been successful, that is irrelevant.
	for {
		// There are certain conditions under which the worker should either
		// block or exit. This function will block until those conditions are
		// met, returning 'true' when the worker can proceed and 'false' if the
		// worker should exit.
		if !w.managedBlockUntilReady() {
			return
		}

		// Check if the cache needs to be updated.
		if !w.staticTryUpdateCache() {
			w.renter.log.Printf("worker %v is being killed because the cache could not be updated", w.staticHostPubKeyStr)
			return
		}

		// Perform any job to fetch the list of backups from the host.
		workAttempted := w.managedPerformFetchBackupsJob()
		if workAttempted {
			continue
		}
		// Perform any job to fetch data by its sector root. This is given
		// priority because it is only used by viewnodes, which are service
		// operators that need to have good performance for their customers.
		workAttempted = w.managedLaunchJobDownloadByRoot()
		if workAttempted {
			continue
		}
		// Perform any job to help download a chunk.
		workAttempted = w.managedPerformDownloadChunkJob()
		if workAttempted {
			continue
		}
		// Perform any job to help upload a chunk.
		workAttempted = w.managedPerformUploadChunkJob()
		if workAttempted {
			continue
		}

		// Block until:
		//    + New work has been submitted
		//    + The worker is killed
		//    + The renter is stopped
		select {
		case <-w.wakeChan:
			continue
		case <-w.killChan:
			return
		case <-w.renter.tg.StopChan():
			return
		}
	}
}

=======
>>>>>>> e5aa1018
// newWorker will create and return a worker that is ready to receive jobs.
func (r *Renter) newWorker(hostPubKey types.SiaPublicKey) (*worker, error) {
	host, ok, err := r.hostDB.Host(hostPubKey)
	if err != nil {
		return nil, errors.AddContext(err, "could not find host entry")
	}
	if !ok {
		return nil, errors.New("host does not exist")
	}

	// open the account
	account, err := r.staticAccountManager.managedOpenAccount(hostPubKey)
	if err != nil {
		return nil, errors.AddContext(err, "could not open account")
	}

	// set the balance target to 1SC
	//
	// TODO: check that the balance target  makes sense in function of the
	// amount of MDM programs it can run with that amount of money
	balanceTarget := types.SiacoinPrecision

	w := &worker{
		staticHostPubKey:     hostPubKey,
		staticHostPubKeyStr:  hostPubKey.String(),
		staticHostMuxAddress: host.HostExternalSettings.SiaMuxAddress(),

		staticAccount:       account,
		staticBalanceTarget: balanceTarget,

		// Initialize the read and write limits for the async worker tasks.
		// These may be updated in real time as the worker collects metrics
		// about itself.
		staticLoopState: workerLoopState{
			atomicReadDataLimit:  initialConcurrentAsyncReadData,
			atomicWriteDataLimit: initialConcurrentAsyncWriteData,
		},

		killChan: make(chan struct{}),
		wakeChan: make(chan struct{}, 1),
		renter:   r,
	}
	w.newPriceTable()
	w.initJobHasSectorQueue()
	w.initJobReadSectorQueue()
	w.initJobUploadSnapshotQueue()
	// Get the worker cache set up before returning the worker. This prevents a
	// race condition in some tests.
	if !w.staticTryUpdateCache() {
		return nil, errors.New("unable to build cache for worker")
	}
	return w, nil
}

// staticKilled is a convenience function to determine if a worker has been
// killed or not.
func (w *worker) staticKilled() bool {
	select {
	case <-w.killChan:
		return true
	default:
		return false
	}
}

// staticWake will wake the worker from sleeping. This should be called any time
// that a job is queued or a job completes.
func (w *worker) staticWake() {
	select {
	case w.wakeChan <- struct{}{}:
	default:
	}
}<|MERGE_RESOLUTION|>--- conflicted
+++ resolved
@@ -27,7 +27,7 @@
 
 const (
 	// minAsyncVersion defines the minimum version that is supported
-	minAsyncVersion = "1.4.3.0"
+	minAsyncVersion = "1.4.3.1"
 )
 
 const (
@@ -156,34 +156,58 @@
 	}
 }
 
-<<<<<<< HEAD
-// managedBlockUntilReady will block until the worker has internet connectivity.
-// 'false' will be returned if a kill signal is received or if the renter is
-// shut down before internet connectivity is restored. 'true' will be returned
-// if internet connectivity is successfully restored.
-func (w *worker) managedBlockUntilReady() bool {
-	// Check if the worker has received a kill signal, or if the renter has
-	// received a stop signal.
-	select {
-	case <-w.renter.tg.StopChan():
-		return false
-	case <-w.killChan:
-		return false
-	default:
-	}
-
-	// Check internet connectivity. If the worker does not have internet
-	// connectivity, block until connectivity is restored.
-	for !w.renter.g.Online() {
-		select {
-		case <-w.renter.tg.StopChan():
-			return false
-		case <-w.killChan:
-			return false
-		case <-time.After(offlineCheckFrequency):
-		}
-	}
-	return true
+// newWorker will create and return a worker that is ready to receive jobs.
+func (r *Renter) newWorker(hostPubKey types.SiaPublicKey) (*worker, error) {
+	host, ok, err := r.hostDB.Host(hostPubKey)
+	if err != nil {
+		return nil, errors.AddContext(err, "could not find host entry")
+	}
+	if !ok {
+		return nil, errors.New("host does not exist")
+	}
+
+	// open the account
+	account, err := r.staticAccountManager.managedOpenAccount(hostPubKey)
+	if err != nil {
+		return nil, errors.AddContext(err, "could not open account")
+	}
+
+	// TODO: set the balance target to match the hosts EphemeralAccount settings
+	//
+	// TODO: check that the balance target  makes sense in function of the
+	// amount of MDM programs it can run with that amount of money
+	balanceTarget := types.ScPrimecoinPrecision.Div64(1000)
+
+	w := &worker{
+		staticHostPubKey:     hostPubKey,
+		staticHostPubKeyStr:  hostPubKey.String(),
+		staticHostMuxAddress: host.HostExternalSettings.SiaMuxAddress(),
+
+		staticAccount:       account,
+		staticBalanceTarget: balanceTarget,
+
+		// Initialize the read and write limits for the async worker tasks.
+		// These may be updated in real time as the worker collects metrics
+		// about itself.
+		staticLoopState: workerLoopState{
+			atomicReadDataLimit:  initialConcurrentAsyncReadData,
+			atomicWriteDataLimit: initialConcurrentAsyncWriteData,
+		},
+
+		killChan: make(chan struct{}),
+		wakeChan: make(chan struct{}, 1),
+		renter:   r,
+	}
+	w.newPriceTable()
+	w.initJobHasSectorQueue()
+	w.initJobReadSectorQueue()
+	w.initJobUploadSnapshotQueue()
+	// Get the worker cache set up before returning the worker. This prevents a
+	// race condition in some tests.
+	if !w.staticTryUpdateCache() {
+		return nil, errors.New("unable to build cache for worker")
+	}
+	return w, nil
 }
 
 // staticKilled is a convenience function to determine if a worker has been
@@ -197,167 +221,6 @@
 	}
 }
 
-// staticWake needs to be called any time that a job queued.
-func (w *worker) staticWake() {
-	select {
-	case w.wakeChan <- struct{}{}:
-	default:
-	}
-}
-
-// threadedWorkLoop continually checks if work has been issued to a worker. The
-// work loop checks for different types of work in a specific order, forming a
-// priority queue for the various types of work. It is possible for continuous
-// requests for one type of work to drown out a worker's ability to perform
-// other types of work.
-//
-// If no work is found, the worker will sleep until woken up. Because each
-// iteration is stateless, it may be possible to reduce the goroutine count in
-// ScPrime by spinning down the worker / expiring the thread when there is no work,
-// and then checking if the thread exists and creating a new one if not when
-// alerting / waking the worker. This will not interrupt any connections that
-// the worker has because the worker object will be kept in memory via the
-// worker map.
-func (w *worker) threadedWorkLoop() {
-	// Ensure that all queued jobs are gracefully cleaned up when the worker is
-	// shut down.
-	//
-	// TODO: Need to write testing around these kill functions and ensure they
-	// are executing correctly.
-	defer w.managedKillUploading()
-	defer w.managedKillDownloading()
-	defer w.managedKillFetchBackupsJobs()
-	defer w.managedKillJobsDownloadByRoot()
-
-	// Primary work loop. There are several types of jobs that the worker can
-	// perform, and they are attempted with a specific priority. If any type of
-	// work is attempted, the loop resets to check for higher priority work
-	// again. This means that a stream of higher priority tasks can starve a
-	// building set of lower priority tasks.
-	//
-	// 'workAttempted' indicates that there was a job to perform, and that a
-	// nontrivial amount of time was spent attempting to perform the job. The
-	// job may or may not have been successful, that is irrelevant.
-	for {
-		// There are certain conditions under which the worker should either
-		// block or exit. This function will block until those conditions are
-		// met, returning 'true' when the worker can proceed and 'false' if the
-		// worker should exit.
-		if !w.managedBlockUntilReady() {
-			return
-		}
-
-		// Check if the cache needs to be updated.
-		if !w.staticTryUpdateCache() {
-			w.renter.log.Printf("worker %v is being killed because the cache could not be updated", w.staticHostPubKeyStr)
-			return
-		}
-
-		// Perform any job to fetch the list of backups from the host.
-		workAttempted := w.managedPerformFetchBackupsJob()
-		if workAttempted {
-			continue
-		}
-		// Perform any job to fetch data by its sector root. This is given
-		// priority because it is only used by viewnodes, which are service
-		// operators that need to have good performance for their customers.
-		workAttempted = w.managedLaunchJobDownloadByRoot()
-		if workAttempted {
-			continue
-		}
-		// Perform any job to help download a chunk.
-		workAttempted = w.managedPerformDownloadChunkJob()
-		if workAttempted {
-			continue
-		}
-		// Perform any job to help upload a chunk.
-		workAttempted = w.managedPerformUploadChunkJob()
-		if workAttempted {
-			continue
-		}
-
-		// Block until:
-		//    + New work has been submitted
-		//    + The worker is killed
-		//    + The renter is stopped
-		select {
-		case <-w.wakeChan:
-			continue
-		case <-w.killChan:
-			return
-		case <-w.renter.tg.StopChan():
-			return
-		}
-	}
-}
-
-=======
->>>>>>> e5aa1018
-// newWorker will create and return a worker that is ready to receive jobs.
-func (r *Renter) newWorker(hostPubKey types.SiaPublicKey) (*worker, error) {
-	host, ok, err := r.hostDB.Host(hostPubKey)
-	if err != nil {
-		return nil, errors.AddContext(err, "could not find host entry")
-	}
-	if !ok {
-		return nil, errors.New("host does not exist")
-	}
-
-	// open the account
-	account, err := r.staticAccountManager.managedOpenAccount(hostPubKey)
-	if err != nil {
-		return nil, errors.AddContext(err, "could not open account")
-	}
-
-	// set the balance target to 1SC
-	//
-	// TODO: check that the balance target  makes sense in function of the
-	// amount of MDM programs it can run with that amount of money
-	balanceTarget := types.SiacoinPrecision
-
-	w := &worker{
-		staticHostPubKey:     hostPubKey,
-		staticHostPubKeyStr:  hostPubKey.String(),
-		staticHostMuxAddress: host.HostExternalSettings.SiaMuxAddress(),
-
-		staticAccount:       account,
-		staticBalanceTarget: balanceTarget,
-
-		// Initialize the read and write limits for the async worker tasks.
-		// These may be updated in real time as the worker collects metrics
-		// about itself.
-		staticLoopState: workerLoopState{
-			atomicReadDataLimit:  initialConcurrentAsyncReadData,
-			atomicWriteDataLimit: initialConcurrentAsyncWriteData,
-		},
-
-		killChan: make(chan struct{}),
-		wakeChan: make(chan struct{}, 1),
-		renter:   r,
-	}
-	w.newPriceTable()
-	w.initJobHasSectorQueue()
-	w.initJobReadSectorQueue()
-	w.initJobUploadSnapshotQueue()
-	// Get the worker cache set up before returning the worker. This prevents a
-	// race condition in some tests.
-	if !w.staticTryUpdateCache() {
-		return nil, errors.New("unable to build cache for worker")
-	}
-	return w, nil
-}
-
-// staticKilled is a convenience function to determine if a worker has been
-// killed or not.
-func (w *worker) staticKilled() bool {
-	select {
-	case <-w.killChan:
-		return true
-	default:
-		return false
-	}
-}
-
 // staticWake will wake the worker from sleeping. This should be called any time
 // that a job is queued or a job completes.
 func (w *worker) staticWake() {
