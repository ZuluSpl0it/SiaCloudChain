package renter

// worker.go defines a worker with a work loop. Each worker is connected to a
// single host, and the work loop will listen for jobs and then perform them.
//
// The worker has a set of jobs that it is capable of performing. The standard
// functions for a job are Queue, Kill, and Perform. Queue will add a job to the
// queue of work of that type. Kill will empty the queue and close out any work
// that will not be completed. Perform will grab a job from the queue if one
// exists and complete that piece of work. See workerfetchbackups.go for a clean
// example.
//
// The worker has an ephemeral account on the host. It can use this account to
// pay for downloads and uploads. In order to ensure the account's balance does
// not run out, it maintains a balance target by refilling it when necessary.
//
// TODO: A single session should be added to the worker that gets maintained
// within the work loop. All jobs performed by the worker will use the worker's
// single session.
//
// TODO: The upload and download code needs to be moved into properly separated
// subsystems.
//
// TODO: Need to write testing around the kill functions in the worker, to clean
// up any queued jobs after a worker has been killed.

import (
	"fmt"
	"sync"
	"time"

	"gitlab.com/NebulousLabs/Sia/types"
	"gitlab.com/NebulousLabs/errors"
)

// A worker listens for work on a certain host.
//
// The mutex of the worker only protects the 'unprocessedChunks' and the
// 'standbyChunks' fields of the worker. The rest of the fields are only
// interacted with exclusively by the primary worker thread, and only one of
// those ever exists at a time.
//
// The workers have a concept of 'cooldown' for uploads and downloads. If a
// download or upload operation fails, the assumption is that future attempts
// are also likely to fail, because whatever condition resulted in the failure
// will still be present until some time has passed. Without any cooldowns,
// uploading and downloading with flaky hosts in the worker sets has
// substantially reduced overall performance and throughput.
type worker struct {
	// The host pub key also serves as an id for the worker, as there is only
	// one worker per host.
	staticHostPubKey     types.SiaPublicKey
	staticHostPubKeyStr  string
	staticHostMuxAddress string

	// Download variables that are not protected by a mutex, but also do not
	// need to be protected by a mutex, as they are only accessed by the master
	// thread for the worker.
	//
	// The 'owned' prefix here indicates that only the master thread for the
	// object (in this case, 'threadedWorkLoop') is allowed to access these
	// variables. Because only that thread is allowed to access the variables,
	// that thread is able to access these variables without a mutex.
	ownedDownloadConsecutiveFailures int       // How many failures in a row?
	ownedDownloadRecentFailure       time.Time // How recent was the last failure?

	// Download variables related to queuing work. They have a separate mutex to
	// minimize lock contention.
	downloadChunks     []*unfinishedDownloadChunk // Yet unprocessed work items.
	downloadMu         sync.Mutex
	downloadTerminated bool // Has downloading been terminated for this worker?

	// Job queues for the worker.
	staticFetchBackupsJobQueue   fetchBackupsJobQueue
	staticJobQueueDownloadByRoot jobQueueDownloadByRoot
	staticFundAccountJobQueue    fundAccountJobQueue

	// Upload variables.
	unprocessedChunks         []*unfinishedUploadChunk // Yet unprocessed work items.
	uploadConsecutiveFailures int                      // How many times in a row uploading has failed.
	uploadRecentFailure       time.Time                // How recent was the last failure?
	uploadRecentFailureErr    error                    // What was the reason for the last failure?
	uploadTerminated          bool                     // Have we stopped uploading?

	// The staticAccount represent the renter's ephemeral account on the host.
	// It keeps track of the available balance in the account, the worker has a
	// refill mechanism that keeps the account balance filled up until the
	// staticBalanceTarget.
	staticAccount       *account
	staticBalanceTarget types.Currency

	// Every worker has an RPC client it uses to interact with the host. The RPC
	// client is capable of performing all RPCs on the host.
	staticRPCClient *rpcClient

	// Utilities.
	//
	// The mutex is only needed when interacting with 'downloadChunks' and
	// 'unprocessedChunks', as everything else is only accessed from the single
	// master thread.
	killChan chan struct{} // Worker will shut down if a signal is sent down this channel.
	mu       sync.Mutex
	renter   *Renter
	wakeChan chan struct{} // Worker will check queues if given a wake signal.
}

// managedBlockUntilReady will block until the worker has internet connectivity.
// 'false' will be returned if a kill signal is received or if the renter is
// shut down before internet connectivity is restored. 'true' will be returned
// if internet connectivity is successfully restored.
func (w *worker) managedBlockUntilReady() bool {
	// Check if the worker has received a kill signal, or if the renter has
	// received a stop signal.
	select {
	case <-w.renter.tg.StopChan():
		return false
	case <-w.killChan:
		return false
	default:
	}

	// Check internet connectivity. If the worker does not have internet
	// connectivity, block until connectivity is restored.
	for !w.renter.g.Online() {
		select {
		case <-w.renter.tg.StopChan():
			return false
		case <-w.killChan:
			return false
		case <-time.After(offlineCheckFrequency):
		}
	}
	return true
}

// staticKilled is a convenience function to determine if a worker has been
// killed or not.
func (w *worker) staticKilled() bool {
	select {
	case <-w.killChan:
		return true
	default:
		return false
	}
}

// staticWake needs to be called any time that a job queued.
func (w *worker) staticWake() {
	select {
	case w.wakeChan <- struct{}{}:
	default:
	}
}

// threadedWorkLoop continually checks if work has been issued to a worker. The
// work loop checks for different types of work in a specific order, forming a
// priority queue for the various types of work. It is possible for continuous
// requests for one type of work to drown out a worker's ability to perform
// other types of work.
//
// If no work is found, the worker will sleep until woken up. Because each
// iteration is stateless, it may be possible to reduce the goroutine count in
// Sia by spinning down the worker / expiring the thread when there is no work,
// and then checking if the thread exists and creating a new one if not when
// alerting / waking the worker. This will not interrupt any connections that
// the worker has because the worker object will be kept in memory via the
// worker map.
func (w *worker) threadedWorkLoop() {
	// Ensure that all queued jobs are gracefully cleaned up when the worker is
	// shut down.
	//
	// TODO: Need to write testing around these kill functions and ensure they
	// are executing correctly.
	defer w.managedKillUploading()
	defer w.managedKillDownloading()
	defer w.managedKillFetchBackupsJobs()
	defer w.managedKillFundAccountJobs()
	defer w.managedKillJobsDownloadByRoot()

	// Primary work loop. There are several types of jobs that the worker can
	// perform, and they are attempted with a specific priority. If any type of
	// work is attempted, the loop resets to check for higher priority work
	// again. This means that a stream of higher priority tasks can starve a
	// building set of lower priority tasks.
	//
	// 'workAttempted' indicates that there was a job to perform, and that a
	// nontrivial amount of time was spent attempting to perform the job. The
	// job may or may not have been successful, that is irrelevant.
	for {
		// There are certain conditions under which the worker should either
		// block or exit. This function will block until those conditions are
		// met, returning 'true' when the worker can proceed and 'false' if the
		// worker should exit.
		if !w.managedBlockUntilReady() {
			return
		}

		// Check if the account needs to be refilled.
		w.scheduleRefillAccount()

		// Perform any job to fund the account
		workAttempted := w.managedPerformFundAcountJob()
		if workAttempted {
			continue
		}

		// Perform any job to fetch the list of backups from the host.
		workAttempted = w.managedPerformFetchBackupsJob()
		if workAttempted {
			continue
		}
		// Perform any job to fetch data by its sector root. This is given
		// priority because it is only used by viewnodes, which are service
		// operators that need to have good performance for their customers.
		workAttempted = w.managedLaunchJobDownloadByRoot()
		if workAttempted {
			continue
		}
		// Perform any job to help download a chunk.
		workAttempted = w.managedPerformDownloadChunkJob()
		if workAttempted {
			continue
		}
		// Perform any job to help upload a chunk.
		workAttempted = w.managedPerformUploadChunkJob()
		if workAttempted {
			continue
		}

		// Block until new work is received via the upload or download channels,
		// or until a kill or stop signal is received.
		select {
		case <-w.wakeChan:
			continue
		case <-w.killChan:
			return
		case <-w.renter.tg.StopChan():
			return
		}
	}
}

// scheduleRefillAccount will check if the account needs to be refilled,
// and will schedule a fund account job if so. This is called every time the
// worker spends from the account.
func (w *worker) scheduleRefillAccount() {
	// Calculate the threshold, if the account's available balance is below this
	// threshold, we want to trigger a refill. We only refill if we drop below a
	// threshold because we want to avoid refilling every time we drop 1 hasting
	// below the target.
	threshold := w.staticBalanceTarget.Div64(2)

	// Fetch the account's available balance and skip if it's above the
	// threshold
	balance := w.staticAccount.AvailableBalance()
	if balance.Cmp(threshold) >= 0 {
		return
	}

	// If it's below the threshold, calculate the refill amount and enqueue a
	// new fund account job
	refill := w.staticBalanceTarget.Sub(balance)
	_ = w.callQueueFundAccount(refill)

	// TODO: handle result chan
	// TODO: add cooldown in case of failure
}

// newWorker will create and return a worker that is ready to receive jobs.
func (r *Renter) newWorker(hostPubKey types.SiaPublicKey, bh types.BlockHeight) (*worker, error) {
	host, ok, err := r.hostDB.Host(hostPubKey)
	if err != nil {
		return nil, errors.AddContext(err, "could not find host entry")
	}
	if !ok {
		return nil, errors.New("host does not exist")
	}

	// TODO: use the host's external settings settings to calc. an appropriate
	// balance target

	// TODO: enable the account refiller by setting a balance target greater
	// than the zero currency. It is important this remains zero for as long as
	// the FundEphemeralAccountRPC is not merged. Before it is enabled we also
	// need a cooldown in case the RPC fails, to ensure we don't keep enqueueing
	// refill jobs.
	balanceTarget := types.ZeroCurrency

	hostMuxAddress := fmt.Sprintf("%s:%s", host.NetAddress.Host(), host.HostExternalSettings.SiaMuxPort)

	account := openAccount(hostPubKey)
	rpcClient := r.newRPCClient(host, account.staticID, bh)

	return &worker{
		staticHostPubKey:     hostPubKey,
		staticHostPubKeyStr:  hostPubKey.String(),
		staticHostMuxAddress: hostMuxAddress,

<<<<<<< HEAD
		staticAccount:       account,
=======
		staticAccount:       newAccount(hostPubKey),
>>>>>>> c4f5327f
		staticBalanceTarget: balanceTarget,
		staticRPCClient:     rpcClient,

		killChan: make(chan struct{}),
		wakeChan: make(chan struct{}, 1),
		renter:   r,
	}, nil
}

// UpdateBlockHeight is called by the renter when it processes a consensus
// change. The worker forwards this to the RPC client to ensure it has the
// latest block height. This eliminates lock contention on the renter.
func (w *worker) UpdateBlockHeight(blockHeight types.BlockHeight) {
	w.staticRPCClient.UpdateBlockHeight(blockHeight)
}<|MERGE_RESOLUTION|>--- conflicted
+++ resolved
@@ -288,7 +288,7 @@
 
 	hostMuxAddress := fmt.Sprintf("%s:%s", host.NetAddress.Host(), host.HostExternalSettings.SiaMuxPort)
 
-	account := openAccount(hostPubKey)
+	account := newAccount(hostPubKey)
 	rpcClient := r.newRPCClient(host, account.staticID, bh)
 
 	return &worker{
@@ -296,11 +296,7 @@
 		staticHostPubKeyStr:  hostPubKey.String(),
 		staticHostMuxAddress: hostMuxAddress,
 
-<<<<<<< HEAD
 		staticAccount:       account,
-=======
-		staticAccount:       newAccount(hostPubKey),
->>>>>>> c4f5327f
 		staticBalanceTarget: balanceTarget,
 		staticRPCClient:     rpcClient,
 
