package proto

import (
	"math"

	"gitlab.com/NebulousLabs/errors"

	"gitlab.com/scpcorp/ScPrime/build"
	"gitlab.com/scpcorp/ScPrime/crypto"
	"gitlab.com/scpcorp/ScPrime/modules"
	"gitlab.com/scpcorp/ScPrime/types"
	"gitlab.com/scpcorp/ScPrime/types/typesutil"
)

// Renew negotiates a new contract for data already stored with a host, and
// submits the new contract transaction to tpool. The new contract is added to
// the ContractSet and its metadata is returned.
func (cs *ContractSet) Renew(oldContract *SafeContract, params ContractParams, txnBuilder transactionBuilder, tpool transactionPool, hdb hostDB, cancel <-chan struct{}) (rc modules.RenterContract, formationTxnSet []types.Transaction, sweepTxn types.Transaction, sweepParents []types.Transaction, err error) {
	// Check that the host version is high enough as belt-and-suspenders. This
	// should never happen, because hosts with old versions should be blacklisted
	// by the contractor.
	if build.VersionCmp(params.Host.Version, modules.MinimumSupportedRenterHostProtocolVersion) < 0 {
		return modules.RenterContract{}, nil, types.Transaction{}, nil, ErrBadHostVersion
	}
	// Choose the appropriate protocol depending on the host version.
<<<<<<< HEAD
	if build.VersionCmp(params.Host.Version, "1.4.3") >= 0 {
		return cs.newRenewAndClear(oldContract, params, txnBuilder, tpool, hdb, cancel)
=======
	if build.VersionCmp(params.Host.Version, "1.4.4") >= 0 {
		return cs.managedNewRenewAndClear(oldContract, params, txnBuilder, tpool, hdb, cancel)
>>>>>>> da1da3de
	}
	return cs.managedNewRenew(oldContract, params, txnBuilder, tpool, hdb, cancel)
}

func (cs *ContractSet) managedNewRenew(oldContract *SafeContract, params ContractParams, txnBuilder transactionBuilder, tpool transactionPool, hdb hostDB, cancel <-chan struct{}) (rc modules.RenterContract, formationTxnSet []types.Transaction, sweepTxn types.Transaction, sweepParents []types.Transaction, err error) {
	// for convenience
	contract := oldContract.header

	// Extract vars from params, for convenience.
	allowance, host, funding, startHeight, endHeight, refundAddress := params.Allowance, params.Host, params.Funding, params.StartHeight, params.EndHeight, params.RefundAddress
	ourSK := contract.SecretKey
	lastRev := contract.LastRevision()

	// Create transaction builder for this renewal with the correct amount of
	// funding.
	err = txnBuilder.FundSiacoins(funding)
	if err != nil {
		return modules.RenterContract{}, nil, types.Transaction{}, nil, err
	}

	// Make a copy of the transaction builder so far, to be used to by the watchdog
	// to double spend these inputs in case the contract never appears on chain.
	sweepBuilder := txnBuilder.Copy()
	// Add an output that sends all fund back to the refundAddress.
	// Note that in order to send this transaction, a miner fee will have to be subtracted.
	output := types.SiacoinOutput{
		Value:      funding,
		UnlockHash: refundAddress,
	}
	sweepBuilder.AddSiacoinOutput(output)
	sweepTxn, sweepParents = sweepBuilder.View()

	// Calculate additional basePrice and baseCollateral. If the contract height
	// did not increase, basePrice and baseCollateral are zero.
	var basePrice, baseCollateral types.Currency
	if endHeight+host.WindowSize > lastRev.NewWindowEnd {
		timeExtension := uint64((endHeight + host.WindowSize) - lastRev.NewWindowEnd)
		basePrice = host.StoragePrice.Mul64(lastRev.NewFileSize).Mul64(timeExtension)    // cost of already uploaded data that needs to be covered by the renewed contract.
		baseCollateral = host.Collateral.Mul64(lastRev.NewFileSize).Mul64(timeExtension) // same as basePrice.
	}

	// Calculate the anticipated transaction fee.
	_, maxFee := tpool.FeeEstimation()
	txnFee := maxFee.Mul64(modules.EstimatedFileContractTransactionSetSize)

	// Calculate the payouts for the renter, host, and whole contract.
	period := endHeight - startHeight
	renterPayout, hostPayout, hostCollateral, err := modules.RenterPayoutsPreTax(host, funding, txnFee, basePrice, baseCollateral, period, allowance.ExpectedStorage/allowance.Hosts)
	if err != nil {
		return modules.RenterContract{}, nil, types.Transaction{}, nil, err
	}
	totalPayout := renterPayout.Add(hostPayout)

	// check for negative currency
	if hostCollateral.Cmp(baseCollateral) < 0 {
		baseCollateral = hostCollateral
	}
	if types.PostTax(startHeight, totalPayout).Cmp(hostPayout) < 0 {
		return modules.RenterContract{}, nil, types.Transaction{}, nil, errors.New("insufficient funds to pay both siafund fee and also host payout")
	}

	// create file contract
	fc := types.FileContract{
		FileSize:       lastRev.NewFileSize,
		FileMerkleRoot: lastRev.NewFileMerkleRoot,
		WindowStart:    endHeight,
		WindowEnd:      endHeight + host.WindowSize,
		Payout:         totalPayout,
		UnlockHash:     lastRev.NewUnlockHash,
		RevisionNumber: 0,
		ValidProofOutputs: []types.SiacoinOutput{
			// renter
			{Value: types.PostTax(startHeight, totalPayout).Sub(hostPayout), UnlockHash: refundAddress},
			// host
			{Value: hostPayout, UnlockHash: host.UnlockHash},
		},
		MissedProofOutputs: []types.SiacoinOutput{
			// renter
			{Value: types.PostTax(startHeight, totalPayout).Sub(hostPayout), UnlockHash: refundAddress},
			// host gets its unused collateral back, plus the contract price
			{Value: hostCollateral.Sub(baseCollateral).Add(host.ContractPrice), UnlockHash: host.UnlockHash},
			// void gets the spent storage fees, plus the collateral being risked
			{Value: basePrice.Add(baseCollateral), UnlockHash: types.UnlockHash{}},
		},
	}

	// Add fc.
	txnBuilder.AddFileContract(fc)
	// add miner fee
	txnBuilder.AddMinerFee(txnFee)
	// Add FileContract identifier.
	fcTxn, _ := txnBuilder.View()
	si, hk := PrefixedSignedIdentifier(params.RenterSeed, fcTxn, host.PublicKey)
	_ = txnBuilder.AddArbitraryData(append(si[:], hk[:]...))

	// Create initial transaction set. Before sending the transaction set to the
	// host, ensure that all transactions which may be necessary to get accepted
	// into the transaction pool are included. Also ensure that only the minimum
	// set of transactions is supplied, if there are non-necessary transactions
	// included the chance of a double spend or poor propagation increases.
	txn, parentTxns := txnBuilder.View()
	unconfirmedParents, err := txnBuilder.UnconfirmedParents()
	if err != nil {
		return modules.RenterContract{}, nil, types.Transaction{}, nil, err
	}
	txnSet := append(unconfirmedParents, parentTxns...)
	txnSet = typesutil.MinimumTransactionSet([]types.Transaction{txn}, txnSet)

	// Increase Successful/Failed interactions accordingly
	defer func() {
		// A revision mismatch might not be the host's fault.
		if err != nil && !IsRevisionMismatch(err) {
			hdb.IncrementFailedInteractions(contract.HostPublicKey())
			err = errors.Extend(err, modules.ErrHostFault)
		} else if err == nil {
			hdb.IncrementSuccessfulInteractions(contract.HostPublicKey())
		}
	}()

	// Initiate protocol.
	s, err := cs.NewRawSession(host, startHeight, hdb, cancel)
	if err != nil {
		return modules.RenterContract{}, nil, types.Transaction{}, nil, err
	}
	defer s.Close()
	// Lock the contract and resynchronize if necessary
	rev, sigs, err := s.Lock(contract.ID(), contract.SecretKey)
	if err != nil {
		return modules.RenterContract{}, nil, types.Transaction{}, nil, err
	} else if err := oldContract.managedSyncRevision(rev, sigs); err != nil {
		return modules.RenterContract{}, nil, types.Transaction{}, nil, err
	}

	// Send the RenewContract request.
	req := modules.LoopRenewContractRequest{
		Transactions: txnSet,
		RenterKey:    lastRev.UnlockConditions.PublicKeys[0],
	}
	if err := s.writeRequest(modules.RPCLoopRenewContract, req); err != nil {
		return modules.RenterContract{}, nil, types.Transaction{}, nil, err
	}

	// Read the host's response.
	var resp modules.LoopContractAdditions
	if err := s.readResponse(&resp, modules.RPCMinLen); err != nil {
		return modules.RenterContract{}, nil, types.Transaction{}, nil, err
	}

	// Incorporate host's modifications.
	txnBuilder.AddParents(resp.Parents)
	for _, input := range resp.Inputs {
		txnBuilder.AddSiacoinInput(input)
	}
	for _, output := range resp.Outputs {
		txnBuilder.AddSiacoinOutput(output)
	}

	// sign the txn
	signedTxnSet, err := txnBuilder.Sign(true)
	if err != nil {
		err = errors.New("failed to sign transaction: " + err.Error())
		modules.WriteRPCResponse(s.conn, s.aead, nil, err)
		return modules.RenterContract{}, nil, types.Transaction{}, nil, err
	}

	// calculate signatures added by the transaction builder
	var addedSignatures []types.TransactionSignature
	_, _, _, addedSignatureIndices := txnBuilder.ViewAdded()
	for _, i := range addedSignatureIndices {
		addedSignatures = append(addedSignatures, signedTxnSet[len(signedTxnSet)-1].TransactionSignatures[i])
	}

	// create initial (no-op) revision, transaction, and signature
	initRevision := types.FileContractRevision{
		ParentID:          signedTxnSet[len(signedTxnSet)-1].FileContractID(0),
		UnlockConditions:  lastRev.UnlockConditions,
		NewRevisionNumber: 1,

		NewFileSize:           fc.FileSize,
		NewFileMerkleRoot:     fc.FileMerkleRoot,
		NewWindowStart:        fc.WindowStart,
		NewWindowEnd:          fc.WindowEnd,
		NewValidProofOutputs:  fc.ValidProofOutputs,
		NewMissedProofOutputs: fc.MissedProofOutputs,
		NewUnlockHash:         fc.UnlockHash,
	}
	renterRevisionSig := types.TransactionSignature{
		ParentID:       crypto.Hash(initRevision.ParentID),
		PublicKeyIndex: 0,
		CoveredFields: types.CoveredFields{
			FileContractRevisions: []uint64{0},
		},
	}
	revisionTxn := types.Transaction{
		FileContractRevisions: []types.FileContractRevision{initRevision},
		TransactionSignatures: []types.TransactionSignature{renterRevisionSig},
	}
	encodedSig := crypto.SignHash(revisionTxn.SigHash(0, startHeight), ourSK)
	revisionTxn.TransactionSignatures[0].Signature = encodedSig[:]

	// Send acceptance and signatures
	renterSigs := modules.LoopContractSignatures{
		ContractSignatures: addedSignatures,
		RevisionSignature:  revisionTxn.TransactionSignatures[0],
	}
	if err := modules.WriteRPCResponse(s.conn, s.aead, renterSigs, nil); err != nil {
		return modules.RenterContract{}, nil, types.Transaction{}, nil, err
	}

	// Read the host acceptance and signatures.
	var hostSigs modules.LoopContractSignatures
	if err := s.readResponse(&hostSigs, modules.RPCMinLen); err != nil {
		return modules.RenterContract{}, nil, types.Transaction{}, nil, err
	}
	for _, sig := range hostSigs.ContractSignatures {
		txnBuilder.AddTransactionSignature(sig)
	}
	revisionTxn.TransactionSignatures = append(revisionTxn.TransactionSignatures, hostSigs.RevisionSignature)

	// Construct the final transaction.
	txn, parentTxns = txnBuilder.View()
	unconfirmedParents, err = txnBuilder.UnconfirmedParents()
	if err != nil {
		return modules.RenterContract{}, nil, types.Transaction{}, nil, err
	}
	txnSet = append(unconfirmedParents, parentTxns...)
	txnSet = typesutil.MinimumTransactionSet([]types.Transaction{txn}, txnSet)

	// Submit to blockchain.
	err = tpool.AcceptTransactionSet(txnSet)
	if err == modules.ErrDuplicateTransactionSet {
		// As long as it made it into the transaction pool, we're good.
		err = nil
	}
	if err != nil {
		return modules.RenterContract{}, nil, types.Transaction{}, nil, err
	}

	// Construct contract header.
	header := contractHeader{
		Transaction:     revisionTxn,
		SecretKey:       ourSK,
		StartHeight:     startHeight,
		TotalCost:       funding,
		ContractFee:     host.ContractPrice,
		TxnFee:          txnFee,
		SiafundFee:      types.Tax(startHeight, fc.Payout),
		StorageSpending: basePrice,
		Utility: modules.ContractUtility{
			GoodForUpload: true,
			GoodForRenew:  true,
		},
	}

	// Get old roots
	oldRoots, err := oldContract.merkleRoots.merkleRoots()
	if err != nil {
		return modules.RenterContract{}, nil, types.Transaction{}, nil, err
	}

	// Add contract to set.
	meta, err := cs.managedInsertContract(header, oldRoots)
	if err != nil {
		return modules.RenterContract{}, nil, types.Transaction{}, nil, err
	}
	return meta, txnSet, sweepTxn, sweepParents, nil
}

// managedNewRenewAndClear uses the new RPC to renew a contract, creating a new
// contract that is identical to the old one, and then clears the old one to be
// empty.
func (cs *ContractSet) managedNewRenewAndClear(oldContract *SafeContract, params ContractParams, txnBuilder transactionBuilder, tpool transactionPool, hdb hostDB, cancel <-chan struct{}) (rc modules.RenterContract, formationTxnSet []types.Transaction, sweepTxn types.Transaction, sweepParents []types.Transaction, err error) {
	// for convenience
	contract := oldContract.header

	// Extract vars from params, for convenience.
	allowance, host, funding, startHeight, endHeight, refundAddress := params.Allowance, params.Host, params.Funding, params.StartHeight, params.EndHeight, params.RefundAddress
	ourSK := contract.SecretKey
	lastRev := contract.LastRevision()

	// Create transaction builder for this renewal with the correct amount of
	// funding.
	err = txnBuilder.FundSiacoins(funding)
	if err != nil {
		return modules.RenterContract{}, nil, types.Transaction{}, nil, err
	}

	// Make a copy of the transaction builder so far, to be used to by the watchdog
	// to double spend these inputs in case the contract never appears on chain.
	sweepBuilder := txnBuilder.Copy()
	// Add an output that sends all fund back to the refundAddress.
	// Note that in order to send this transaction, a miner fee will have to be subtracted.
	output := types.SiacoinOutput{
		Value:      funding,
		UnlockHash: refundAddress,
	}
	sweepBuilder.AddSiacoinOutput(output)
	sweepTxn, sweepParents = sweepBuilder.View()

	// Calculate additional basePrice and baseCollateral. If the contract height
	// did not increase, basePrice and baseCollateral are zero.
	var basePrice, baseCollateral types.Currency
	if endHeight+host.WindowSize > lastRev.NewWindowEnd {
		timeExtension := uint64((endHeight + host.WindowSize) - lastRev.NewWindowEnd)
		basePrice = host.StoragePrice.Mul64(lastRev.NewFileSize).Mul64(timeExtension)    // cost of already uploaded data that needs to be covered by the renewed contract.
		baseCollateral = host.Collateral.Mul64(lastRev.NewFileSize).Mul64(timeExtension) // same as basePrice.
	}

	// Calculate the anticipated transaction fee.
	_, maxFee := tpool.FeeEstimation()
	txnFee := maxFee.Mul64(modules.EstimatedFileContractTransactionSetSize)

	// Calculate the payouts for the renter, host, and whole contract.
	period := endHeight - startHeight
	renterPayout, hostPayout, hostCollateral, err := modules.RenterPayoutsPreTax(host, funding, txnFee, basePrice, baseCollateral, period, allowance.ExpectedStorage/allowance.Hosts)
	if err != nil {
		return modules.RenterContract{}, nil, types.Transaction{}, nil, err
	}
	totalPayout := renterPayout.Add(hostPayout)

	// check for negative currency
	if hostCollateral.Cmp(baseCollateral) < 0 {
		baseCollateral = hostCollateral
	}
	if types.PostTax(startHeight, totalPayout).Cmp(hostPayout) < 0 {
		return modules.RenterContract{}, nil, types.Transaction{}, nil, errors.New("insufficient funds to pay both siafund fee and also host payout")
	}

	// create file contract
	fc := types.FileContract{
		FileSize:       lastRev.NewFileSize,
		FileMerkleRoot: lastRev.NewFileMerkleRoot,
		WindowStart:    endHeight,
		WindowEnd:      endHeight + host.WindowSize,
		Payout:         totalPayout,
		UnlockHash:     lastRev.NewUnlockHash,
		RevisionNumber: 0,
		ValidProofOutputs: []types.SiacoinOutput{
			// renter
			{Value: types.PostTax(startHeight, totalPayout).Sub(hostPayout), UnlockHash: refundAddress},
			// host
			{Value: hostPayout, UnlockHash: host.UnlockHash},
		},
		MissedProofOutputs: []types.SiacoinOutput{
			// renter
			{Value: types.PostTax(startHeight, totalPayout).Sub(hostPayout), UnlockHash: refundAddress},
			// host gets its unused collateral back, plus the contract price
			{Value: hostCollateral.Sub(baseCollateral).Add(host.ContractPrice), UnlockHash: host.UnlockHash},
			// void gets the spent storage fees, plus the collateral being risked
			{Value: basePrice.Add(baseCollateral), UnlockHash: types.UnlockHash{}},
		},
	}

	// Add fc.
	txnBuilder.AddFileContract(fc)
	// add miner fee
	txnBuilder.AddMinerFee(txnFee)
	// Add FileContract identifier.
	fcTxn, _ := txnBuilder.View()
	si, hk := PrefixedSignedIdentifier(params.RenterSeed, fcTxn, host.PublicKey)
	_ = txnBuilder.AddArbitraryData(append(si[:], hk[:]...))

	// Create initial transaction set. Before sending the transaction set to the
	// host, ensure that all transactions which may be necessary to get accepted
	// into the transaction pool are included. Also ensure that only the minimum
	// set of transactions is supplied, if there are non-necessary transactions
	// included the chance of a double spend or poor propagation increases.
	txn, parentTxns := txnBuilder.View()
	unconfirmedParents, err := txnBuilder.UnconfirmedParents()
	if err != nil {
		return modules.RenterContract{}, nil, types.Transaction{}, nil, err
	}
	txnSet := append(unconfirmedParents, parentTxns...)
	txnSet = typesutil.MinimumTransactionSet([]types.Transaction{txn}, txnSet)

	// Increase Successful/Failed interactions accordingly
	defer func() {
		// A revision mismatch might not be the host's fault.
		if err != nil && !IsRevisionMismatch(err) {
			hdb.IncrementFailedInteractions(contract.HostPublicKey())
			err = errors.Extend(err, modules.ErrHostFault)
		} else if err == nil {
			hdb.IncrementSuccessfulInteractions(contract.HostPublicKey())
		}
	}()

	// Initiate protocol.
	s, err := cs.NewRawSession(host, startHeight, hdb, cancel)
	if err != nil {
		return modules.RenterContract{}, nil, types.Transaction{}, nil, err
	}
	defer s.Close()

	// Lock the contract and resynchronize if necessary
	rev, sigs, err := s.Lock(contract.ID(), contract.SecretKey)
	if err != nil {
		return modules.RenterContract{}, nil, types.Transaction{}, nil, err
	} else if err := oldContract.managedSyncRevision(rev, sigs); err != nil {
		return modules.RenterContract{}, nil, types.Transaction{}, nil, err
	}

	// Create the final revision of the old contract.
	bandwidthCost := host.BaseRPCPrice
	finalRev, err := contract.LastRevision().PaymentRevision(bandwidthCost)
	if err != nil {
		return modules.RenterContract{}, nil, types.Transaction{}, nil, errors.AddContext(err, "Unable to create final revision")
	}

	finalRev.NewFileSize = 0
	finalRev.NewFileMerkleRoot = crypto.Hash{}
	finalRev.NewRevisionNumber = math.MaxUint64

	// The missed proof outputs become the valid ones since the host won't need
	// to provide a storage proof. We need to preserve the void output though.
	finalRev.NewMissedProofOutputs = finalRev.NewValidProofOutputs

	// Create the RenewContract request.
	req := modules.LoopRenewAndClearContractRequest{
		Transactions: txnSet,
		RenterKey:    lastRev.UnlockConditions.PublicKeys[0],
	}
	for _, vpo := range finalRev.NewValidProofOutputs {
		req.FinalValidProofValues = append(req.FinalValidProofValues, vpo.Value)
	}
	for _, mpo := range finalRev.NewMissedProofOutputs {
		req.FinalMissedProofValues = append(req.FinalMissedProofValues, mpo.Value)
	}

	// Send the request.
	if err := s.writeRequest(modules.RPCLoopRenewClearContract, req); err != nil {
		return modules.RenterContract{}, nil, types.Transaction{}, nil, err
	}

	// Record the changes we are about to make to the contract.
	walTxn, err := oldContract.managedRecordClearContractIntent(finalRev, bandwidthCost)
	if err != nil {
		return modules.RenterContract{}, nil, types.Transaction{}, nil, err
	}

	// Read the host's response.
	var resp modules.LoopContractAdditions
	if err := s.readResponse(&resp, modules.RPCMinLen); err != nil {
		return modules.RenterContract{}, nil, types.Transaction{}, nil, err
	}

	// Incorporate host's modifications.
	txnBuilder.AddParents(resp.Parents)
	for _, input := range resp.Inputs {
		txnBuilder.AddSiacoinInput(input)
	}
	for _, output := range resp.Outputs {
		txnBuilder.AddSiacoinOutput(output)
	}

	// sign the final revision of the old contract.
	rev.NewFileMerkleRoot = crypto.Hash{}
	finalRevTxn := types.Transaction{
		FileContractRevisions: []types.FileContractRevision{finalRev},
		TransactionSignatures: []types.TransactionSignature{
			{
				ParentID:       crypto.Hash(finalRev.ParentID),
				CoveredFields:  types.CoveredFields{FileContractRevisions: []uint64{0}},
				PublicKeyIndex: 0, // renter key is always first -- see formContract
			},
			{
				ParentID:       crypto.Hash(finalRev.ParentID),
				PublicKeyIndex: 1,
				CoveredFields:  types.CoveredFields{FileContractRevisions: []uint64{0}},
				Signature:      nil, // to be provided by host
			},
		},
	}
	finalRevSig := crypto.SignHash(finalRevTxn.SigHash(0, s.height), contract.SecretKey)
	finalRevTxn.TransactionSignatures[0].Signature = finalRevSig[:]

	// sign the txn
	signedTxnSet, err := txnBuilder.Sign(true)
	if err != nil {
		err = errors.New("failed to sign transaction: " + err.Error())
		modules.WriteRPCResponse(s.conn, s.aead, nil, err)
		return modules.RenterContract{}, nil, types.Transaction{}, nil, err
	}

	// calculate signatures added by the transaction builder
	var addedSignatures []types.TransactionSignature
	_, _, _, addedSignatureIndices := txnBuilder.ViewAdded()
	for _, i := range addedSignatureIndices {
		addedSignatures = append(addedSignatures, signedTxnSet[len(signedTxnSet)-1].TransactionSignatures[i])
	}

	// create initial (no-op) revision, transaction, and signature
	initRevision := types.FileContractRevision{
		ParentID:          signedTxnSet[len(signedTxnSet)-1].FileContractID(0),
		UnlockConditions:  lastRev.UnlockConditions,
		NewRevisionNumber: 1,

		NewFileSize:           fc.FileSize,
		NewFileMerkleRoot:     fc.FileMerkleRoot,
		NewWindowStart:        fc.WindowStart,
		NewWindowEnd:          fc.WindowEnd,
		NewValidProofOutputs:  fc.ValidProofOutputs,
		NewMissedProofOutputs: fc.MissedProofOutputs,
		NewUnlockHash:         fc.UnlockHash,
	}
	renterRevisionSig := types.TransactionSignature{
		ParentID:       crypto.Hash(initRevision.ParentID),
		PublicKeyIndex: 0,
		CoveredFields: types.CoveredFields{
			FileContractRevisions: []uint64{0},
		},
	}
	revisionTxn := types.Transaction{
		FileContractRevisions: []types.FileContractRevision{initRevision},
		TransactionSignatures: []types.TransactionSignature{renterRevisionSig},
	}
	encodedSig := crypto.SignHash(revisionTxn.SigHash(0, startHeight), ourSK)
	revisionTxn.TransactionSignatures[0].Signature = encodedSig[:]

	// Send acceptance and signatures
	renterSigs := modules.LoopRenewAndClearContractSignatures{
		ContractSignatures: addedSignatures,
		RevisionSignature:  revisionTxn.TransactionSignatures[0],

		FinalRevisionSignature: finalRevSig[:],
	}
	if err := modules.WriteRPCResponse(s.conn, s.aead, renterSigs, nil); err != nil {
		return modules.RenterContract{}, nil, types.Transaction{}, nil, err
	}

	// Read the host acceptance and signatures.
	var hostSigs modules.LoopRenewAndClearContractSignatures
	if err := s.readResponse(&hostSigs, modules.RPCMinLen); err != nil {
		return modules.RenterContract{}, nil, types.Transaction{}, nil, err
	}
	for _, sig := range hostSigs.ContractSignatures {
		txnBuilder.AddTransactionSignature(sig)
	}
	revisionTxn.TransactionSignatures = append(revisionTxn.TransactionSignatures, hostSigs.RevisionSignature)
	finalRevTxn.TransactionSignatures[1].Signature = hostSigs.FinalRevisionSignature

	// Construct the final transaction.
	txn, parentTxns = txnBuilder.View()
	unconfirmedParents, err = txnBuilder.UnconfirmedParents()
	if err != nil {
		return modules.RenterContract{}, nil, types.Transaction{}, nil, err
	}
	txnSet = append(unconfirmedParents, parentTxns...)
	txnSet = typesutil.MinimumTransactionSet([]types.Transaction{txn}, txnSet)

	// Submit to blockchain.
	err = tpool.AcceptTransactionSet(txnSet)
	if err == modules.ErrDuplicateTransactionSet {
		// As long as it made it into the transaction pool, we're good.
		err = nil
	}
	if err != nil {
		return modules.RenterContract{}, nil, types.Transaction{}, nil, err
	}
	err = tpool.AcceptTransactionSet([]types.Transaction{finalRevTxn})
	if err == modules.ErrDuplicateTransactionSet {
		// As long as it made it into the transaction pool, we're good.
		err = nil
	}
	if err != nil {
		return modules.RenterContract{}, nil, types.Transaction{}, nil, err
	}

	// Construct contract header.
	header := contractHeader{
		Transaction:     revisionTxn,
		SecretKey:       ourSK,
		StartHeight:     startHeight,
		TotalCost:       funding,
		ContractFee:     host.ContractPrice,
		TxnFee:          txnFee,
		SiafundFee:      types.Tax(startHeight, fc.Payout),
		StorageSpending: basePrice,
		Utility: modules.ContractUtility{
			GoodForUpload: true,
			GoodForRenew:  true,
		},
	}

	// Get old roots
	oldRoots, err := oldContract.merkleRoots.merkleRoots()
	if err != nil {
		return modules.RenterContract{}, nil, types.Transaction{}, nil, err
	}

	// Add contract to set.
	meta, err := cs.managedInsertContract(header, oldRoots)
	if err != nil {
		return modules.RenterContract{}, nil, types.Transaction{}, nil, err
	}
	// Commit changes to old contract.
	if err := oldContract.managedCommitClearContract(walTxn, finalRevTxn, bandwidthCost); err != nil {
		return modules.RenterContract{}, nil, types.Transaction{}, nil, err
	}
	return meta, txnSet, sweepTxn, sweepParents, nil
}<|MERGE_RESOLUTION|>--- conflicted
+++ resolved
@@ -23,13 +23,8 @@
 		return modules.RenterContract{}, nil, types.Transaction{}, nil, ErrBadHostVersion
 	}
 	// Choose the appropriate protocol depending on the host version.
-<<<<<<< HEAD
 	if build.VersionCmp(params.Host.Version, "1.4.3") >= 0 {
-		return cs.newRenewAndClear(oldContract, params, txnBuilder, tpool, hdb, cancel)
-=======
-	if build.VersionCmp(params.Host.Version, "1.4.4") >= 0 {
 		return cs.managedNewRenewAndClear(oldContract, params, txnBuilder, tpool, hdb, cancel)
->>>>>>> da1da3de
 	}
 	return cs.managedNewRenew(oldContract, params, txnBuilder, tpool, hdb, cancel)
 }
