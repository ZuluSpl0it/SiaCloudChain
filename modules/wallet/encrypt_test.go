package wallet

import (
	"bytes"
	"os"
	"path/filepath"
	"testing"
	"time"

<<<<<<< HEAD
	"gitlab.com/NebulousLabs/fastrand"
=======
>>>>>>> 93bce530
	"gitlab.com/SiaPrime/Sia/build"
	"gitlab.com/SiaPrime/Sia/crypto"
	"gitlab.com/SiaPrime/Sia/modules"
	"gitlab.com/SiaPrime/Sia/modules/miner"
	"gitlab.com/SiaPrime/Sia/types"
<<<<<<< HEAD
=======
	"gitlab.com/SiaPrime/fastrand"
>>>>>>> 93bce530
)

// postEncryptionTesting runs a series of checks on the wallet after it has
// been encrypted, to make sure that locking, unlocking, and spending after
// unlocking are all happening in the correct order and returning the correct
// errors.
func postEncryptionTesting(m modules.TestMiner, w *Wallet, masterKey crypto.TwofishKey) {
	encrypted, err := w.Encrypted()
	if err != nil {
		panic(err)
	}
	unlocked, err := w.Unlocked()
	if err != nil {
		panic(err)
	}
	if !encrypted {
		panic("wallet is not encrypted when starting postEncryptionTesting")
	}
	if unlocked {
		panic("wallet is unlocked when starting postEncryptionTesting")
	}
	if len(w.seeds) != 0 {
		panic("wallet has seeds in it when startin postEncryptionTesting")
	}

	// Try unlocking and using the wallet.
	err = w.Unlock(masterKey)
	if err != nil {
		panic(err)
	}
	err = w.Unlock(masterKey)
	if err != errAlreadyUnlocked {
		panic(err)
	}
	// Mine enough coins so that a balance appears (and some buffer for the
	// send later).
	for i := types.BlockHeight(0); i <= types.MaturityDelay+1; i++ {
		_, err := m.AddBlock()
		if err != nil {
			panic(err)
		}
	}
	siacoinBal, _, _, err := w.ConfirmedBalance()
	if err != nil {
		panic(err)
	}
	if siacoinBal.IsZero() {
		panic("wallet balance reported as 0 after maturing some mined blocks")
	}
	err = w.Unlock(masterKey)
	if err != errAlreadyUnlocked {
		panic(err)
	}

	// Lock, unlock, and trying using the wallet some more.
	err = w.Lock()
	if err != nil {
		panic(err)
	}
	err = w.Lock()
	if err != modules.ErrLockedWallet {
		panic(err)
	}
	err = w.Unlock(crypto.TwofishKey{})
	if err != modules.ErrBadEncryptionKey {
		panic(err)
	}
	err = w.Unlock(masterKey)
	if err != nil {
		panic(err)
	}
	// Verify that the secret keys have been restored by sending coins to the
	// void. Send more coins than are received by mining a block.
	_, err = w.SendSiacoins(types.CalculateCoinbase(0), types.UnlockHash{})
	if err != nil {
		panic(err)
	}
	_, err = m.AddBlock()
	if err != nil {
		panic(err)
	}
	siacoinBal2, _, _, err := w.ConfirmedBalance()
	if err != nil {
		panic(err)
	}
	if siacoinBal2.Cmp(siacoinBal) >= 0 {
		panic("balance did not increase")
	}
}

// TestIntegrationPreEncryption checks that the wallet operates as expected
// prior to encryption.
func TestIntegrationPreEncryption(t *testing.T) {
	if testing.Short() {
		t.SkipNow()
	}
	wt, err := createBlankWalletTester(t.Name())
	if err != nil {
		t.Fatal(err)
	}

	// Check that the wallet knows it's not encrypted.
	encrypted, err := wt.wallet.Encrypted()
	if err != nil {
		t.Fatal(err)
	}
	if encrypted {
		t.Error("wallet is reporting that it has been encrypted")
	}
	err = wt.wallet.Lock()
	if err != modules.ErrLockedWallet {
		t.Fatal(err)
	}
	err = wt.wallet.Unlock(crypto.TwofishKey{})
	if err != errUnencryptedWallet {
		t.Fatal(err)
	}
	wt.closeWt()

	// Create a second wallet using the same directory - make sure that if any
	// files have been created, the wallet is still being treated as new.
	w1, err := New(wt.cs, wt.tpool, filepath.Join(wt.persistDir, modules.WalletDir))
	if err != nil {
		t.Fatal(err)
	}
	encrypted, err = w1.Encrypted()
	if encrypted {
		t.Error("wallet is reporting that it has been encrypted when no such action has occurred")
	}
	unlocked, err := w1.Unlocked()
	if err != nil {
		t.Fatal(err)
	}
	unlocked, err = w1.Unlocked()
	if err != nil {
		t.Fatal(err)
	}
	if unlocked {
		t.Error("new wallet is not being treated as locked")
	}
	w1.Close()
}

// TestIntegrationUserSuppliedEncryption probes the encryption process when the
// user manually supplies an encryption key.
func TestIntegrationUserSuppliedEncryption(t *testing.T) {
	if testing.Short() {
		t.SkipNow()
	}

	// Create and wallet and user-specified key, then encrypt the wallet and
	// run post-encryption tests on it.
	wt, err := createBlankWalletTester(t.Name())
	if err != nil {
		t.Fatal(err)
	}
	defer wt.closeWt()
	var masterKey crypto.TwofishKey
	fastrand.Read(masterKey[:])
	_, err = wt.wallet.Encrypt(masterKey)
	if err != nil {
		t.Error(err)
	}
	postEncryptionTesting(wt.miner, wt.wallet, masterKey)
}

// TestIntegrationBlankEncryption probes the encryption process when the user
// supplies a blank encryption key during the encryption process.
func TestIntegrationBlankEncryption(t *testing.T) {
	if testing.Short() {
		t.SkipNow()
	}

	// Create the wallet.
	wt, err := createBlankWalletTester(t.Name())
	if err != nil {
		t.Fatal(err)
	}
	defer wt.closeWt()
	// Encrypt the wallet using a blank key.
	seed, err := wt.wallet.Encrypt(crypto.TwofishKey{})
	if err != nil {
		t.Error(err)
	}

	// Try unlocking the wallet using a blank key.
	err = wt.wallet.Unlock(crypto.TwofishKey{})
	if err != modules.ErrBadEncryptionKey {
		t.Fatal(err)
	}
	// Try unlocking the wallet using the correct key.
	err = wt.wallet.Unlock(crypto.TwofishKey(crypto.HashObject(seed)))
	if err != nil {
		t.Fatal(err)
	}
	err = wt.wallet.Lock()
	if err != nil {
		t.Fatal(err)
	}
	postEncryptionTesting(wt.miner, wt.wallet, crypto.TwofishKey(crypto.HashObject(seed)))
}

// TestLock checks that lock correctly wipes keys when locking the wallet,
// while still being able to track the balance of the wallet.
func TestLock(t *testing.T) {
	if testing.Short() {
		t.SkipNow()
	}
	wt, err := createWalletTester(t.Name(), modules.ProdDependencies)
	if err != nil {
		t.Fatal(err)
	}
	defer wt.closeWt()

	// Grab a block for work - miner will not supply blocks after the wallet
	// has been locked, and the test needs to mine a block after locking the
	// wallet to verify  that the balance reporting of a locked wallet is
	// correct.
	block, target, err := wt.miner.BlockForWork()
	if err != nil {
		t.Fatal(err)
	}

	// Lock the wallet.
	siacoinBalance, _, _, err := wt.wallet.ConfirmedBalance()
	if err != nil {
		t.Error(err)
	}
	err = wt.wallet.Lock()
	if err != nil {
		t.Error(err)
	}
	// Compare to the original balance.
	siacoinBalance2, _, _, err := wt.wallet.ConfirmedBalance()
	if err != nil {
		t.Error(err)
	}
	if !siacoinBalance2.Equals(siacoinBalance) {
		t.Error("siacoin balance reporting changed upon closing the wallet")
	}
	// Check that the keys and seeds were wiped.
	wipedKey := make([]byte, crypto.SecretKeySize)
	for _, key := range wt.wallet.keys {
		for i := range key.SecretKeys {
			if !bytes.Equal(wipedKey, key.SecretKeys[i][:]) {
				t.Error("Key was not wiped after closing the wallet")
			}
		}
	}
	if len(wt.wallet.seeds) != 0 {
		t.Error("seeds not wiped from wallet")
	}
	if !bytes.Equal(wipedKey[:crypto.EntropySize], wt.wallet.primarySeed[:]) {
		t.Error("primary seed not wiped from memory")
	}

	// Solve the block generated earlier and add it to the consensus set, this
	// should boost the balance of the wallet.
	solvedBlock, _ := wt.miner.SolveBlock(block, target)
	err = wt.cs.AcceptBlock(solvedBlock)
	if err != nil {
		t.Fatal(err)
	}
	siacoinBalance3, _, _, err := wt.wallet.ConfirmedBalance()
	if err != nil {
		t.Error(err)
	}
	if siacoinBalance3.Cmp(siacoinBalance2) <= 0 {
		t.Error("balance should increase after a block was mined")
	}
}

// TestInitFromSeedConcurrentUnlock verifies that calling InitFromSeed and
// then Unlock() concurrently results in the correct balance.
func TestInitFromSeedConcurrentUnlock(t *testing.T) {
	t.Skip("Test has poor concurrency design")
	if testing.Short() {
		t.SkipNow()
	}
	// create a wallet with some money
	wt, err := createWalletTester(t.Name(), modules.ProdDependencies)
	if err != nil {
		t.Fatal(err)
	}
	defer wt.closeWt()
	seed, _, err := wt.wallet.PrimarySeed()
	if err != nil {
		t.Fatal(err)
	}
	origBal, _, _, err := wt.wallet.ConfirmedBalance()
	if err != nil {
		t.Fatal(err)
	}

	// create a blank wallet
	dir := filepath.Join(build.TempDir(modules.WalletDir, t.Name()+"-new"), modules.WalletDir)
	w, err := New(wt.cs, wt.tpool, dir)
	if err != nil {
		t.Fatal(err)
	}

	// spawn an initfromseed goroutine
	go w.InitFromSeed(crypto.TwofishKey{}, seed)

	// pause for 10ms to allow the seed sweeper to start
	time.Sleep(time.Millisecond * 10)

	// unlock should now return an error
	err = w.Unlock(crypto.TwofishKey(crypto.HashObject(seed)))
	if err != errScanInProgress {
		t.Fatal("expected errScanInProgress, got", err)
	}
	// wait for init to finish
	for i := 0; i < 100; i++ {
		time.Sleep(time.Millisecond * 10)
		err = w.Unlock(crypto.TwofishKey(crypto.HashObject(seed)))
		if err == nil {
			break
		}
	}

	// starting balance should match the original wallet
	newBal, _, _, err := w.ConfirmedBalance()
	if err != nil {
		t.Fatal(err)
	}
	if newBal.Cmp(origBal) != 0 {
		t.Log(w.UnconfirmedBalance())
		t.Fatalf("wallet should have correct balance after loading seed: wanted %v, got %v", origBal, newBal)
	}
}

// TestUnlockConcurrent verifies that calling unlock multiple times
// concurrently results in only one unlock operation.
func TestUnlockConcurrent(t *testing.T) {
	if testing.Short() {
		t.SkipNow()
	}
	// create a wallet with some money
	wt, err := createWalletTester(t.Name(), modules.ProdDependencies)
	if err != nil {
		t.Fatal(err)
	}
	defer wt.closeWt()

	// lock the wallet
	wt.wallet.Lock()

	// spawn an unlock goroutine
	errChan := make(chan error)
	go func() {
		// acquire the write lock so that Unlock acquires the trymutex, but
		// cannot proceed further
		wt.wallet.mu.Lock()
		errChan <- wt.wallet.Unlock(wt.walletMasterKey)
	}()

	// wait for goroutine to start
	time.Sleep(time.Millisecond * 10)

	// unlock should now return an error
	err = wt.wallet.Unlock(wt.walletMasterKey)
	if err != errScanInProgress {
		t.Fatal("expected errScanInProgress, got", err)
	}

	wt.wallet.mu.Unlock()
	if err := <-errChan; err != nil {
		t.Fatal("first unlock failed:", err)
	}
}

// TestInitFromSeed tests creating a wallet from a preexisting seed.
func TestInitFromSeed(t *testing.T) {
	if testing.Short() {
		t.SkipNow()
	}
	// create a wallet with some money
	wt, err := createWalletTester("TestInitFromSeed0", modules.ProdDependencies)
	if err != nil {
		t.Fatal(err)
	}
	defer wt.closeWt()
	seed, _, err := wt.wallet.PrimarySeed()
	if err != nil {
		t.Fatal(err)
	}
	origBal, _, _, err := wt.wallet.ConfirmedBalance()
	if err != nil {
		t.Fatal(err)
	}

	// create a blank wallet
	dir := filepath.Join(build.TempDir(modules.WalletDir, "TestInitFromSeed1"), modules.WalletDir)
	w, err := New(wt.cs, wt.tpool, dir)
	if err != nil {
		t.Fatal(err)
	}
	err = w.InitFromSeed(crypto.TwofishKey{}, seed)
	if err != nil {
		t.Fatal(err)
	}
	err = w.Unlock(crypto.TwofishKey(crypto.HashObject(seed)))
	if err != nil {
		t.Fatal(err)
	}
	// starting balance should match the original wallet
	newBal, _, _, err := w.ConfirmedBalance()
	if err != nil {
		t.Fatal(err)
	}
	if newBal.Cmp(origBal) != 0 {
		t.Log(w.UnconfirmedBalance())
		t.Fatalf("wallet should have correct balance after loading seed: wanted %v, got %v", origBal, newBal)
	}
}

// TestReset tests that Reset resets a wallet correctly.
func TestReset(t *testing.T) {
	if testing.Short() {
		t.SkipNow()
	}

	wt, err := createBlankWalletTester(t.Name())
	if err != nil {
		t.Fatal(err)
	}
	defer wt.closeWt()

	var originalKey crypto.TwofishKey
	fastrand.Read(originalKey[:])
	_, err = wt.wallet.Encrypt(originalKey)
	if err != nil {
		t.Fatal(err)
	}
	postEncryptionTesting(wt.miner, wt.wallet, originalKey)

	err = wt.wallet.Reset()
	if err != nil {
		t.Fatal(err)
	}

	// reinitialize the miner so it mines into the new seed
	err = wt.miner.Close()
	if err != nil {
		t.Fatal(err)
	}
	minerData := filepath.Join(wt.persistDir, modules.MinerDir)
	err = os.RemoveAll(minerData)
	if err != nil {
		t.Fatal(err)
	}
	newminer, err := miner.New(wt.cs, wt.tpool, wt.wallet, filepath.Join(wt.persistDir, modules.MinerDir))
	if err != nil {
		t.Fatal(err)
	}
	wt.miner = newminer

	var newKey crypto.TwofishKey
	fastrand.Read(newKey[:])
	_, err = wt.wallet.Encrypt(newKey)
	if err != nil {
		t.Fatal(err)
	}
	postEncryptionTesting(wt.miner, wt.wallet, newKey)
}

// TestChangeKey tests that a wallet can only be unlocked with the new key
// after changing it and that it shows the same balance as before
func TestChangeKey(t *testing.T) {
	if testing.Short() {
		t.SkipNow()
	}

	wt, err := createWalletTester(t.Name(), modules.ProdDependencies)
	if err != nil {
		t.Fatal(err)
	}
	defer wt.closeWt()

	var newKey crypto.TwofishKey
	fastrand.Read(newKey[:])
	origBal, _, _, err := wt.wallet.ConfirmedBalance()
	if err != nil {
		t.Fatal(err)
	}

	err = wt.wallet.ChangeKey(wt.walletMasterKey, newKey)
	if err != nil {
		t.Fatal(err)
	}

	err = wt.wallet.Lock()
	if err != nil {
		t.Fatal(err)
	}

	err = wt.wallet.Unlock(wt.walletMasterKey)
	if err == nil {
		t.Fatal("expected unlock to fail with the original key")
	}

	err = wt.wallet.Unlock(newKey)
	if err != nil {
		t.Fatal(err)
	}
	newBal, _, _, err := wt.wallet.ConfirmedBalance()
	if err != nil {
		t.Fatal(err)
	}
	if newBal.Cmp(origBal) != 0 {
		t.Fatal("wallet with changed key did not have the same balance")
	}

	err = wt.wallet.Lock()
	if err != nil {
		t.Fatal(err)
	}
	postEncryptionTesting(wt.miner, wt.wallet, newKey)
}<|MERGE_RESOLUTION|>--- conflicted
+++ resolved
@@ -7,19 +7,12 @@
 	"testing"
 	"time"
 
-<<<<<<< HEAD
-	"gitlab.com/NebulousLabs/fastrand"
-=======
->>>>>>> 93bce530
 	"gitlab.com/SiaPrime/Sia/build"
 	"gitlab.com/SiaPrime/Sia/crypto"
 	"gitlab.com/SiaPrime/Sia/modules"
 	"gitlab.com/SiaPrime/Sia/modules/miner"
 	"gitlab.com/SiaPrime/Sia/types"
-<<<<<<< HEAD
-=======
 	"gitlab.com/SiaPrime/fastrand"
->>>>>>> 93bce530
 )
 
 // postEncryptionTesting runs a series of checks on the wallet after it has
