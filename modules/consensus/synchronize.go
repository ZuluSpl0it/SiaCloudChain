package consensus

import (
	"net"
	"sync"
	"time"

<<<<<<< HEAD
	"gitlab.com/scpcorp/ScPrime/build"
	"gitlab.com/scpcorp/ScPrime/crypto"
	"gitlab.com/scpcorp/ScPrime/modules"
	"gitlab.com/scpcorp/ScPrime/types"
=======
	"gitlab.com/NebulousLabs/bolt"
	"gitlab.com/NebulousLabs/threadgroup"
>>>>>>> 034d2ee0

	"gitlab.com/NebulousLabs/encoding"
	"gitlab.com/NebulousLabs/errors"
	bolt "go.etcd.io/bbolt"
)

const (
	// minNumOutbound is the minimum number of outbound peers required before ibd
	// is confident we are synced.
	minNumOutbound = 3
)

var (
	errNilProcBlock      = errors.New("nil processed block was fetched from the database")
	errSendBlocksStalled = errors.New("SendBlocks RPC timed and never received any blocks")

	// ibdLoopDelay is the time that managedInitialBlockchainDownload waits
	// between attempts to synchronize with the network if the last attempt
	// failed.
	ibdLoopDelay = build.Select(build.Var{
		Standard: 10 * time.Second,
		Dev:      1 * time.Second,
		Testing:  100 * time.Millisecond,
	}).(time.Duration)

	// MaxCatchUpBlocks is the maxiumum number of blocks that can be given to
	// the consensus set in a single iteration during the initial blockchain
	// download.
	MaxCatchUpBlocks = build.Select(build.Var{
		Standard: types.BlockHeight(10),
		Dev:      types.BlockHeight(50),
		Testing:  types.BlockHeight(3),
	}).(types.BlockHeight)

	// minIBDWaitTime is the time managedInitialBlockchainDownload waits before
	// exiting if there are >= 1 and <= minNumOutbound peers synced. This timeout
	// will primarily affect miners who have multiple nodes daisy chained off each
	// other. Those nodes will likely have to wait minIBDWaitTime on every startup
	// before IBD is done.
	minIBDWaitTime = build.Select(build.Var{
		Standard: 10 * time.Minute,
		Dev:      10 * time.Second,
		Testing:  5 * time.Second,
	}).(time.Duration)

	// relayHeaderTimeout is the timeout for the RelayHeader RPC.
	relayHeaderTimeout = build.Select(build.Var{
		Standard: 60 * time.Second,
		Dev:      20 * time.Second,
		Testing:  3 * time.Second,
	}).(time.Duration)

	// sendBlkTimeout is the timeout for the SendBlk RPC.
	sendBlkTimeout = build.Select(build.Var{
		Standard: 90 * time.Second,
		Dev:      30 * time.Second,
		Testing:  4 * time.Second,
	}).(time.Duration)

	// sendBlocksTimeout is the timeout for the SendBlocks RPC.
	sendBlocksTimeout = build.Select(build.Var{
		Standard: 180 * time.Second,
		Dev:      40 * time.Second,
		Testing:  5 * time.Second,
	}).(time.Duration)
)

// isTimeoutErr is a helper function that returns true if err was caused by a
// network timeout.
func isTimeoutErr(err error) bool {
	if err == nil {
		return false
	}
	if netErr, ok := err.(net.Error); ok && netErr.Timeout() {
		return true
	}
	// COMPATv1.3.0
	return (err.Error() == "Read timeout" || err.Error() == "Write timeout")
}

// blockHistory returns up to 32 block ids, starting with recent blocks and
// then proving exponentially increasingly less recent blocks. The genesis
// block is always included as the last block. This block history can be used
// to find a common parent that is reasonably recent, usually the most recent
// common parent is found, but always a common parent within a factor of 2 is
// found.
func blockHistory(tx *bolt.Tx) (blockIDs [32]types.BlockID) {
	height := blockHeight(tx)
	step := types.BlockHeight(1)
	// The final step is to include the genesis block, which is why the final
	// element is skipped during iteration.
	for i := 0; i < 31; i++ {
		// Include the next block.
		blockID, err := getPath(tx, height)
		if build.DEBUG && err != nil {
			panic(err)
		}
		blockIDs[i] = blockID

		// Determine the height of the next block to include and then increase
		// the step size. The height must be decreased first to prevent
		// underflow.
		//
		// `i >= 9` means that the first 10 blocks will be included, and then
		// skipping will start.
		if i >= 9 {
			step *= 2
		}
		if height <= step {
			break
		}
		height -= step
	}
	// Include the genesis block as the last element
	blockID, err := getPath(tx, 0)
	if build.DEBUG && err != nil {
		panic(err)
	}
	blockIDs[31] = blockID
	return blockIDs
}

// managedReceiveBlocks is the calling end of the SendBlocks RPC, without the
// threadgroup wrapping.
func (cs *ConsensusSet) managedReceiveBlocks(conn modules.PeerConn) (returnErr error) {
	// Set a deadline after which SendBlocks will timeout. During IBD, especially,
	// SendBlocks will timeout. This is by design so that IBD switches peers to
	// prevent any one peer from stalling IBD.
	err := conn.SetDeadline(time.Now().Add(sendBlocksTimeout))
	if err != nil {
		return err
	}
	finishedChan := make(chan struct{})
	defer close(finishedChan)
	go func() {
		select {
		case <-cs.tg.StopChan():
		case <-finishedChan:
		}
		conn.Close()
	}()

	// Check whether this RPC has timed out with the remote peer at the end of
	// the fuction, and if so, return a custom error to signal that a new peer
	// needs to be chosen.
	stalled := true
	defer func() {
		if isTimeoutErr(returnErr) && stalled {
			returnErr = errSendBlocksStalled
		}
	}()

	// Get blockIDs to send.
	var history [32]types.BlockID
	cs.mu.RLock()
	err = cs.db.View(func(tx *bolt.Tx) error {
		history = blockHistory(tx)
		return nil
	})
	cs.mu.RUnlock()
	if err != nil {
		return err
	}

	// Send the block ids.
	if err := encoding.WriteObject(conn, history); err != nil {
		return err
	}

	// Broadcast the last block accepted. This functionality is in a defer to
	// ensure that a block is always broadcast if any blocks are accepted. This
	// is to stop an attacker from preventing block broadcasts.
	var initialBlock types.BlockID
	if build.DEBUG {
		// Prepare for a sanity check on 'chainExtended' - chain extended should
		// be set to true if an ony if the result of calling dbCurrentBlockID
		// changes.
		initialBlock = cs.dbCurrentBlockID()
	}
	chainExtended := false
	defer func() {
		cs.mu.RLock()
		synced := cs.synced
		cs.mu.RUnlock()
		if synced && chainExtended {
			if build.DEBUG && initialBlock == cs.dbCurrentBlockID() {
				panic("blockchain extension reporting is incorrect")
			}
			fullBlock := cs.managedCurrentBlock() // TODO: Add cacheing, replace this line by looking at the cache.
			go cs.gateway.Broadcast("RelayHeader", fullBlock.Header(), cs.gateway.Peers())
		}
	}()

	// Read blocks off of the wire and add them to the consensus set until
	// there are no more blocks available.
	moreAvailable := true
	for moreAvailable {
		// Read a slice of blocks from the wire.
		var newBlocks []types.Block
		if err := encoding.ReadObject(conn, &newBlocks, uint64(MaxCatchUpBlocks)*types.BlockSizeLimit); err != nil {
			if err.Error() == "timeout" {
				return errSendBlocksStalled
			}
			return err
		}
		if err := encoding.ReadObject(conn, &moreAvailable, 1); err != nil {
			return err
		}
		if len(newBlocks) == 0 {
			continue
		}
		stalled = false

		// Call managedAcceptBlock instead of AcceptBlock so as not to broadcast
		// every block.
		extended, acceptErr := cs.managedAcceptBlocks(newBlocks)
		if extended {
			chainExtended = true
		}
		// ErrNonExtendingBlock must be ignored until headers-first block
		// sharing is implemented, block already in database should also be
		// ignored.
		if acceptErr != nil && acceptErr != modules.ErrNonExtendingBlock && acceptErr != modules.ErrBlockKnown {
			return acceptErr
		}
	}
	return nil
}

// threadedReceiveBlocks is the calling end of the SendBlocks RPC.
func (cs *ConsensusSet) threadedReceiveBlocks(conn modules.PeerConn) error {
	err := conn.SetDeadline(time.Now().Add(sendBlocksTimeout))
	if err != nil {
		return err
	}
	finishedChan := make(chan struct{})
	defer close(finishedChan)
	go func() {
		select {
		case <-cs.tg.StopChan():
		case <-finishedChan:
		}
		conn.Close()
	}()
	err = cs.tg.Add()
	if err != nil {
		return err
	}
	defer cs.tg.Done()
	return cs.managedReceiveBlocks(conn)
}

// rpcSendBlocks is the receiving end of the SendBlocks RPC. It returns a
// sequential set of blocks based on the 32 input block IDs. The most recent
// known ID is used as the starting point, and up to 'MaxCatchUpBlocks' from
// that BlockHeight onwards are returned. It also sends a boolean indicating
// whether more blocks are available.
func (cs *ConsensusSet) rpcSendBlocks(conn modules.PeerConn) error {
	err := conn.SetDeadline(time.Now().Add(sendBlocksTimeout))
	if err != nil {
		return err
	}
	finishedChan := make(chan struct{})
	defer close(finishedChan)
	go func() {
		select {
		case <-cs.tg.StopChan():
		case <-finishedChan:
		}
		conn.Close()
	}()
	err = cs.tg.Add()
	if err != nil {
		return err
	}
	defer cs.tg.Done()

	// Read a list of blocks known to the requester and find the most recent
	// block from the current path.
	var knownBlocks [32]types.BlockID
	err = encoding.ReadObject(conn, &knownBlocks, 32*crypto.HashSize)
	if err != nil {
		return err
	}

	// Find the most recent block from knownBlocks in the current path.
	found := false
	var start types.BlockHeight
	var csHeight types.BlockHeight
	cs.mu.RLock()
	err = cs.db.View(func(tx *bolt.Tx) error {
		csHeight = blockHeight(tx)
		for _, id := range knownBlocks {
			pb, err := getBlockMap(tx, id)
			if err != nil {
				continue
			}
			pathID, err := getPath(tx, pb.Height)
			if err != nil {
				continue
			}
			if pathID != pb.Block.ID() {
				continue
			}
			if pb.Height == csHeight {
				break
			}
			found = true
			// Start from the child of the common block.
			start = pb.Height + 1
			break
		}
		return nil
	})
	cs.mu.RUnlock()
	if err != nil {
		return err
	}

	// If no matching blocks are found, or if the caller has all known blocks,
	// don't send any blocks.
	if !found {
		// Send 0 blocks.
		err = encoding.WriteObject(conn, []types.Block{})
		if err != nil {
			return err
		}
		// Indicate that no more blocks are available.
		return encoding.WriteObject(conn, false)
	}

	// Send the caller all of the blocks that they are missing.
	moreAvailable := true
	for moreAvailable {
		// Get the set of blocks to send.
		var blocks []types.Block
		cs.mu.RLock()
		err = cs.db.View(func(tx *bolt.Tx) error {
			height := blockHeight(tx)
			for i := start; i <= height && i < start+MaxCatchUpBlocks; i++ {
				id, err := getPath(tx, i)
				if err != nil {
					cs.log.Critical("Unable to get path: height", height, ":: request", i)
					return err
				}
				pb, err := getBlockMap(tx, id)
				if err != nil {
					cs.log.Critical("Unable to get block from block map: height", height, ":: request", i, ":: id", id)
					return err
				}
				if pb == nil {
					cs.log.Critical("getBlockMap yielded 'nil' block:", height, ":: request", i, ":: id", id)
					return errNilProcBlock
				}
				blocks = append(blocks, pb.Block)
			}
			moreAvailable = start+MaxCatchUpBlocks <= height
			start += MaxCatchUpBlocks
			return nil
		})
		cs.mu.RUnlock()
		if err != nil {
			return err
		}

		// Send a set of blocks to the caller + a flag indicating whether more
		// are available.
		if err = encoding.WriteObject(conn, blocks); err != nil {
			return err
		}
		if err = encoding.WriteObject(conn, moreAvailable); err != nil {
			return err
		}
	}

	return nil
}

// threadedRPCRelayHeader is an RPC that accepts a block header from a peer.
func (cs *ConsensusSet) threadedRPCRelayHeader(conn modules.PeerConn) error {
	err := conn.SetDeadline(time.Now().Add(relayHeaderTimeout))
	if err != nil {
		return err
	}
	finishedChan := make(chan struct{})
	defer close(finishedChan)
	go func() {
		select {
		case <-cs.tg.StopChan():
		case <-finishedChan:
		}
		conn.Close()
	}()
	err = cs.tg.Add()
	if err != nil {
		return err
	}
	wg := new(sync.WaitGroup)
	defer func() {
		go func() {
			wg.Wait()
			cs.tg.Done()
		}()
	}()

	// Decode the block header from the connection.
	var h types.BlockHeader
	err = encoding.ReadObject(conn, &h, types.BlockHeaderSize)
	if err != nil {
		return err
	}

	// Start verification inside of a bolt View tx.
	cs.mu.RLock()
	err = cs.db.View(func(tx *bolt.Tx) error {
		// Do some relatively inexpensive checks to validate the header
		return cs.validateHeader(boltTxWrapper{tx}, h)
	})
	cs.mu.RUnlock()
	// WARN: orphan multithreading logic (dangerous areas, see below)
	//
	// If the header is valid and extends the heaviest chain, fetch the
	// corresponding block. Call needs to be made in a separate goroutine
	// because an exported call to the gateway is used, which is a deadlock
	// risk given that rpcRelayHeader is called from the gateway.
	//
	// NOTE: In general this is bad design. Rather than recycling other
	// calls, the whole protocol should have been kept in a single RPC.
	// Because it is not, we have to do weird threading to prevent
	// deadlocks, and we also have to be concerned every time the code in
	// managedReceiveBlock is adjusted.
	if err == errOrphan { // WARN: orphan multithreading logic case #1
		wg.Add(1)
		go func() {
			defer wg.Done()
			err := cs.gateway.RPC(conn.RPCAddr(), "SendBlocks", cs.managedReceiveBlocks)
			if err != nil {
				cs.log.Debugln("WARN: failed to get parents of orphan header:", err)
			}
		}()
		return nil
	} else if err != nil {
		return err
	}

	// WARN: orphan multithreading logic case #2
	wg.Add(1)
	go func() {
		defer wg.Done()
		err = cs.gateway.RPC(conn.RPCAddr(), "SendBlk", cs.managedReceiveBlock(h.ID()))
		if err != nil {
			cs.log.Debugln("WARN: failed to get header's corresponding block:", err)
		}
	}()
	return nil
}

// rpcSendBlk is an RPC that sends the requested block to the requesting peer.
func (cs *ConsensusSet) rpcSendBlk(conn modules.PeerConn) error {
	err := conn.SetDeadline(time.Now().Add(sendBlkTimeout))
	if err != nil {
		return err
	}
	finishedChan := make(chan struct{})
	defer close(finishedChan)
	go func() {
		select {
		case <-cs.tg.StopChan():
		case <-finishedChan:
		}
		conn.Close()
	}()
	err = cs.tg.Add()
	if err != nil {
		return err
	}
	defer cs.tg.Done()

	// Decode the block id from the connection.
	var id types.BlockID
	err = encoding.ReadObject(conn, &id, crypto.HashSize)
	if err != nil {
		return err
	}
	// Lookup the corresponding block.
	var b types.Block
	cs.mu.RLock()
	err = cs.db.View(func(tx *bolt.Tx) error {
		pb, err := getBlockMap(tx, id)
		if err != nil {
			return err
		}
		b = pb.Block
		return nil
	})
	cs.mu.RUnlock()
	if err != nil {
		return err
	}
	// Encode and send the block to the caller.
	err = encoding.WriteObject(conn, b)
	if err != nil {
		return err
	}
	return nil
}

// managedReceiveBlock takes a block id and returns an RPCFunc that requests that
// block and then calls AcceptBlock on it. The returned function should be used
// as the calling end of the SendBlk RPC.
func (cs *ConsensusSet) managedReceiveBlock(id types.BlockID) modules.RPCFunc {
	return func(conn modules.PeerConn) error {
		if err := encoding.WriteObject(conn, id); err != nil {
			return err
		}
		var block types.Block
		if err := encoding.ReadObject(conn, &block, types.BlockSizeLimit); err != nil {
			return err
		}
		chainExtended, err := cs.managedAcceptBlocks([]types.Block{block})
		if chainExtended {
			cs.managedBroadcastBlock(block)
		}
		if err != nil {
			return err
		}
		return nil
	}
}

// managedInitialBlockchainDownload performs the IBD on outbound peers. Blocks
// are downloaded from one peer at a time in 5 minute intervals, so as to
// prevent any one peer from significantly slowing down IBD.
//
// NOTE: IBD will succeed right now when each peer has a different blockchain.
// The height and the block id of the remote peers' current blocks are not
// checked to be the same. This can cause issues if you are connected to
// outbound peers <= v0.5.1 that are stalled in IBD.
func (cs *ConsensusSet) managedInitialBlockchainDownload() error {
	// The consensus set will not recognize IBD as complete until it has enough
	// peers. After the deadline though, it will recognize the blockchain
	// download as complete even with only one peer. This deadline is helpful
	// to local-net setups, where a machine will frequently only have one peer
	// (and that peer will be another machine on the same local network, but
	// within the local network at least one peer is connected to the broad
	// network).
	deadline := time.Now().Add(minIBDWaitTime)
	numOutboundSynced := 0
	numOutboundNotSynced := 0
	for {
		numOutboundSynced = 0
		numOutboundNotSynced = 0
		for _, p := range cs.gateway.Peers() {
			// We only sync on outbound peers at first to make IBD less susceptible to
			// fast-mining and other attacks, as outbound peers are more difficult to
			// manipulate.
			if p.Inbound {
				continue
			}

			// Put the rest of the iteration inside of a thread group.
			err := func() error {
				err := cs.tg.Add()
				if err != nil {
					return err
				}
				defer cs.tg.Done()

				// Request blocks from the peer. The error returned will only be
				// 'nil' if there are no more blocks to receive.
				err = cs.gateway.RPC(p.NetAddress, "SendBlocks", cs.managedReceiveBlocks)
				if err == nil {
					numOutboundSynced++
					// In this case, 'return nil' is equivalent to skipping to
					// the next iteration of the loop.
					return nil
				}
				numOutboundNotSynced++
				if !isTimeoutErr(err) {
					cs.log.Printf("WARN: disconnecting from peer %v because IBD failed: %v", p.NetAddress, err)
					// Disconnect if there is an unexpected error (not a timeout). This
					// includes errSendBlocksStalled.
					//
					// We disconnect so that these peers are removed from gateway.Peers() and
					// do not prevent us from marking ourselves as fully synced.
					err := cs.gateway.Disconnect(p.NetAddress)
					if err != nil {
						cs.log.Printf("WARN: disconnecting from peer %v failed: %v", p.NetAddress, err)
					}
				}
				return nil
			}()
			if err != nil {
				return err
			}
		}

		// The consensus set is not considered synced until a majority of
		// outbound peers say that we are synced. If less than 10 minutes have
		// passed, a minimum of 'minNumOutbound' peers must say that we are
		// synced, otherwise a 1 vs 0 majority is sufficient.
		//
		// This scheme is used to prevent malicious peers from being able to
		// barricade the sync'd status of the consensus set, and to make sure
		// that consensus sets behind a firewall with only one peer
		// (potentially a local peer) are still able to eventually conclude
		// that they have syncrhonized. Miners and hosts will often have setups
		// beind a firewall where there is a single node with many peers and
		// then the rest of the nodes only have a few peers.
		if numOutboundSynced > numOutboundNotSynced && (numOutboundSynced >= minNumOutbound || time.Now().After(deadline)) {
			break
		} else {
			// Sleep so we don't hammer the network with SendBlock requests.
			if !cs.tg.Sleep(ibdLoopDelay) {
				return threadgroup.ErrStopped
			}
		}
	}

	cs.log.Printf("INFO: IBD done, synced with %v peers", numOutboundSynced)
	return nil
}

// Synced returns true if the consensus set is synced with the network.
func (cs *ConsensusSet) Synced() bool {
	err := cs.tg.Add()
	if err != nil {
		return false
	}
	defer cs.tg.Done()
	cs.mu.RLock()
	defer cs.mu.RUnlock()
	return cs.synced
}<|MERGE_RESOLUTION|>--- conflicted
+++ resolved
@@ -5,25 +5,21 @@
 	"sync"
 	"time"
 
-<<<<<<< HEAD
 	"gitlab.com/scpcorp/ScPrime/build"
 	"gitlab.com/scpcorp/ScPrime/crypto"
 	"gitlab.com/scpcorp/ScPrime/modules"
 	"gitlab.com/scpcorp/ScPrime/types"
-=======
-	"gitlab.com/NebulousLabs/bolt"
-	"gitlab.com/NebulousLabs/threadgroup"
->>>>>>> 034d2ee0
 
 	"gitlab.com/NebulousLabs/encoding"
 	"gitlab.com/NebulousLabs/errors"
+	"gitlab.com/NebulousLabs/threadgroup"
 	bolt "go.etcd.io/bbolt"
 )
 
 const (
 	// minNumOutbound is the minimum number of outbound peers required before ibd
 	// is confident we are synced.
-	minNumOutbound = 3
+	minNumOutbound = 4
 )
 
 var (
@@ -54,9 +50,9 @@
 	// other. Those nodes will likely have to wait minIBDWaitTime on every startup
 	// before IBD is done.
 	minIBDWaitTime = build.Select(build.Var{
-		Standard: 10 * time.Minute,
-		Dev:      10 * time.Second,
-		Testing:  5 * time.Second,
+		Standard: 30 * time.Minute,
+		Dev:      30 * time.Second,
+		Testing:  10 * time.Second,
 	}).(time.Duration)
 
 	// relayHeaderTimeout is the timeout for the RelayHeader RPC.
