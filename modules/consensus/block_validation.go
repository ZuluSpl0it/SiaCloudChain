--- conflicted
+++ resolved
@@ -43,36 +43,16 @@
 
 // checkMinerPayouts compares a block's miner payouts to the block's subsidy and
 // returns true if they are equal.
-<<<<<<< HEAD
-func checkMinerPayouts(b types.Block, height types.BlockHeight) bool {
-	// Make sure we have enough payouts to cover both miner subsidy
-	// and the dev fund
-	if len(b.MinerPayouts) < 2 {
-		return false
-	}
-=======
 func checkMinerPayoutsWithoutDevFund(b types.Block, height types.BlockHeight) bool {
->>>>>>> 93bce530
 	// Add up the payouts and check that all values are legal.
-	var minerPayoutSum types.Currency
-	for _, minerPayout := range b.MinerPayouts[:len(b.MinerPayouts)-1] {
-		if minerPayout.Value.IsZero() {
+	var payoutSum types.Currency
+	for _, payout := range b.MinerPayouts {
+		if payout.Value.IsZero() {
 			return false
 		}
-		minerPayoutSum = minerPayoutSum.Add(minerPayout.Value)
+		payoutSum = payoutSum.Add(payout.Value)
 	}
-	// The last payout in a block is for the dev fund
-	devSubsidyPayout := b.MinerPayouts[len(b.MinerPayouts)-1]
-	// Make sure the dev subsidy is correct
-	minerBlockSubsidy, devBlockSubsidy := b.CalculateSubsidies(height)
-	if !devSubsidyPayout.Value.Equals(devBlockSubsidy) {
-		return false
-	}
-	if bytes.Compare(devSubsidyPayout.UnlockHash[:], types.DevFundUnlockHash[:]) != 0 {
-		return false
-	}
-	// Finally, make sure the miner subsidy is correct
-	return minerBlockSubsidy.Equals(minerPayoutSum)
+	return b.CalculateSubsidy(height).Equals(payoutSum)
 }
 
 // checkMinerPayouts compares a block's miner payouts to the block's subsidy and
