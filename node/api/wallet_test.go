package api

import (
	"encoding/json"
	"fmt"
	"net/url"
	"os"
	"path/filepath"
	"testing"
	"time"

	"gitlab.com/SiaPrime/Sia/build"
	"gitlab.com/SiaPrime/Sia/crypto"
	"gitlab.com/SiaPrime/Sia/modules"
	"gitlab.com/SiaPrime/Sia/modules/consensus"
	"gitlab.com/SiaPrime/Sia/modules/gateway"
	"gitlab.com/SiaPrime/Sia/modules/miner"
	"gitlab.com/SiaPrime/Sia/modules/transactionpool"
	"gitlab.com/SiaPrime/Sia/modules/wallet"
	"gitlab.com/SiaPrime/Sia/types"
	"gitlab.com/SiaPrime/errors"
	"gitlab.com/SiaPrime/fastrand"
)

// TestWalletGETEncrypted probes the GET call to /wallet when the
// wallet has never been encrypted.
func TestWalletGETEncrypted(t *testing.T) {
	if testing.Short() {
		t.SkipNow()
	}
	t.Parallel()
	// Check a wallet that has never been encrypted.
	testdir := build.TempDir("api", t.Name())
	g, err := gateway.New("localhost:0", false, filepath.Join(testdir, modules.GatewayDir))
	if err != nil {
		t.Fatal("Failed to create gateway:", err)
	}
	cs, err := consensus.New(g, false, filepath.Join(testdir, modules.ConsensusDir))
	if err != nil {
		t.Fatal("Failed to create consensus set:", err)
	}
	tp, err := transactionpool.New(cs, g, filepath.Join(testdir, modules.TransactionPoolDir))
	if err != nil {
		t.Fatal("Failed to create tpool:", err)
	}
	w, err := wallet.New(cs, tp, filepath.Join(testdir, modules.WalletDir))
	if err != nil {
		t.Fatal("Failed to create wallet:", err)
	}
<<<<<<< HEAD
	srv, err := NewServer("localhost:0", "Sia-Agent", "", cs, nil, g, nil, nil, nil, tp, w, nil, nil, nil)
=======
	srv, err := NewServer("localhost:0", "SiaPrime-Agent", "", cs, nil, g, nil, nil, nil, tp, w)
>>>>>>> 13f8b065
	if err != nil {
		t.Fatal(err)
	}

	// Assemble the serverTester and start listening for api requests.
	st := &serverTester{
		cs:      cs,
		gateway: g,
		tpool:   tp,
		wallet:  w,

		server: srv,
	}
	errChan := make(chan error)
	go func() {
		listenErr := srv.Serve()
		errChan <- listenErr
	}()
	defer func() {
		err := <-errChan
		if err != nil {
			t.Fatalf("API server quit: %v", err)
		}
	}()
	defer st.server.panicClose()

	var wg WalletGET
	err = st.getAPI("/wallet", &wg)
	if err != nil {
		t.Fatal(err)
	}
	if wg.Encrypted {
		t.Error("Wallet has never been encrypted")
	}
	if wg.Unlocked {
		t.Error("Wallet has never been unlocked")
	}
}

// TestWalletEncrypt tries to encrypt and unlock the wallet through the api
// using a provided encryption key.
func TestWalletEncrypt(t *testing.T) {
	if testing.Short() {
		t.SkipNow()
	}
	t.Parallel()

	testdir := build.TempDir("api", t.Name())

	walletPassword := "testpass"
	key := crypto.TwofishKey(crypto.HashObject(walletPassword))

	st, err := assembleServerTester(key, testdir)
	if err != nil {
		t.Fatal(err)
	}

	// lock the wallet
	err = st.stdPostAPI("/wallet/lock", nil)
	if err != nil {
		t.Fatal(err)
	}

	// Use the password to call /wallet/unlock.
	unlockValues := url.Values{}
	unlockValues.Set("encryptionpassword", walletPassword)
	err = st.stdPostAPI("/wallet/unlock", unlockValues)
	if err != nil {
		t.Fatal(err)
	}
	// Check that the wallet actually unlocked.
	unlocked, err := st.wallet.Unlocked()
	if err != nil {
		t.Error(err)
	}
	if !unlocked {
		t.Error("wallet is not unlocked")
	}

	// reload the server and verify unlocking still works
	err = st.server.Close()
	if err != nil {
		t.Fatal(err)
	}

	st2, err := assembleServerTester(st.walletKey, st.dir)
	if err != nil {
		t.Fatal(err)
	}
	defer st2.server.panicClose()

	// lock the wallet
	err = st2.stdPostAPI("/wallet/lock", nil)
	if err != nil {
		t.Fatal(err)
	}

	// Use the password to call /wallet/unlock.
	err = st2.stdPostAPI("/wallet/unlock", unlockValues)
	if err != nil {
		t.Fatal(err)
	}
	// Check that the wallet actually unlocked.
	unlocked, err = st2.wallet.Unlocked()
	if err != nil {
		t.Fatal(err)
	}
	if !unlocked {
		t.Error("wallet is not unlocked")
	}
}

// TestWalletBlankEncrypt tries to encrypt and unlock the wallet
// through the api using a blank encryption key - meaning that the wallet seed
// returned by the encryption call can be used as the encryption key.
func TestWalletBlankEncrypt(t *testing.T) {
	if testing.Short() {
		t.SkipNow()
	}
	t.Parallel()
	// Create a server object without encrypting or unlocking the wallet.
	testdir := build.TempDir("api", t.Name())
	g, err := gateway.New("localhost:0", false, filepath.Join(testdir, modules.GatewayDir))
	if err != nil {
		t.Fatal(err)
	}
	cs, err := consensus.New(g, false, filepath.Join(testdir, modules.ConsensusDir))
	if err != nil {
		t.Fatal(err)
	}
	tp, err := transactionpool.New(cs, g, filepath.Join(testdir, modules.TransactionPoolDir))
	if err != nil {
		t.Fatal(err)
	}
	w, err := wallet.New(cs, tp, filepath.Join(testdir, modules.WalletDir))
	if err != nil {
		t.Fatal(err)
	}
<<<<<<< HEAD
	srv, err := NewServer("localhost:0", "Sia-Agent", "", cs, nil, g, nil, nil, nil, tp, w, nil, nil, nil)
=======
	srv, err := NewServer("localhost:0", "SiaPrime-Agent", "", cs, nil, g, nil, nil, nil, tp, w)
>>>>>>> 13f8b065
	if err != nil {
		t.Fatal(err)
	}
	// Assemble the serverTester.
	st := &serverTester{
		cs:      cs,
		gateway: g,
		tpool:   tp,
		wallet:  w,
		server:  srv,
	}
	go func() {
		listenErr := srv.Serve()
		if listenErr != nil {
			panic(listenErr)
		}
	}()
	defer st.server.panicClose()

	// Make a call to /wallet/init and get the seed. Provide no encryption
	// key so that the encryption key is the seed that gets returned.
	var wip WalletInitPOST
	err = st.postAPI("/wallet/init", url.Values{}, &wip)
	if err != nil {
		t.Fatal(err)
	}
	// Use the seed to call /wallet/unlock.
	unlockValues := url.Values{}
	unlockValues.Set("encryptionpassword", wip.PrimarySeed)
	err = st.stdPostAPI("/wallet/unlock", unlockValues)
	if err != nil {
		t.Fatal(err)
	}
	// Check that the wallet actually unlocked.
	unlocked, err := w.Unlocked()
	if err != nil {
		t.Fatal(err)
	}
	if !unlocked {
		t.Error("wallet is not unlocked")
	}
}

// TestIntegrationWalletInitSeed tries to encrypt and unlock the wallet
// through the api using a supplied seed.
func TestIntegrationWalletInitSeed(t *testing.T) {
	if testing.Short() {
		t.SkipNow()
	}
	// Create a server object without encrypting or unlocking the wallet.
	testdir := build.TempDir("api", "TestIntegrationWalletInitSeed")
	g, err := gateway.New("localhost:0", false, filepath.Join(testdir, modules.GatewayDir))
	if err != nil {
		t.Fatal(err)
	}
	cs, err := consensus.New(g, false, filepath.Join(testdir, modules.ConsensusDir))
	if err != nil {
		t.Fatal(err)
	}
	tp, err := transactionpool.New(cs, g, filepath.Join(testdir, modules.TransactionPoolDir))
	if err != nil {
		t.Fatal(err)
	}
	w, err := wallet.New(cs, tp, filepath.Join(testdir, modules.WalletDir))
	if err != nil {
		t.Fatal(err)
	}
<<<<<<< HEAD
	srv, err := NewServer("localhost:0", "Sia-Agent", "", cs, nil, g, nil, nil, nil, tp, w, nil, nil, nil)
=======
	srv, err := NewServer("localhost:0", "SiaPrime-Agent", "", cs, nil, g, nil, nil, nil, tp, w)
>>>>>>> 13f8b065
	if err != nil {
		t.Fatal(err)
	}
	// Assemble the serverTester.
	st := &serverTester{
		cs:      cs,
		gateway: g,
		tpool:   tp,
		wallet:  w,
		server:  srv,
	}
	go func() {
		listenErr := srv.Serve()
		if listenErr != nil {
			panic(listenErr)
		}
	}()
	defer st.server.panicClose()

	// Make a call to /wallet/init/seed using an invalid seed
	qs := url.Values{}
	qs.Set("seed", "foo")
	err = st.stdPostAPI("/wallet/init/seed", qs)
	if err == nil {
		t.Fatal("expected error, got nil")
	}

	// Make a call to /wallet/init/seed. Provide no encryption key so that the
	// encryption key is the seed.
	var seed modules.Seed
	fastrand.Read(seed[:])
	seedStr, _ := modules.SeedToString(seed, "english")
	qs.Set("seed", seedStr)
	err = st.stdPostAPI("/wallet/init/seed", qs)
	if err != nil {
		t.Fatal(err)
	}

	// Try to re-init the wallet using a different encryption key
	qs.Set("encryptionpassword", "foo")
	err = st.stdPostAPI("/wallet/init/seed", qs)
	if err == nil {
		t.Fatal("expected error, got nil")
	}

	// Use the seed to call /wallet/unlock.
	unlockValues := url.Values{}
	unlockValues.Set("encryptionpassword", seedStr)
	err = st.stdPostAPI("/wallet/unlock", unlockValues)
	if err != nil {
		t.Fatal(err)
	}
	// Check that the wallet actually unlocked.
	unlocked, err := w.Unlocked()
	if err != nil {
		t.Fatal(err)
	}
	if !unlocked {
		t.Error("wallet is not unlocked")
	}
}

// TestWalletGETSiacoins probes the GET call to /wallet when the
// siacoin balance is being manipulated.
func TestWalletGETSiacoins(t *testing.T) {
	if testing.Short() {
		t.SkipNow()
	}
	t.Parallel()
	st, err := createServerTester(t.Name())
	if err != nil {
		t.Fatal(err)
	}
	defer st.server.panicClose()

	// Check the initial wallet is encrypted, unlocked, and has the siacoins
	// that got mined.
	var wg WalletGET
	err = st.getAPI("/wallet", &wg)
	if err != nil {
		t.Fatal(err)
	}
	if !wg.Encrypted {
		t.Error("Wallet has been encrypted")
	}
	if !wg.Unlocked {
		t.Error("Wallet has been unlocked")
	}
	if wg.ConfirmedSiacoinBalance.Cmp(types.CalculateCoinbase(1)) != 0 {
		t.Error("reported wallet balance does not reflect the single block that has been mined")
	}
	if wg.UnconfirmedOutgoingSiacoins.Cmp64(0) != 0 {
		t.Error("there should not be unconfirmed outgoing siacoins")
	}
	if wg.UnconfirmedIncomingSiacoins.Cmp64(0) != 0 {
		t.Error("there should not be unconfirmed incoming siacoins")
	}

	// Send coins to a wallet address through the api.
	var wag WalletAddressGET
	err = st.getAPI("/wallet/address", &wag)
	if err != nil {
		t.Fatal(err)
	}
	sendSiacoinsValues := url.Values{}
	sendSiacoinsValues.Set("amount", "1234")
	sendSiacoinsValues.Set("destination", wag.Address.String())
	err = st.stdPostAPI("/wallet/siacoins", sendSiacoinsValues)
	if err != nil {
		t.Fatal(err)
	}

	// Check that the wallet is reporting unconfirmed siacoins.
	err = st.getAPI("/wallet", &wg)
	if err != nil {
		t.Fatal(err)
	}
	if !wg.Encrypted {
		t.Error("Wallet has been encrypted")
	}
	if !wg.Unlocked {
		t.Error("Wallet has been unlocked")
	}
	if wg.ConfirmedSiacoinBalance.Cmp(types.CalculateCoinbase(1)) != 0 {
		t.Error("reported wallet balance does not reflect the single block that has been mined")
	}
	if wg.UnconfirmedOutgoingSiacoins.Cmp64(0) <= 0 {
		t.Error("there should be unconfirmed outgoing siacoins")
	}
	if wg.UnconfirmedIncomingSiacoins.Cmp64(0) <= 0 {
		t.Error("there should be unconfirmed incoming siacoins")
	}
	if wg.UnconfirmedOutgoingSiacoins.Cmp(wg.UnconfirmedIncomingSiacoins) <= 0 {
		t.Error("net movement of siacoins should be outgoing (miner fees)")
	}

	// Mine a block and see that the unconfirmed balances reduce back to
	// nothing.
	_, err = st.miner.AddBlock()
	if err != nil {
		t.Fatal(err)
	}
	err = st.getAPI("/wallet", &wg)
	if err != nil {
		t.Fatal(err)
	}
	if wg.ConfirmedSiacoinBalance.Cmp(types.CalculateCoinbase(1).Add(types.CalculateCoinbase(2))) >= 0 {
		t.Error("reported wallet balance does not reflect mining two blocks and eating a miner fee")
	}
	if wg.UnconfirmedOutgoingSiacoins.Cmp64(0) != 0 {
		t.Error("there should not be unconfirmed outgoing siacoins")
	}
	if wg.UnconfirmedIncomingSiacoins.Cmp64(0) != 0 {
		t.Error("there should not be unconfirmed incoming siacoins")
	}
}

// TestIntegrationWalletSweepSeedPOST probes the POST call to
// /wallet/sweep/seed.
func TestIntegrationWalletSweepSeedPOST(t *testing.T) {
	if testing.Short() {
		t.SkipNow()
	}
	st, err := createServerTester(t.Name())
	if err != nil {
		t.Fatal(err)
	}
	defer st.server.panicClose()

	// send coins to a new wallet, then sweep them back
	key := crypto.GenerateTwofishKey()
	w, err := wallet.New(st.cs, st.tpool, filepath.Join(st.dir, "wallet2"))
	if err != nil {
		t.Fatal(err)
	}
	_, err = w.Encrypt(key)
	if err != nil {
		t.Fatal(err)
	}
	err = w.Unlock(key)
	if err != nil {
		t.Fatal(err)
	}
	addr, _ := w.NextAddress()
	st.wallet.SendSiacoins(types.SiacoinPrecision.Mul64(100), addr.UnlockHash())
	_, err = st.miner.AddBlock()
	if err != nil {
		t.Fatal(err)
	}

	seed, _, _ := w.PrimarySeed()
	seedStr, _ := modules.SeedToString(seed, "english")

	// Sweep the coins we sent
	var wsp WalletSweepPOST
	qs := url.Values{}
	qs.Set("seed", seedStr)
	err = st.postAPI("/wallet/sweep/seed", qs, &wsp)
	if err != nil {
		t.Fatal(err)
	}
	// Should have swept more than 80 SC
	if wsp.Coins.Cmp(types.SiacoinPrecision.Mul64(80)) <= 0 {
		t.Fatalf("swept fewer coins (%v SC) than expected %v+", wsp.Coins.Div(types.SiacoinPrecision), 80)
	}

	// Add a block so that the sweep transaction is processed
	_, err = st.miner.AddBlock()
	if err != nil {
		t.Fatal(err)
	}

	// Sweep again; should find no coins. An error will be returned because
	// the found coins cannot cover the transaction fee.
	err = st.postAPI("/wallet/sweep/seed", qs, &wsp)
	if err == nil {
		t.Fatal("expected error, got nil")
	}

	// Call /wallet/sweep/seed with an invalid seed
	qs.Set("seed", "foo")
	err = st.postAPI("/wallet/sweep/seed", qs, &wsp)
	if err == nil {
		t.Fatal("expected error, got nil")
	}
}

// TestIntegrationWalletLoadSeedPOST probes the POST call to
// /wallet/seed.
func TestIntegrationWalletLoadSeedPOST(t *testing.T) {
	if testing.Short() {
		t.SkipNow()
	}

	// Create a wallet.
	key := crypto.TwofishKey(crypto.HashObject("password"))
	st, err := assembleServerTester(key, build.TempDir("api", t.Name()))
	if err != nil {
		t.Fatal(err)
	}
	defer st.panicClose()
	// Mine blocks until the wallet has confirmed money.
	for i := types.BlockHeight(0); i <= types.MaturityDelay; i++ {
		_, err = st.miner.AddBlock()
		if err != nil {
			t.Fatal(err)
		}
	}

	// Create a wallet to load coins from.
	key2 := crypto.GenerateTwofishKey()
	w2, err := wallet.New(st.cs, st.tpool, filepath.Join(st.dir, "wallet2"))
	if err != nil {
		t.Fatal(err)
	}
	_, err = w2.Encrypt(key2)
	if err != nil {
		t.Fatal(err)
	}
	err = w2.Unlock(key2)
	if err != nil {
		t.Fatal(err)
	}
	// Mine coins into the second wallet.
	m, err := miner.New(st.cs, st.tpool, w2, filepath.Join(st.dir, "miner2"))
	if err != nil {
		t.Fatal(err)
	}
	for i := types.BlockHeight(0); i <= types.MaturityDelay; i++ {
		_, err = m.AddBlock()
		if err != nil {
			t.Fatal(err)
		}
	}

	// Record starting balances.
	oldBal, _, _, err1 := st.wallet.ConfirmedBalance()
	w2bal, _, _, err2 := w2.ConfirmedBalance()
	if errs := errors.Compose(err1, err2); errs != nil {
		t.Fatal(errs)
	}
	if w2bal.IsZero() {
		t.Fatal("second wallet's balance should not be zero")
	}

	// Load the second wallet's seed into the first wallet
	seed, _, _ := w2.PrimarySeed()
	seedStr, _ := modules.SeedToString(seed, "english")
	qs := url.Values{}
	qs.Set("seed", seedStr)
	qs.Set("encryptionpassword", "password")
	err = st.stdPostAPI("/wallet/seed", qs)
	if err != nil {
		t.Fatal(err)
	}
	// First wallet should now have balance of both wallets
	bal, _, _, err := st.wallet.ConfirmedBalance()
	if err != nil {
		t.Fatal(err)
	}
	if exp := oldBal.Add(w2bal); !bal.Equals(exp) {
		t.Fatalf("wallet did not load seed correctly: expected %v coins, got %v", exp, bal)
	}
}

// TestWalletTransactionGETid queries the /wallet/transaction/:id
// api call.
func TestWalletTransactionGETid(t *testing.T) {
	if testing.Short() {
		t.SkipNow()
	}
	t.Parallel()
	st, err := createServerTester(t.Name())
	if err != nil {
		t.Fatal(err)
	}
	defer st.server.panicClose()

	// Mining blocks should have created transactions for the wallet containing
	// miner payouts. Get the list of transactions.
	var wtg WalletTransactionsGET
	err = st.getAPI("/wallet/transactions?startheight=0&endheight=10", &wtg)
	if err != nil {
		t.Fatal(err)
	}
	if len(wtg.ConfirmedTransactions) == 0 {
		t.Error("expecting a few wallet transactions, corresponding to miner payouts.")
	}
	if len(wtg.UnconfirmedTransactions) != 0 {
		t.Error("expecting 0 unconfirmed transactions")
	}
	// A call to /wallet/transactions without startheight and endheight parameters
	// should return a descriptive error message.
	err = st.getAPI("/wallet/transactions", &wtg)
	if err == nil || err.Error() != "startheight and endheight must be provided to a /wallet/transactions call." {
		t.Error("expecting /wallet/transactions call with empty parameters to error")
	}

	// Query the details of the first transaction using
	// /wallet/transaction/:id
	var wtgid WalletTransactionGETid
	wtgidQuery := fmt.Sprintf("/wallet/transaction/%s", wtg.ConfirmedTransactions[0].TransactionID)
	err = st.getAPI(wtgidQuery, &wtgid)
	if err != nil {
		t.Fatal(err)
	}
	if len(wtgid.Transaction.Inputs) != 0 {
		t.Error("miner payout should appear as an output, not an input")
	}
	if len(wtgid.Transaction.Outputs) != 1 {
		t.Fatal("a single miner payout output should have been created")
	}
	if wtgid.Transaction.Outputs[0].FundType != types.SpecifierMinerPayout {
		t.Error("fund type should be a miner payout")
	}
	if wtgid.Transaction.Outputs[0].Value.IsZero() {
		t.Error("output should have a nonzero value")
	}

	// Query the details of a transaction where siacoins were sent.
	//
	// NOTE: We call the SendSiacoins method directly to get convenient access
	// to the txid.
	sentValue := types.SiacoinPrecision.Mul64(3)
	txns, err := st.wallet.SendSiacoins(sentValue, types.UnlockHash{})
	if err != nil {
		t.Fatal(err)
	}
	_, err = st.miner.AddBlock()
	if err != nil {
		t.Fatal(err)
	}

	var wtgid2 WalletTransactionGETid
	err = st.getAPI(fmt.Sprintf("/wallet/transaction/%s", txns[1].ID()), &wtgid2)
	if err != nil {
		t.Fatal(err)
	}
	txn := wtgid2.Transaction
	if txn.TransactionID != txns[1].ID() {
		t.Error("wrong transaction was fetched")
	} else if len(txn.Inputs) != 1 || len(txn.Outputs) != 2 {
		t.Error("expected 1 input and 2 outputs, got", len(txn.Inputs), len(txn.Outputs))
	} else if !txn.Outputs[0].Value.Equals(sentValue) {
		t.Errorf("expected first output to equal %v, got %v", sentValue, txn.Outputs[0].Value)
	} else if exp := txn.Inputs[0].Value.Sub(sentValue); !txn.Outputs[1].Value.Equals(exp) {
		t.Errorf("expected first output to equal %v, got %v", exp, txn.Outputs[1].Value)
	}

	// Create a second wallet and send money to that wallet.
	st2, err := blankServerTester(t.Name() + "w2")
	if err != nil {
		t.Fatal(err)
	}
	err = fullyConnectNodes([]*serverTester{st, st2})
	if err != nil {
		t.Fatal(err)
	}

	// Send a transaction from the one wallet to the other.
	var wag WalletAddressGET
	err = st2.getAPI("/wallet/address", &wag)
	if err != nil {
		t.Fatal(err)
	}
	sendSiacoinsValues := url.Values{}
	sendSiacoinsValues.Set("amount", sentValue.String())
	sendSiacoinsValues.Set("destination", wag.Address.String())
	err = st.stdPostAPI("/wallet/siacoins", sendSiacoinsValues)
	if err != nil {
		t.Fatal(err)
	}

	// Check the unconfirmed transactions in the sending wallet to see the id of
	// the output being spent.
	err = st.getAPI("/wallet/transactions?startheight=0&endheight=10000", &wtg)
	if err != nil {
		t.Fatal(err)
	}
	if len(wtg.UnconfirmedTransactions) != 2 {
		t.Fatal("expecting two unconfirmed transactions in sender wallet")
	}
	// Check that undocumented API behaviour used in Sia-UI still works with
	// current API.
	err = st.getAPI("/wallet/transactions?startheight=0&endheight=-1", &wtg)
	if err != nil {
		t.Fatal(err)
	}
	if len(wtg.UnconfirmedTransactions) != 2 {
		t.Fatal("expecting two unconfirmed transactions in sender wallet")
	}
	// Get the id of the non-change output sent to the receiving wallet.
	expectedOutputID := wtg.UnconfirmedTransactions[1].Outputs[0].ID

	// Check the unconfirmed transactions struct to make sure all fields are
	// filled out correctly in the receiving wallet.
	err = st2.getAPI("/wallet/transactions?startheight=0&endheight=10000", &wtg)
	if err != nil {
		t.Fatal(err)
	}
	// There should be at least one unconfirmed transaction:
	err = build.Retry(50, time.Millisecond*100, func() error {
		if len(wtg.UnconfirmedTransactions) < 1 {
			return errors.New("unconfirmed transaction not found")
		}
		return nil
	})
	// The unconfirmed transaction should have inputs and outputs, and both of
	// those should have value.
	for _, txn := range wtg.UnconfirmedTransactions {
		if len(txn.Inputs) < 1 {
			t.Fatal("transaction should have an input")
		}
		if len(txn.Outputs) < 1 {
			t.Fatal("transactions should have outputs")
		}
		for _, input := range txn.Inputs {
			if input.Value.IsZero() {
				t.Error("input should not have zero value")
			}
		}
		for _, output := range txn.Outputs {
			if output.Value.IsZero() {
				t.Error("output should not have zero value")
			}
		}
		if txn.Outputs[0].ID != expectedOutputID {
			t.Error("transactions should have matching output ids for the same transaction")
		}
	}

	// Restart st2.
	err = st2.server.Close()
	if err != nil {
		t.Fatal(err)
	}
	st2, err = assembleServerTester(st2.walletKey, st2.dir)
	if err != nil {
		t.Fatal(err)
	}
	err = st2.getAPI("/wallet/transactions?startheight=0&endheight=10000", &wtg)
	if err != nil {
		t.Fatal(err)
	}

	// Reconnect st2 and st.
	err = fullyConnectNodes([]*serverTester{st, st2})
	if err != nil {
		t.Fatal(err)
	}

	// Mine a block on st to get the transactions into the blockchain.
	_, err = st.miner.AddBlock()
	if err != nil {
		t.Fatal(err)
	}
	_, err = synchronizationCheck([]*serverTester{st, st2})
	if err != nil {
		t.Fatal(err)
	}
	err = st2.getAPI("/wallet/transactions?startheight=0&endheight=10000", &wtg)
	if err != nil {
		t.Fatal(err)
	}
	// There should be at least one confirmed transaction:
	if len(wtg.ConfirmedTransactions) < 1 {
		t.Fatal("confirmed transaction not found")
	}
	for _, txn := range wtg.ConfirmedTransactions {
		if len(txn.Inputs) < 1 {
			t.Fatal("transaction should have an input")
		}
		if len(txn.Outputs) < 1 {
			t.Fatal("transactions should have outputs")
		}
		for _, input := range txn.Inputs {
			if input.Value.IsZero() {
				t.Error("input should not have zero value")
			}
		}
		for _, output := range txn.Outputs {
			if output.Value.IsZero() {
				t.Error("output should not have zero value")
			}
		}
	}

	// Reset the wallet and see that the confirmed transactions are still there.
	err = st2.server.Close()
	if err != nil {
		t.Fatal(err)
	}
	st2, err = assembleServerTester(st2.walletKey, st2.dir)
	if err != nil {
		t.Fatal(err)
	}
	defer st2.server.Close()
	err = st2.getAPI("/wallet/transactions?startheight=0&endheight=10000", &wtg)
	if err != nil {
		t.Fatal(err)
	}
	// There should be at least one confirmed transaction:
	if len(wtg.ConfirmedTransactions) < 1 {
		t.Fatal("unconfirmed transaction not found")
	}
	// Check whether the confirmed transactions remain.
	for _, txn := range wtg.ConfirmedTransactions {
		if len(txn.Inputs) < 1 {
			t.Fatal("transaction should have an input")
		}
		if len(txn.Outputs) < 1 {
			t.Fatal("transactions should have outputs")
		}
		for _, input := range txn.Inputs {
			if input.Value.IsZero() {
				t.Error("input should not have zero value")
			}
		}
		for _, output := range txn.Outputs {
			if output.Value.IsZero() {
				t.Error("output should not have zero value")
			}
		}
	}
}

// Tests that the /wallet/backup call checks for relative paths.
func TestWalletRelativePathErrorBackup(t *testing.T) {
	if testing.Short() {
		t.SkipNow()
	}
	t.Parallel()
	st, err := createServerTester(t.Name())
	if err != nil {
		t.Fatal(err)
	}
	defer st.server.panicClose()

	// Announce the host.
	if err := st.announceHost(); err != nil {
		t.Fatal(err)
	}

	// Create tmp directory for uploads/downloads.
	walletTestDir := build.TempDir("wallet_relative_path_backup")
	err = os.MkdirAll(walletTestDir, 0700)
	if err != nil {
		t.Fatal(err)
	}

	// Wallet backup should error if its destination is a relative path
	backupAbsoluteError := "error when calling /wallet/backup: destination must be an absolute path"
	// This should error.
	err = st.stdGetAPI("/wallet/backup?destination=test_wallet.backup")
	if err == nil || err.Error() != backupAbsoluteError {
		t.Fatal(err)
	}
	// This as well.
	err = st.stdGetAPI("/wallet/backup?destination=../test_wallet.backup")
	if err == nil || err.Error() != backupAbsoluteError {
		t.Fatal(err)
	}
	// This should succeed.
	err = st.stdGetAPI("/wallet/backup?destination=" + filepath.Join(walletTestDir, "test_wallet.backup"))
	if err != nil {
		t.Fatal(err)
	}
	// Make sure the backup was actually created.
	_, errStat := os.Stat(filepath.Join(walletTestDir, "test_wallet.backup"))
	if errStat != nil {
		t.Error(errStat)
	}
}

// Tests that the /wallet/033x call checks for relative paths.
func TestWalletRelativePathError033x(t *testing.T) {
	if testing.Short() {
		t.SkipNow()
	}
	t.Parallel()
	st, err := createServerTester(t.Name())
	if err != nil {
		t.Fatal(err)
	}
	defer st.server.panicClose()

	// Announce the host.
	if err := st.announceHost(); err != nil {
		t.Fatal(err)
	}

	// Create tmp directory for uploads/downloads.
	walletTestDir := build.TempDir("wallet_relative_path_033x")
	err = os.MkdirAll(walletTestDir, 0700)
	if err != nil {
		t.Fatal(err)
	}

	// Wallet loading from 033x should error if its source is a relative path
	load033xAbsoluteError := "error when calling /wallet/033x: source must be an absolute path"

	// This should fail.
	load033xValues := url.Values{}
	load033xValues.Set("source", "test.dat")
	err = st.stdPostAPI("/wallet/033x", load033xValues)
	if err == nil || err.Error() != load033xAbsoluteError {
		t.Fatal(err)
	}

	// As should this.
	load033xValues = url.Values{}
	load033xValues.Set("source", "../test.dat")
	err = st.stdPostAPI("/wallet/033x", load033xValues)
	if err == nil || err.Error() != load033xAbsoluteError {
		t.Fatal(err)
	}

	// This should succeed (though the wallet method will still return an error)
	load033xValues = url.Values{}
	if err = createRandFile(filepath.Join(walletTestDir, "test.dat"), 0); err != nil {
		t.Fatal(err)
	}
	load033xValues.Set("source", filepath.Join(walletTestDir, "test.dat"))
	err = st.stdPostAPI("/wallet/033x", load033xValues)
	if err == nil || err.Error() == load033xAbsoluteError {
		t.Fatal(err)
	}
}

// Tests that the /wallet/siagkey call checks for relative paths.
func TestWalletRelativePathErrorSiag(t *testing.T) {
	if testing.Short() {
		t.SkipNow()
	}
	t.Parallel()
	st, err := createServerTester(t.Name())
	if err != nil {
		t.Fatal(err)
	}
	defer st.server.panicClose()

	// Announce the host.
	if err := st.announceHost(); err != nil {
		t.Fatal(err)
	}

	// Create tmp directory for uploads/downloads.
	walletTestDir := build.TempDir("wallet_relative_path_sig")
	err = os.MkdirAll(walletTestDir, 0700)
	if err != nil {
		t.Fatal(err)
	}

	// Wallet loading from siag should error if its source is a relative path
	loadSiagAbsoluteError := "error when calling /wallet/siagkey: keyfiles contains a non-absolute path"

	// This should fail.
	loadSiagValues := url.Values{}
	loadSiagValues.Set("keyfiles", "test.dat")
	err = st.stdPostAPI("/wallet/siagkey", loadSiagValues)
	if err == nil || err.Error() != loadSiagAbsoluteError {
		t.Fatal(err)
	}

	// As should this.
	loadSiagValues = url.Values{}
	loadSiagValues.Set("keyfiles", "../test.dat")
	err = st.stdPostAPI("/wallet/siagkey", loadSiagValues)
	if err == nil || err.Error() != loadSiagAbsoluteError {
		t.Fatal(err)
	}

	// This should fail.
	loadSiagValues = url.Values{}
	loadSiagValues.Set("keyfiles", "/test.dat,test.dat,../test.dat")
	err = st.stdPostAPI("/wallet/siagkey", loadSiagValues)
	if err == nil || err.Error() != loadSiagAbsoluteError {
		t.Fatal(err)
	}

	// As should this.
	loadSiagValues = url.Values{}
	loadSiagValues.Set("keyfiles", "../test.dat,/test.dat")
	err = st.stdPostAPI("/wallet/siagkey", loadSiagValues)
	if err == nil || err.Error() != loadSiagAbsoluteError {
		t.Fatal(err)
	}

	// This should succeed.
	loadSiagValues = url.Values{}
	if err = createRandFile(filepath.Join(walletTestDir, "test.dat"), 0); err != nil {
		t.Fatal(err)
	}
	loadSiagValues.Set("keyfiles", filepath.Join(walletTestDir, "test.dat"))
	err = st.stdPostAPI("/wallet/siagkey", loadSiagValues)
	if err == nil || err.Error() == loadSiagAbsoluteError {
		t.Fatal(err)
	}

	// As should this.
	loadSiagValues = url.Values{}
	if err = createRandFile(filepath.Join(walletTestDir, "test1.dat"), 0); err != nil {
		t.Fatal(err)
	}
	loadSiagValues.Set("keyfiles", filepath.Join(walletTestDir, "test.dat")+","+filepath.Join(walletTestDir, "test1.dat"))
	err = st.stdPostAPI("/wallet/siagkey", loadSiagValues)
	if err == nil || err.Error() == loadSiagAbsoluteError {
		t.Fatal(err)
	}
}

func TestWalletReset(t *testing.T) {
	if testing.Short() {
		t.SkipNow()
	}
	t.Parallel()

	testdir := build.TempDir("api", t.Name())

	walletPassword := "testpass"
	key := crypto.TwofishKey(crypto.HashObject(walletPassword))

	st, err := assembleServerTester(key, testdir)
	if err != nil {
		t.Fatal(err)
	}

	// lock the wallet
	err = st.stdPostAPI("/wallet/lock", nil)
	if err != nil {
		t.Fatal(err)
	}

	// reencrypt the wallet
	newPassword := "testpass2"
	newKey := crypto.TwofishKey(crypto.HashObject(newPassword))

	initValues := url.Values{}
	initValues.Set("force", "true")
	initValues.Set("encryptionpassword", newPassword)
	err = st.stdPostAPI("/wallet/init", initValues)
	if err != nil {
		t.Fatal(err)
	}

	// Use the password to call /wallet/unlock.
	unlockValues := url.Values{}
	unlockValues.Set("encryptionpassword", newPassword)
	err = st.stdPostAPI("/wallet/unlock", unlockValues)
	if err != nil {
		t.Fatal(err)
	}
	// Check that the wallet actually unlocked.
	unlocked, err := st.wallet.Unlocked()
	if err != nil {
		t.Fatal(err)
	}
	if !unlocked {
		t.Error("wallet is not unlocked")
	}

	// reload the server and verify unlocking still works
	err = st.server.Close()
	if err != nil {
		t.Fatal(err)
	}

	st2, err := assembleServerTester(newKey, st.dir)
	if err != nil {
		t.Fatal(err)
	}
	defer st2.server.panicClose()

	// lock the wallet
	err = st2.stdPostAPI("/wallet/lock", nil)
	if err != nil {
		t.Fatal(err)
	}

	// Use the password to call /wallet/unlock.
	err = st2.stdPostAPI("/wallet/unlock", unlockValues)
	if err != nil {
		t.Fatal(err)
	}
	// Check that the wallet actually unlocked.
	unlocked, err = st2.wallet.Unlocked()
	if err != nil {
		t.Fatal(err)
	}
	if !unlocked {
		t.Error("wallet is not unlocked")
	}
}

func TestWalletSiafunds(t *testing.T) {
	if testing.Short() {
		t.SkipNow()
	}
	t.Parallel()

	walletPassword := "testpass"
	key := crypto.TwofishKey(crypto.HashObject(walletPassword))
	testdir := build.TempDir("api", t.Name())
	st, err := assembleServerTester(key, testdir)
	if err != nil {
		t.Fatal(err)
	}
	defer st.server.panicClose()

	// mine some money
	for i := types.BlockHeight(0); i <= types.MaturityDelay; i++ {
		_, err := st.miner.AddBlock()
		if err != nil {
			t.Fatal(err)
		}
	}

	// record transactions
	var wtg WalletTransactionsGET
	err = st.getAPI("/wallet/transactions?startheight=0&endheight=100", &wtg)
	if err != nil {
		t.Fatal(err)
	}
	numTxns := len(wtg.ConfirmedTransactions)

	// load siafunds into the wallet
	siagPath, _ := filepath.Abs("../../types/siag0of1of1.siakey")
	loadSiagValues := url.Values{}
	loadSiagValues.Set("keyfiles", siagPath)
	loadSiagValues.Set("encryptionpassword", walletPassword)
	err = st.stdPostAPI("/wallet/siagkey", loadSiagValues)
	if err != nil {
		t.Fatal(err)
	}

	err = st.getAPI("/wallet/transactions?startheight=0&endheight=100", &wtg)
	if err != nil {
		t.Fatal(err)
	}
	if len(wtg.ConfirmedTransactions) != numTxns+1 {
		t.Errorf("expected %v transactions, got %v", numTxns+1, len(wtg.ConfirmedTransactions))
	}

	// check balance
	var wg WalletGET
	err = st.getAPI("/wallet", &wg)
	if err != nil {
		t.Fatal(err)
	}
	if wg.SiafundBalance.Cmp64(2000) != 0 {
		t.Fatalf("bad siafund balance: expected %v, got %v", 2000, wg.SiafundBalance)
	}

	// spend the siafunds into the wallet seed
	var wag WalletAddressGET
	err = st.getAPI("/wallet/address", &wag)
	if err != nil {
		t.Fatal(err)
	}
	sendSiafundsValues := url.Values{}
	sendSiafundsValues.Set("amount", "2000")
	sendSiafundsValues.Set("destination", wag.Address.String())
	err = st.stdPostAPI("/wallet/siafunds", sendSiafundsValues)
	if err != nil {
		t.Fatal(err)
	}

	// Announce the host and form an allowance with it. This will result in a
	// siafund claim.
	err = st.announceHost()
	if err != nil {
		t.Fatal(err)
	}
	err = st.setHostStorage()
	if err != nil {
		t.Fatal(err)
	}
	err = st.acceptContracts()
	if err != nil {
		t.Fatal(err)
	}
	// mine a block so that the announcement makes it into the blockchain
	_, err = st.miner.AddBlock()
	if err != nil {
		t.Fatal(err)
	}

	// form allowance
	allowanceValues := url.Values{}
	testFunds := "10000000000000000000000000000" // 10k SC
	testPeriod := "20"
	allowanceValues.Set("funds", testFunds)
	allowanceValues.Set("period", testPeriod)
	allowanceValues.Set("renewwindow", testRenewWindow)
	allowanceValues.Set("hosts", fmt.Sprint(recommendedHosts))
	err = st.stdPostAPI("/renter", allowanceValues)
	if err != nil {
		t.Fatal(err)
	}

	// Block until allowance has finished forming.
	err = build.Retry(50, time.Millisecond*250, func() error {
		var rc RenterContracts
		err = st.getAPI("/renter/contracts", &rc)
		if err != nil {
			return errors.New("couldn't get renter stats")
		}
		if len(rc.Contracts) != 1 {
			return errors.New("no contracts")
		}
		return nil
	})
	if err != nil {
		t.Fatal("allowance setting failed")
	}

	// mine a block so that the file contract makes it into the blockchain
	_, err = st.miner.AddBlock()
	if err != nil {
		t.Fatal(err)
	}
	// wallet should now have a claim balance
	err = st.getAPI("/wallet", &wg)
	if err != nil {
		t.Fatal(err)
	}
	if wg.SiacoinClaimBalance.IsZero() {
		t.Fatal("expected non-zero claim balance")
	}
}

// TestWalletVerifyAddress tests that the /wallet/verify/address/:addr endpoint
// validates wallet addresses correctly.
func TestWalletVerifyAddress(t *testing.T) {
	if testing.Short() {
		t.SkipNow()
	}
	t.Parallel()

	st, err := createServerTester(t.Name())
	if err != nil {
		t.Fatal(err)
	}
	defer st.server.panicClose()

	var res WalletVerifyAddressGET
	fakeaddr := "thisisaninvalidwalletaddress"
	if err = st.getAPI("/wallet/verify/address/"+fakeaddr, &res); err != nil {
		t.Fatal(err)
	}
	if res.Valid == true {
		t.Fatal("expected /wallet/verify to fail an invalid address")
	}

	var wag WalletAddressGET
	err = st.getAPI("/wallet/address", &wag)
	if err != nil {
		t.Fatal(err)
	}
	if err = st.getAPI("/wallet/verify/address/"+wag.Address.String(), &res); err != nil {
		t.Fatal(err)
	}
	if res.Valid == false {
		t.Fatal("expected /wallet/verify to pass a valid address")
	}
}

// TestWalletChangePassword verifies that the /wallet/changepassword endpoint
// works correctly and changes a wallet password.
func TestWalletChangePassword(t *testing.T) {
	if testing.Short() {
		t.SkipNow()
	}
	t.Parallel()

	testdir := build.TempDir("api", t.Name())

	originalPassword := "testpass"
	newPassword := "newpass"
	originalKey := crypto.TwofishKey(crypto.HashObject(originalPassword))
	newKey := crypto.TwofishKey(crypto.HashObject(newPassword))

	st, err := assembleServerTester(originalKey, testdir)
	if err != nil {
		t.Fatal(err)
	}

	// lock the wallet
	err = st.stdPostAPI("/wallet/lock", nil)
	if err != nil {
		t.Fatal(err)
	}

	// Use the password to call /wallet/unlock.
	unlockValues := url.Values{}
	unlockValues.Set("encryptionpassword", originalPassword)
	err = st.stdPostAPI("/wallet/unlock", unlockValues)
	if err != nil {
		t.Fatal(err)
	}
	// Check that the wallet actually unlocked.
	unlocked, err := st.wallet.Unlocked()
	if err != nil {
		t.Fatal(err)
	}
	if !unlocked {
		t.Error("wallet is not unlocked")
	}

	// change the wallet key
	changeKeyValues := url.Values{}
	changeKeyValues.Set("encryptionpassword", originalPassword)
	changeKeyValues.Set("newpassword", newPassword)
	err = st.stdPostAPI("/wallet/changepassword", changeKeyValues)
	if err != nil {
		t.Fatal(err)
	}
	// wallet should still be unlocked
	unlocked, err = st.wallet.Unlocked()
	if err != nil {
		t.Fatal(err)
	}
	if !unlocked {
		t.Fatal("changepassword locked the wallet")
	}

	// lock the wallet and verify unlocking works with the new password
	err = st.stdPostAPI("/wallet/lock", nil)
	if err != nil {
		t.Fatal(err)
	}
	unlockValues.Set("encryptionpassword", newPassword)
	err = st.stdPostAPI("/wallet/unlock", unlockValues)
	if err != nil {
		t.Fatal(err)
	}
	// Check that the wallet actually unlocked.
	unlocked, err = st.wallet.Unlocked()
	if err != nil {
		t.Fatal(err)
	}
	if !unlocked {
		t.Error("wallet is not unlocked")
	}

	// reload the server and verify unlocking still works
	err = st.server.Close()
	if err != nil {
		t.Fatal(err)
	}

	st2, err := assembleServerTester(newKey, st.dir)
	if err != nil {
		t.Fatal(err)
	}
	defer st2.server.panicClose()

	// lock the wallet
	err = st2.stdPostAPI("/wallet/lock", nil)
	if err != nil {
		t.Fatal(err)
	}

	// Use the password to call /wallet/unlock.
	err = st2.stdPostAPI("/wallet/unlock", unlockValues)
	if err != nil {
		t.Fatal(err)
	}
	// Check that the wallet actually unlocked.
	unlocked, err = st2.wallet.Unlocked()
	if err != nil {
		t.Fatal(err)
	}
	if !unlocked {
		t.Error("wallet is not unlocked")
	}
}

// TestWalletSiacoins tests the /wallet/siacoins endpoint, including sending
// to multiple addresses.
func TestWalletSiacoins(t *testing.T) {
	if testing.Short() || !build.VLONG {
		t.SkipNow()
	}
	t.Parallel()

	st, err := createServerTester(t.Name())
	if err != nil {
		t.Fatal(err)
	}
	defer st.server.panicClose()
	st2, err := blankServerTester(t.Name() + "-wallet2")
	if err != nil {
		t.Fatal(err)
	}
	defer st2.server.Close()
	st3, err := blankServerTester(t.Name() + "-wallet3")
	if err != nil {
		t.Fatal(err)
	}
	defer st3.server.Close()
	st4, err := blankServerTester(t.Name() + "-wallet4")
	if err != nil {
		t.Fatal(err)
	}
	defer st4.server.Close()
	st5, err := blankServerTester(t.Name() + "-wallet5")
	if err != nil {
		t.Fatal(err)
	}
	defer st5.server.Close()
	st6, err := blankServerTester(t.Name() + "-wallet6")
	if err != nil {
		t.Fatal(err)
	}
	defer st6.server.Close()

	// Mine two more blocks with 'st' to get extra outputs to spend.
	for i := 0; i < 2; i++ {
		_, err := st.miner.AddBlock()
		if err != nil {
			t.Fatal(err)
		}
	}

	// Connect all the wallets together.
	wallets := []*serverTester{st, st2, st3, st4, st5, st6}
	err = fullyConnectNodes(wallets)
	if err != nil {
		t.Fatal(err)
	}

	// Send 10KS in a single-send to st2.
	sendAmount := types.SiacoinPrecision.Mul64(10000)
	var wag WalletAddressGET
	err = st2.getAPI("/wallet/address", &wag)
	if err != nil {
		t.Fatal(err)
	}
	sendSiacoinsValues := url.Values{}
	outputsJSON, _ := json.Marshal([]types.SiacoinOutput{{
		UnlockHash: wag.Address,
		Value:      sendAmount,
	}})
	sendSiacoinsValues.Set("outputs", string(outputsJSON))
	if err = st.stdPostAPI("/wallet/siacoins", sendSiacoinsValues); err != nil {
		t.Fatal(err)
	}

	// Send 10KS to 3, 4, 5 in a single send.
	var outputs []types.SiacoinOutput
	for _, w := range wallets[2:5] {
		var wag WalletAddressGET
		err = w.getAPI("/wallet/address", &wag)
		if err != nil {
			t.Fatal(err)
		}
		outputs = append(outputs, types.SiacoinOutput{
			UnlockHash: wag.Address,
			Value:      sendAmount,
		})
	}
	outputsJSON, _ = json.Marshal(outputs)
	sendSiacoinsValues = url.Values{}
	sendSiacoinsValues.Set("outputs", string(outputsJSON))
	if err = st.stdPostAPI("/wallet/siacoins", sendSiacoinsValues); err != nil {
		t.Fatal(err)
	}

	// Send 10KS to 6 through a joined 250 sends.
	outputs = nil
	smallSend := sendAmount.Div64(250)
	for i := 0; i < 250; i++ {
		var wag WalletAddressGET
		err = st6.getAPI("/wallet/address", &wag)
		if err != nil {
			t.Fatal(err)
		}
		outputs = append(outputs, types.SiacoinOutput{
			UnlockHash: wag.Address,
			Value:      smallSend,
		})
	}
	outputsJSON, _ = json.Marshal(outputs)
	sendSiacoinsValues = url.Values{}
	sendSiacoinsValues.Set("outputs", string(outputsJSON))
	if err = st.stdPostAPI("/wallet/siacoins", sendSiacoinsValues); err != nil {
		t.Fatal(err)
	}

	// Mine a block to confirm the send.
	_, err = st.miner.AddBlock()
	if err != nil {
		t.Fatal(err)
	}
	// Wait for the block to propagate.
	_, err = synchronizationCheck(wallets)
	if err != nil {
		t.Fatal(err)
	}

	// Check that the wallets all have 10KS.
	for i, w := range wallets[1:] {
		var wg WalletGET
		err = w.getAPI("/wallet", &wg)
		if err != nil {
			t.Fatal(err)
		}
		if !wg.ConfirmedSiacoinBalance.Equals(sendAmount) {
			t.Errorf("wallet %d should have %v coins, has %v", i+2, sendAmount, wg.ConfirmedSiacoinBalance)
		}
	}
}

// TestWalletGETDust tests the consistency of dustthreshold field in /wallet
func TestWalletGETDust(t *testing.T) {
	if testing.Short() {
		t.SkipNow()
	}
	t.Parallel()
	st, err := createServerTester(t.Name())
	if err != nil {
		t.Fatal(err)
	}

	var wg WalletGET
	err = st.getAPI("/wallet", &wg)
	if err != nil {
		t.Fatal(err)
	}

	dt, err := st.wallet.DustThreshold()
	if err != nil {
		t.Fatal(err)
	}
	if !dt.Equals(wg.DustThreshold) {
		t.Fatal("dustThreshold mismatch")
	}
}

// testWalletTransactionEndpoint is a subtest that queries the transaction endpoint of a node.
func testWalletTransactionEndpoint(t *testing.T, st *serverTester, expectedConfirmedTxns int) {
	// Mining blocks should have created transactions for the wallet containing
	// miner payouts. Get the list of transactions.
	var wtg WalletTransactionsGET
	err := st.getAPI("/wallet/transactions?startheight=0&endheight=-1", &wtg)
	if err != nil {
		t.Fatal(err)
	}
	if len(wtg.ConfirmedTransactions) != expectedConfirmedTxns {
		t.Fatalf("expected %v txns but was %v", expectedConfirmedTxns, len(wtg.ConfirmedTransactions))
	}

	// Query the details of all transactions using
	// /wallet/transaction/:id
	for _, txn := range wtg.ConfirmedTransactions {
		var wtgid WalletTransactionGETid
		wtgidQuery := fmt.Sprintf("/wallet/transaction/%s", txn.TransactionID)
		err = st.getAPI(wtgidQuery, &wtgid)
		if err != nil {
			t.Fatal(err)
		}
		if wtgid.Transaction.TransactionID != txn.TransactionID {
			t.Fatalf("Expected txn with id %v but was %v", txn.TransactionID, wtgid.Transaction.TransactionID)
		}
	}
}

// testWalletTransactionEndpoint is a subtest that queries the transactions endpoint of a node.
func testWalletTransactionsEndpoint(t *testing.T, st *serverTester, expectedConfirmedTxns int) {
	var wtg WalletTransactionsGET
	err := st.getAPI("/wallet/transactions?startheight=0&endheight=-1", &wtg)
	if err != nil {
		t.Fatal(err)
	}
	if len(wtg.ConfirmedTransactions) != expectedConfirmedTxns {
		t.Fatalf("expected %v txns but was %v", expectedConfirmedTxns, len(wtg.ConfirmedTransactions))
	}
	totalTxns := len(wtg.ConfirmedTransactions)

	// Query the details of all transactions one block at a time using
	// /wallet/transactions
	queriedTxns := 0
	for i := types.BlockHeight(0); i <= st.cs.Height(); i++ {
		err := st.getAPI(fmt.Sprintf("/wallet/transactions?startheight=%v&endheight=%v", i, i), &wtg)
		if err != nil {
			t.Fatal(err)
		}
		queriedTxns += len(wtg.ConfirmedTransactions)
	}
	if queriedTxns != totalTxns {
		t.Errorf("Expected %v txns but was %v", totalTxns, queriedTxns)
	}

	queriedTxns = 0
	batchSize := types.BlockHeight(5)
	for i := types.BlockHeight(0); i <= st.cs.Height(); i += (batchSize + 1) {
		err := st.getAPI(fmt.Sprintf("/wallet/transactions?startheight=%v&endheight=%v", i, i+batchSize), &wtg)
		if err != nil {
			t.Fatal(err)
		}
		queriedTxns += len(wtg.ConfirmedTransactions)
	}
	if queriedTxns != totalTxns {
		t.Errorf("Expected %v txns but was %v", totalTxns, queriedTxns)
	}
}

// TestWalletManyTransactions creates a wallet and sends a large number of
// coins to itself. Afterwards it will execute subtests to test the wallet's
// scalability.
func TestWalletManyTransactions(t *testing.T) {
	if testing.Short() || !build.VLONG {
		t.SkipNow()
	}

	// Declare tests that should be executed
	subtests := []struct {
		name string
		f    func(*testing.T, *serverTester, int)
	}{
		{"TestWalletTransactionEndpoint", testWalletTransactionEndpoint},
		{"TestWalletTransactionsEndpoint", testWalletTransactionsEndpoint},
	}

	// Create tester
	st, err := createServerTester(t.Name())
	if err != nil {
		t.Fatal(err)
	}
	defer st.server.panicClose()

	// Disable defrag for the wallet
	st.wallet.SetSettings(modules.WalletSettings{
		NoDefrag: true,
	})

	// Mining blocks should have created transactions for the wallet containing
	// miner payouts. Get the list of transactions.
	var wtg WalletTransactionsGET
	err = st.getAPI("/wallet/transactions?startheight=0&endheight=-1", &wtg)
	if err != nil {
		t.Fatal(err)
	}
	if len(wtg.ConfirmedTransactions) == 0 {
		t.Fatal("expecting a few wallet transactions, corresponding to miner payouts.")
	}
	if len(wtg.UnconfirmedTransactions) != 0 {
		t.Fatal("expecting 0 unconfirmed transactions")
	}

	// Remember the number of confirmed transactions
	numConfirmedTxns := len(wtg.ConfirmedTransactions)

	// Get lots of addresses from the wallet
	numTxns := uint64(10000)
	ucs, err := st.wallet.NextAddresses(numTxns)
	if err != nil {
		t.Fatal(err)
	}

	// Send SC to each address.
	minedBlocks := 0
	for i, uc := range ucs {
		st.wallet.SendSiacoins(types.SiacoinPrecision, uc.UnlockHash())
		if i%100 == 0 {
			if _, err := st.miner.AddBlock(); err != nil {
				t.Fatal(err)
			}
			minedBlocks++
		}
	}
	if _, err := st.miner.AddBlock(); err != nil {
		t.Fatal(err)
	}
	minedBlocks++

	// After sending numTxns times there should be 2*numTxns confirmed
	// transactions plus one for each mined block. Every send creates a setup
	// transaction and the actual transaction.
	err = st.getAPI("/wallet/transactions?startheight=0&endheight=-1", &wtg)
	if err != nil {
		t.Fatal(err)
	}
	expectedConfirmedTxns := numConfirmedTxns + int(2*numTxns) + minedBlocks
	if len(wtg.ConfirmedTransactions) != expectedConfirmedTxns {
		t.Fatalf("expecting %v confirmed transactions but was %v", expectedConfirmedTxns,
			len(wtg.ConfirmedTransactions))
	}
	if len(wtg.UnconfirmedTransactions) != 0 {
		t.Fatal("expecting 0 unconfirmed transactions")
	}

	// Execute tests
	for _, subtest := range subtests {
		t.Run(subtest.name, func(t *testing.T) {
			subtest.f(t, st, expectedConfirmedTxns)
		})
	}
}

// TestWalletTransactionsGETAddr queries the /wallet/transactions/:addr api
// call.
func TestWalletTransactionsGetAddr(t *testing.T) {
	if testing.Short() {
		t.SkipNow()
	}
	t.Parallel()
	st, err := createServerTester(t.Name())
	if err != nil {
		t.Fatal(err)
	}
	defer st.server.panicClose()

	// Create a second wallet.
	st2, err := blankServerTester(t.Name() + "w2")
	if err != nil {
		t.Fatal(err)
	}
	defer st2.server.panicClose()

	err = fullyConnectNodes([]*serverTester{st, st2})
	if err != nil {
		t.Fatal(err)
	}

	// Get address of recipient
	uc, err := st2.wallet.NextAddress()
	if err != nil {
		t.Fatal(err)
	}
	addr := uc.UnlockHash()

	// Sent some money to the address
	sentValue := types.SiacoinPrecision.Mul64(3)
	_, err = st.wallet.SendSiacoins(sentValue, addr)
	if err != nil {
		t.Fatal(err)
	}

	// Query the details of the first transaction using
	// /wallet/transactions/:addr
	var wtga WalletTransactionsGETaddr
	wtgaQuery := fmt.Sprintf("/wallet/transactions/%s", addr)
	err = st.getAPI(wtgaQuery, &wtga)
	if err != nil {
		t.Fatal(err)
	}
	if len(wtga.UnconfirmedTransactions) != 1 || len(wtga.ConfirmedTransactions) != 0 {
		t.Errorf("There should be exactly 1 unconfirmed and 0 confirmed related txns")
	}

	// Mine a block to get the transaction confirmed
	_, err = st.miner.AddBlock()
	if err != nil {
		t.Fatal(err)
	}

	// See if they moved to the confirmed transactions after mining a block
	err = st.getAPI(wtgaQuery, &wtga)
	if err != nil {
		t.Fatal(err)
	}
	if len(wtga.UnconfirmedTransactions) != 0 || len(wtga.ConfirmedTransactions) != 1 {
		t.Errorf("There should be exactly 0 unconfirmed and 1 confirmed related txns")
	}
}<|MERGE_RESOLUTION|>--- conflicted
+++ resolved
@@ -47,11 +47,7 @@
 	if err != nil {
 		t.Fatal("Failed to create wallet:", err)
 	}
-<<<<<<< HEAD
-	srv, err := NewServer("localhost:0", "Sia-Agent", "", cs, nil, g, nil, nil, nil, tp, w, nil, nil, nil)
-=======
-	srv, err := NewServer("localhost:0", "SiaPrime-Agent", "", cs, nil, g, nil, nil, nil, tp, w)
->>>>>>> 13f8b065
+	srv, err := NewServer("localhost:0", "SiaPrime-Agent", "", cs, nil, g, nil, nil, nil, tp, w, nil, nil, nil)
 	if err != nil {
 		t.Fatal(err)
 	}
@@ -190,11 +186,7 @@
 	if err != nil {
 		t.Fatal(err)
 	}
-<<<<<<< HEAD
-	srv, err := NewServer("localhost:0", "Sia-Agent", "", cs, nil, g, nil, nil, nil, tp, w, nil, nil, nil)
-=======
-	srv, err := NewServer("localhost:0", "SiaPrime-Agent", "", cs, nil, g, nil, nil, nil, tp, w)
->>>>>>> 13f8b065
+	srv, err := NewServer("localhost:0", "SiaPrime-Agent", "", cs, nil, g, nil, nil, nil, tp, w, nil, nil, nil)
 	if err != nil {
 		t.Fatal(err)
 	}
@@ -262,11 +254,7 @@
 	if err != nil {
 		t.Fatal(err)
 	}
-<<<<<<< HEAD
-	srv, err := NewServer("localhost:0", "Sia-Agent", "", cs, nil, g, nil, nil, nil, tp, w, nil, nil, nil)
-=======
-	srv, err := NewServer("localhost:0", "SiaPrime-Agent", "", cs, nil, g, nil, nil, nil, tp, w)
->>>>>>> 13f8b065
+	srv, err := NewServer("localhost:0", "SiaPrime-Agent", "", cs, nil, g, nil, nil, nil, tp, w, nil, nil, nil)
 	if err != nil {
 		t.Fatal(err)
 	}
