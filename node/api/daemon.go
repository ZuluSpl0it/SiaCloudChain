--- conflicted
+++ resolved
@@ -1,14 +1,14 @@
 package api
 
+//TODO: Enable upgrading
 import (
-<<<<<<< HEAD
-	//TODO: Enable Latest version checking and upgrading to it
 
 	//"archive/zip"
 	//"bytes"
 	//"crypto/sha256"
-	//"encoding/json"
+	"encoding/json"
 	"fmt"
+
 	//"io"
 	//"io/ioutil"
 	"math/big"
@@ -30,64 +30,11 @@
 	"gitlab.com/scpcorp/ScPrime/build"
 	"gitlab.com/scpcorp/ScPrime/modules"
 	"gitlab.com/scpcorp/ScPrime/types"
-=======
-	"archive/zip"
-	"bytes"
-	"crypto/sha256"
-	"encoding/json"
-	"fmt"
-	"io"
-	"io/ioutil"
-	"math/big"
-	"net/http"
-	"path"
-	"path/filepath"
-	"runtime"
-	"strings"
-
-	"github.com/inconshreveable/go-update"
-	"github.com/julienschmidt/httprouter"
-	"github.com/kardianos/osext"
-	"golang.org/x/crypto/openpgp"
-	"golang.org/x/crypto/openpgp/clearsign"
-
-	"gitlab.com/NebulousLabs/Sia/build"
-	"gitlab.com/NebulousLabs/Sia/modules"
-	"gitlab.com/NebulousLabs/Sia/types"
-	"gitlab.com/NebulousLabs/errors"
->>>>>>> 48ada05a
 )
 
 const (
 	// The developer key is used to sign updates and other important Sia-
 	// related information.
-<<<<<<< HEAD
-	developerKey = `-----BEGIN PUBLIC KEY-----
-MIIEIjANBgkqhkiG9w0BAQEFAAOCBA8AMIIECgKCBAEAsoQHOEU6s/EqMDtw5HvA
-YPTUaBgnviMFbG3bMsRqSCD8ug4XJYh+Ik6WP0xgq+OPDehPiaXK8ghAtBiW1EJK
-mBRwlABXAzREZg8wRfG4l8Zj6ckAPJOgLn0jobXy6/SCQ+jZSWh4Y8DYr+LA3Mn3
-EOga7Jvhpc3fTZ232GBGJ1BobuNfRfYmwxSphv+T4vzIA3JUjVfa8pYZGIjh5XbJ
-5M8Lef0Xa9eqr6lYm5kQoOIXeOW56ImqI2BKg/I9NGw9phSPbwaFfy1V2kfHp5Xy
-DtKnyj/O9zDi+qUKjoIivnEoV+3DkioHUWv7Fpf7yx/9cPyckwvaBsTd9Cfp4uBx
-qJ5Qyv69VZQiD6DikNwgzjGbIjiLwfTObhInKZUoYl48yzgkR80ja5TW0SoidNvO
-4WTbWcLolOl522VarTs7wlgbq0Ad7yrNVnHzo447v2iT20ILH2oeAcZqvpcvRmTl
-U6uKoaVmBH3D3Y19dPluOjK53BrqfQ5L8RFli2wEJktPsi5fUTd4UI9BgnUieuDz
-S7h/VH9bv9ZVvyjpu/uVjdvaikT3zbIy9J6wS6uE5qPLPhI4B9HgbrQ03muDGpql
-gZrMiL3GdYrBiqpIbaWHfM0eMWEK3ZScUdtCgUXMMrkvaUJ4g9wEgbONFVVOMIV+
-YubIuzBFqug6WyxN/EAM/6Fss832AwVPcYM0NDTVGVdVplLMdN8YNjrYuaPngBCG
-e8QaTWtHzLujyBIkVdAHqfkRS65jp7JLLMx7jUA74/E/v+0cNew3Y1p2gt3iQH8t
-w93xn9IPUfQympc4h3KerP/Yn6P/qAh68jQkOiMMS+VbCq/BOn8Q3GbR+8rQ8dmk
-qVoGA7XrPQ6bymKBTghk2Ek+ZjxrpAoj0xYoYyzWf0kuxeOT8kAjlLLmfQ8pm75S
-QHLqH49FyfeETIU02rkw2oMOX/EYdJzZukHuouwbpKSElpRx+xTnaSemMJo+U7oX
-xVjma3Zynh9w12abnFWkZKtrxwXv7FCSzb0UZmMWUqWzCS03Rrlur21jp4q2Wl71
-Vt92xe5YbC/jbh386F1e/qGq6p+D1AmBynIpp/HE6fPsc9LWgJDDkREZcp7hthGW
-IdYPeP3CesFHnsZMueZRib0i7lNUkBSRneO1y/C9poNv1vOeTCNEE0jvhp/XOJuc
-yCQtrUSNALsvm7F+bnwP2F7K34k7MOlOgnTGqCqW+9WwBcjR44B0HI+YERCcRmJ8
-krBuVo9OBMV0cYBWpjo3UI9j3lHESCYhLnCz7SPap7C1yORc2ydJh+qjKqdLBHom
-t+JydcdJLbIG+kb3jB9QIIu5A4TlSGlHV6ewtxIWLS1473jEkITiVTt0Y5k+VLfW
-bwIDAQAB
------END PUBLIC KEY-----`
-=======
 	developerKey = `-----BEGIN PGP PUBLIC KEY BLOCK-----
 
 mQINBF4U62ABEADQip/SzQrFvmL761iKRk6L3N8yHX7y0LUaSxS+jaTlsROtBkEl
@@ -117,7 +64,6 @@
 y6/Gelaei3D0
 =XTvn
 -----END PGP PUBLIC KEY BLOCK-----`
->>>>>>> 48ada05a
 )
 
 type (
@@ -183,7 +129,6 @@
 		MaxTargetAdjustmentUp   *big.Rat `json:"maxtargetadjustmentup"`
 		MaxTargetAdjustmentDown *big.Rat `json:"maxtargetadjustmentdown"`
 
-<<<<<<< HEAD
 		// SiacoinPrecision is the number of base units in a siacoin. This constant is used
 		// for mining rewards calculation and supported for compatibility with
 		// existing 3rd party intergations.
@@ -193,9 +138,6 @@
 		// ScPrimecoinPrecision is the number of base units in a scprimecoin that is used
 		// by clients (1 SCP = 10^27 H).
 		ScPrimecoinPrecision types.Currency `json:"scprimecoinprecision"`
-=======
-		SiacoinPrecision types.Currency `json:"siacoinprecision"`
->>>>>>> 48ada05a
 	}
 
 	// DaemonVersion holds the version information for siad
@@ -208,31 +150,7 @@
 
 // fetchLatestRelease returns metadata about the most recent GitLab release.
 func fetchLatestRelease() (gitlabRelease, error) {
-<<<<<<< HEAD
-	return gitlabRelease{}, errors.New("Fetching latest release is not supported yet")
-	/*
-		resp, err := http.Get("https://gitlab.com/api/v4/projects/7508674/repository/tags?order_by=name")
-		if err != nil {
-			return gitlabRelease{}, err
-		}
-		defer resp.Body.Close()
-		var releases []gitlabRelease
-		if err := json.NewDecoder(resp.Body).Decode(&releases); err != nil {
-			return gitlabRelease{}, err
-		} else if len(releases) == 0 {
-			return gitlabRelease{}, errors.New("no releases found")
-		}
-
-		// Find the most recent release that is not a nightly or release candidate.
-		for _, release := range releases {
-			if build.IsVersion(release.Name[1:]) && release.Name[0] == 'v' {
-				return release, nil
-			}
-		}
-		return gitlabRelease{}, errors.New("No non-nightly or non-RC releases found")
-	*/
-=======
-	resp, err := http.Get("https://gitlab.com/api/v4/projects/7508674/repository/tags?order_by=name")
+	resp, err := http.Get("https://gitlab.com/api/v4/projects/17421950/repository/tags?order_by=name")
 	if err != nil {
 		return gitlabRelease{}, err
 	}
@@ -251,14 +169,12 @@
 		}
 	}
 	return gitlabRelease{}, errors.New("No non-nightly or non-RC releases found")
->>>>>>> 48ada05a
 }
 
 // updateToRelease updates siad and siac to the release specified. siac is
 // assumed to be in the same folder as siad.
 func updateToRelease(version string) error {
-<<<<<<< HEAD
-	return errors.New("Updating to latest release is not supported yet")
+	return errors.New("Updating to specified release is not supported yet")
 	/*
 		binaryFolder, err := osext.ExecutableFolder()
 		if err != nil {
@@ -388,164 +304,12 @@
 		}
 
 		return nil
-
 	*/
-=======
-	binaryFolder, err := osext.ExecutableFolder()
-	if err != nil {
-		return err
-	}
-
-	// Download file of signed hashes.
-	resp, err := http.Get(fmt.Sprintf("https://sia.tech/releases/Sia-%s-SHA256SUMS.txt.asc", version))
-	if err != nil {
-		return err
-	}
-
-	// The file should be small enough to store in memory (<1 MiB); use
-	// MaxBytesReader to ensure we don't download more than 8 MiB
-	signatureBytes, err := ioutil.ReadAll(http.MaxBytesReader(nil, resp.Body, 1<<23))
-	resp.Body.Close()
-	if err != nil {
-		return err
-	}
-	sigBlock, _ := clearsign.Decode(signatureBytes)
-	if sigBlock == nil {
-		return errors.New("No signature found in checksums file")
-	}
-
-	// Open the developer key for verifying signatures.
-	keyring, err := openpgp.ReadArmoredKeyRing(strings.NewReader(developerKey))
-	if err != nil {
-		return errors.AddContext(err, "Error reading keyring")
-	}
-	// Verify the signature.
-	_, err = openpgp.CheckDetachedSignature(keyring, bytes.NewBuffer(sigBlock.Bytes), sigBlock.ArmoredSignature.Body)
-	if err != nil {
-		return errors.AddContext(err, "signature verification error")
-	}
-
-	// Build a map of signed binary checksums.
-	checksumsPlaintext := strings.TrimSpace(string(sigBlock.Plaintext))
-	checksums := make(map[string]string) // maps GOOS-GOARCH to SHA-256 checksum.
-	for _, line := range strings.Split(checksumsPlaintext, "\n") {
-		splitBySpace := strings.Split(line, "  ")
-		if len(splitBySpace) != 2 {
-			continue
-		}
-		checksum := splitBySpace[0]
-		fileName := splitBySpace[1]
-		checksums[fileName] = checksum
-	}
-
-	// download release archive
-	releaseFilePrefix := fmt.Sprintf("Sia-%s-%s-%s", version, runtime.GOOS, runtime.GOARCH)
-	zipResp, err := http.Get(fmt.Sprintf("https://sia.tech/releases/%s.zip", releaseFilePrefix))
-	if err != nil {
-		return err
-	}
-	// release should be small enough to store in memory (<10 MiB); use
-	// LimitReader to ensure we don't download more than 32 MiB
-	content, err := ioutil.ReadAll(http.MaxBytesReader(nil, zipResp.Body, 1<<25))
-	resp.Body.Close()
-	if err != nil {
-		return err
-	}
-	r := bytes.NewReader(content)
-	z, err := zip.NewReader(r, r.Size())
-	if err != nil {
-		return err
-	}
-	zipChecksum := fmt.Sprintf("%x", sha256.Sum256(content))
-	expectedZipChecksum, ok := checksums[releaseFilePrefix+".zip"]
-	if !ok {
-		return errors.New("No checksum for zip file found")
-	}
-	if strings.TrimSpace(zipChecksum) != strings.TrimSpace(expectedZipChecksum) {
-		return errors.New("Expected zip file checksums to match")
-	}
-
-	// Process zip, finding siad/siac binaries and validate the checksum against
-	// the signed checksums file.
-	for _, binary := range []string{"siad", "siac"} {
-		var binData io.ReadCloser
-		var binaryName string // needed for TargetPath below
-		for _, zf := range z.File {
-			fileName := path.Base(zf.Name)
-			if (fileName != binary) && (fileName != binary+".exe") {
-				continue
-			}
-			binaryName = fileName
-			binData, err = zf.Open()
-			if err != nil {
-				return err
-			}
-			defer binData.Close()
-		}
-		if binData == nil {
-			return errors.New("could not find " + binary + " binary")
-		}
-
-		// Verify the checksum matches the signed checksum.
-		// Use io.LimitReader to ensure we don't download more than 32 MiB
-		binaryBytes, err := ioutil.ReadAll(io.LimitReader(binData, 1<<25))
-		if err != nil {
-			return err
-		}
-		// binData (an io.ReadCloser) is still needed to update the binary.
-		binData = ioutil.NopCloser(bytes.NewBuffer(binaryBytes))
-
-		// Check that the checksums match.
-		binChecksum := fmt.Sprintf("%x", sha256.Sum256(binaryBytes))
-		expectedChecksum, ok := checksums[releaseFilePrefix+"/"+binary]
-		if !ok {
-			errors.New("No checksum found for binary")
-		}
-		if strings.TrimSpace(binChecksum) != strings.TrimSpace(expectedChecksum) {
-			return errors.New("Expected binary checksums to match")
-		}
-
-		updateOpts := update.Options{
-			Signature:  nil,  // Signature verification is skipped because we already verified the signature of the checksum.
-			TargetMode: 0775, // executable
-			TargetPath: filepath.Join(binaryFolder, binaryName),
-		}
-
-		// apply update
-		err = update.Apply(binData, updateOpts)
-		if err != nil {
-			return err
-		}
-	}
-
-	return nil
->>>>>>> 48ada05a
 }
 
 // daemonAlertsHandlerGET handles the API call that returns the alerts of all
 // loaded modules.
 func (api *API) daemonAlertsHandlerGET(w http.ResponseWriter, _ *http.Request, _ httprouter.Params) {
-<<<<<<< HEAD
-	alerts := make([]modules.Alert, 0, 6) // initialize slice to avoid "null" in response.
-	if api.gateway != nil {
-		alerts = append(alerts, api.gateway.Alerts()...)
-	}
-	if api.cs != nil {
-		alerts = append(alerts, api.cs.Alerts()...)
-	}
-	if api.tpool != nil {
-		alerts = append(alerts, api.tpool.Alerts()...)
-	}
-	if api.wallet != nil {
-		alerts = append(alerts, api.wallet.Alerts()...)
-	}
-	if api.renter != nil {
-		alerts = append(alerts, api.renter.Alerts()...)
-	}
-	if api.host != nil {
-		alerts = append(alerts, api.host.Alerts()...)
-	}
-=======
 	// initialize slices to avoid "null" in response.
 	crit := make([]modules.Alert, 0, 6)
 	err := make([]modules.Alert, 0, 6)
@@ -588,7 +352,6 @@
 	}
 	// Sort alerts by severity. Critical first, then Error and finally Warning.
 	alerts := append(crit, append(err, warn...)...)
->>>>>>> 48ada05a
 	WriteJSON(w, DaemonAlertsGet{
 		Alerts: alerts,
 	})
@@ -640,13 +403,8 @@
 		GenesisTimestamp:       types.GenesisTimestamp,
 		MaturityDelay:          types.MaturityDelay,
 		MedianTimestampWindow:  types.MedianTimestampWindow,
-<<<<<<< HEAD
 		SiafundCount:           types.SiafundCount(api.cs.Height()),
 		SiafundPortion:         types.SiafundPortion(api.cs.Height()),
-=======
-		SiafundCount:           types.SiafundCount,
-		SiafundPortion:         types.SiafundPortion,
->>>>>>> 48ada05a
 		TargetWindow:           types.TargetWindow,
 
 		InitialCoinbase: types.InitialCoinbase,
@@ -665,12 +423,8 @@
 		MaxTargetAdjustmentUp:   types.MaxTargetAdjustmentUp,
 		MaxTargetAdjustmentDown: types.MaxTargetAdjustmentDown,
 
-<<<<<<< HEAD
 		SiacoinPrecision:     types.SiacoinPrecision,
 		ScPrimecoinPrecision: types.ScPrimecoinPrecision,
-=======
-		SiacoinPrecision: types.SiacoinPrecision,
->>>>>>> 48ada05a
 	}
 
 	WriteJSON(w, sc)
@@ -738,11 +492,7 @@
 		maxUploadSpeed = uploadSpeed
 	}
 	// Set the limit.
-<<<<<<< HEAD
 	if err := api.spdConfig.SetRatelimit(maxDownloadSpeed, maxUploadSpeed); err != nil {
-=======
-	if err := api.siadConfig.SetRatelimit(maxDownloadSpeed, maxUploadSpeed); err != nil {
->>>>>>> 48ada05a
 		WriteError(w, Error{"unable to set limits: " + err.Error()}, http.StatusBadRequest)
 		return
 	}
