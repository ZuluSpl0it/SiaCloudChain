package api

import (
	"archive/tar"
	"archive/zip"
	"compress/gzip"
	"encoding/json"
	"fmt"
	"io"
	"mime"
	"net/http"
	"net/url"
	"os"
	"path/filepath"
	"sort"
	"strconv"
	"strings"
	"time"

	"github.com/julienschmidt/httprouter"
	"gitlab.com/NebulousLabs/Sia/build"
	"gitlab.com/NebulousLabs/Sia/crypto"
	"gitlab.com/NebulousLabs/Sia/modules"
	"gitlab.com/NebulousLabs/Sia/modules/renter"
	"gitlab.com/NebulousLabs/Sia/modules/renter/skynetportals"
	"gitlab.com/NebulousLabs/Sia/skykey"
	"gitlab.com/NebulousLabs/errors"
)

const (
	// DefaultSkynetDefaultPath is the defaultPath value we use when the user
	// hasn't specified one and `index.html` exists in the skyfile.
	DefaultSkynetDefaultPath = "index.html"

	// DefaultSkynetRequestTimeout is the default request timeout for routes
	// that have a timeout query string parameter. If the request can not be
	// resolved within the given amount of time, it times out. This is used for
	// Skynet routes where a request times out if the DownloadByRoot project
	// does not finish in due time.
	DefaultSkynetRequestTimeout = 30 * time.Second

	// MaxSkynetRequestTimeout is the maximum a user is allowed to set as
	// request timeout. This to prevent an attack vector where the attacker
	// could cause a go-routine leak by creating a bunch of requests with very
	// high timeouts.
	MaxSkynetRequestTimeout = 15 * 60 // in seconds
)

var (
	// ErrInvalidDefaultPath is returned when the specified default path is not
	// valid, e.g. the file it points to does not exist.
	ErrInvalidDefaultPath = errors.New("invalid default path provided")
)

type (
	// SkynetSkyfileHandlerPOST is the response that the api returns after the
	// /skynet/ POST endpoint has been used.
	SkynetSkyfileHandlerPOST struct {
		Skylink    string      `json:"skylink"`
		MerkleRoot crypto.Hash `json:"merkleroot"`
		Bitfield   uint16      `json:"bitfield"`
	}

	// SkynetBlacklistGET contains the information queried for the
	// /skynet/blacklist GET endpoint
	SkynetBlacklistGET struct {
		Blacklist []crypto.Hash `json:"blacklist"`
	}

	// SkynetBlacklistPOST contains the information needed for the
	// /skynet/blacklist POST endpoint to be called
	SkynetBlacklistPOST struct {
		Add    []string `json:"add"`
		Remove []string `json:"remove"`
	}

	// SkynetPortalsGET contains the information queried for the /skynet/portals
	// GET endpoint.
	SkynetPortalsGET struct {
		Portals []modules.SkynetPortal `json:"portals"`
	}

	// SkynetPortalsPOST contains the information needed for the /skynet/portals
	// POST endpoint to be called.
	SkynetPortalsPOST struct {
		Add    []modules.SkynetPortal `json:"add"`
		Remove []modules.NetAddress   `json:"remove"`
	}

	// SkynetStatsGET contains the information queried for the /skynet/stats
	// GET endpoint
	SkynetStatsGET struct {
		PerformanceStats SkynetPerformanceStats `json:"performancestats"`

		Uptime      int64         `json:"uptime"`
		UploadStats SkynetStats   `json:"uploadstats"`
		VersionInfo SkynetVersion `json:"versioninfo"`
	}

	// SkynetStats contains statistical data about skynet
	SkynetStats struct {
		NumFiles  int    `json:"numfiles"`
		TotalSize uint64 `json:"totalsize"`
	}

	// SkynetVersion contains version information
	SkynetVersion struct {
		Version     string `json:"version"`
		GitRevision string `json:"gitrevision"`
	}

	// SkykeyGET contains a base64 encoded Skykey.
	SkykeyGET struct {
		Skykey string `json:"skykey"` // base64 encoded Skykey
		Name   string `json:"name"`
		ID     string `json:"id"`   // base64 encoded Skykey ID
		Type   string `json:"type"` // human-readable Skykey Type
	}
	// SkykeysGET contains a slice of Skykeys.
	SkykeysGET struct {
		Skykeys []SkykeyGET `json:"skykeys"`
	}
)

// skynetBlacklistHandlerGET handles the API call to get the list of blacklisted
// skylinks.
func (api *API) skynetBlacklistHandlerGET(w http.ResponseWriter, _ *http.Request, _ httprouter.Params) {
	// Get the Blacklist
	blacklist, err := api.renter.Blacklist()
	if err != nil {
		WriteError(w, Error{"unable to get the blacklist: " + err.Error()}, http.StatusBadRequest)
		return
	}

	WriteJSON(w, SkynetBlacklistGET{
		Blacklist: blacklist,
	})
}

// skynetBlacklistHandlerPOST handles the API call to blacklist certain skylinks.
func (api *API) skynetBlacklistHandlerPOST(w http.ResponseWriter, req *http.Request, _ httprouter.Params) {
	// Parse parameters
	var params SkynetBlacklistPOST
	err := json.NewDecoder(req.Body).Decode(&params)
	if err != nil {
		WriteError(w, Error{"invalid parameters: " + err.Error()}, http.StatusBadRequest)
		return
	}

	// Check for nil input
	if len(append(params.Add, params.Remove...)) == 0 {
		WriteError(w, Error{"no skylinks submitted"}, http.StatusBadRequest)
		return
	}

	// Convert to Skylinks
	addSkylinks := make([]modules.Skylink, len(params.Add))
	for i, addStr := range params.Add {
		var skylink modules.Skylink
		err := skylink.LoadString(addStr)
		if err != nil {
			WriteError(w, Error{fmt.Sprintf("error parsing skylink: %v", err)}, http.StatusBadRequest)
			return
		}
		addSkylinks[i] = skylink
	}
	removeSkylinks := make([]modules.Skylink, len(params.Remove))
	for i, removeStr := range params.Remove {
		var skylink modules.Skylink
		err := skylink.LoadString(removeStr)
		if err != nil {
			WriteError(w, Error{fmt.Sprintf("error parsing skylink: %v", err)}, http.StatusBadRequest)
			return
		}
		removeSkylinks[i] = skylink
	}

	// Update the Skynet Blacklist
	err = api.renter.UpdateSkynetBlacklist(addSkylinks, removeSkylinks)
	if err != nil {
		WriteError(w, Error{"unable to update the skynet blacklist: " + err.Error()}, http.StatusInternalServerError)
		return
	}

	WriteSuccess(w)
}

// skynetPortalsHandlerGET handles the API call to get the list of known skynet
// portals.
func (api *API) skynetPortalsHandlerGET(w http.ResponseWriter, _ *http.Request, _ httprouter.Params) {
	// Get the list of portals.
	portals, err := api.renter.Portals()
	if err != nil {
		WriteError(w, Error{"unable to get the portals list: " + err.Error()}, http.StatusBadRequest)
		return
	}

	WriteJSON(w, SkynetPortalsGET{
		Portals: portals,
	})
}

// skynetPortalsHandlerPOST handles the API call to add and remove portals from
// the list of known skynet portals.
func (api *API) skynetPortalsHandlerPOST(w http.ResponseWriter, req *http.Request, _ httprouter.Params) {
	// Parse parameters.
	var params SkynetPortalsPOST
	err := json.NewDecoder(req.Body).Decode(&params)
	if err != nil {
		WriteError(w, Error{"invalid parameters: " + err.Error()}, http.StatusBadRequest)
		return
	}

	// Update the list of known skynet portals.
	err = api.renter.UpdateSkynetPortals(params.Add, params.Remove)
	if err != nil {
		// If validation fails, return a bad request status.
		errStatus := http.StatusInternalServerError
		if strings.Contains(err.Error(), skynetportals.ErrSkynetPortalsValidation.Error()) {
			errStatus = http.StatusBadRequest
		}
		WriteError(w, Error{"unable to update the list of known skynet portals: " + err.Error()}, errStatus)
		return
	}

	WriteSuccess(w)
}

// skynetSkylinkHandlerGET accepts a skylink as input and will stream the data
// from the skylink out of the response body as output.
func (api *API) skynetSkylinkHandlerGET(w http.ResponseWriter, req *http.Request, ps httprouter.Params) {
	// Start the timer for the performance measurement.
	startTime := time.Now()
	isErr := true
	defer func() {
		if isErr {
			skynetPerformanceStats.TimeToFirstByte.AddRequest(0)
		}
	}()

	strLink := ps.ByName("skylink")
	strLink = strings.TrimPrefix(strLink, "/")

	// Parse out optional path to a subfile
	path := "/" // default to root
	splits := strings.SplitN(strLink, "?", 2)
	splits = strings.SplitN(splits[0], "/", 2)
	if len(splits) > 1 {
		path = fmt.Sprintf("/%s", splits[1])
	}

	// Parse skylink
	var skylink modules.Skylink
	err := skylink.LoadString(strLink)
	if err != nil {
		WriteError(w, Error{fmt.Sprintf("error parsing skylink: %v", err)}, http.StatusBadRequest)
		return
	}

	// Parse the query params.
	queryForm, err := url.ParseQuery(req.URL.RawQuery)
	if err != nil {
		WriteError(w, Error{"failed to parse query params"}, http.StatusBadRequest)
		return
	}

	// Parse the querystring.
	var attachment bool
	attachmentStr := queryForm.Get("attachment")
	if attachmentStr != "" {
		attachment, err = strconv.ParseBool(attachmentStr)
		if err != nil {
			WriteError(w, Error{"unable to parse 'attachment' parameter: " + err.Error()}, http.StatusBadRequest)
			return
		}
	}

	// Parse the format.
	format := modules.SkyfileFormat(strings.ToLower(queryForm.Get("format")))
	switch format {
	case modules.SkyfileFormatNotSpecified:
	case modules.SkyfileFormatTar:
	case modules.SkyfileFormatTarGz:
	case modules.SkyfileFormatConcat:
	case modules.SkyfileFormatZip:
	default:
		WriteError(w, Error{"unable to parse 'format' parameter, allowed values are: 'concat', 'tar', 'targz' and 'zip'"}, http.StatusBadRequest)
		return
	}

	// Parse the timeout.
	timeout := DefaultSkynetRequestTimeout
	timeoutStr := queryForm.Get("timeout")
	if timeoutStr != "" {
		timeoutInt, err := strconv.Atoi(timeoutStr)
		if err != nil {
			WriteError(w, Error{"unable to parse 'timeout' parameter: " + err.Error()}, http.StatusBadRequest)
			return
		}

		if timeoutInt > MaxSkynetRequestTimeout {
			WriteError(w, Error{fmt.Sprintf("'timeout' parameter too high, maximum allowed timeout is %ds", MaxSkynetRequestTimeout)}, http.StatusBadRequest)
			return
		}
		timeout = time.Duration(timeoutInt) * time.Second
	}

	// Fetch the skyfile's metadata and a streamer to download the file
	metadata, streamer, err := api.renter.DownloadSkylink(skylink, timeout)
	if errors.Contains(err, renter.ErrRootNotFound) {
		WriteError(w, Error{fmt.Sprintf("failed to fetch skylink: %v", err)}, http.StatusNotFound)
		return
	}
	if err != nil {
		WriteError(w, Error{fmt.Sprintf("failed to fetch skylink: %v", err)}, http.StatusInternalServerError)
		return
	}
	defer streamer.Close()

	var isSubfile bool

	// Handle the legacy case
	if metadata.DefaultPath == "" && !metadata.DisableDefaultPath && len(metadata.Subfiles) == 1 {
		for filename := range metadata.Subfiles {
			metadata.DefaultPath = modules.EnsurePrefix(filename, "/")
			break
		}
	}

	// Serve the contents of the file at the default path if one is set. Note
	// that we return the metadata for the entire Skylink when we serve the
	// contents of the file at the default path.
	if path == "/" &&
		metadata.DefaultPath != "" &&
		format == modules.SkyfileFormatNotSpecified {
		_, _, offset, size := metadata.ForPath(metadata.DefaultPath)
		streamer, err = NewLimitStreamer(streamer, offset, size)
		isSubfile = true
		if err != nil {
			WriteError(w, Error{fmt.Sprintf("failed to download contents for path: %v, could not create limit streamer", path)}, http.StatusInternalServerError)
			return
		}
	}

	// Serve the contents of the skyfile at path if one is set
	if path != "/" {
		metadataForPath, file, offset, size := metadata.ForPath(path)
		if len(metadataForPath.Subfiles) == 0 {
			WriteError(w, Error{fmt.Sprintf("failed to download contents for path: %v", path)}, http.StatusNotFound)
			return
		}
		streamer, err = NewLimitStreamer(streamer, offset, size)
		if err != nil {
			WriteError(w, Error{fmt.Sprintf("failed to download contents for path: %v, could not create limit streamer", path)}, http.StatusInternalServerError)
			return
		}

		metadata = metadataForPath
		isSubfile = file
	}

	// If we are serving more than one file, and the format is not
	// specified, default to downloading it as a zip archive.
	if !isSubfile && metadata.IsDirectory() && format == modules.SkyfileFormatNotSpecified {
		format = modules.SkyfileFormatZip
	}

	// Encode the metadata
	encMetadata, err := json.Marshal(metadata)
	if err != nil {
		WriteError(w, Error{fmt.Sprintf("failed to write skylink metadata: %v", err)}, http.StatusInternalServerError)
		return
	}

	// Set an appropritate Content-Disposition header
	var cdh string
	if attachment {
		cdh = fmt.Sprintf("attachment; filename=%s", strconv.Quote(filepath.Base(metadata.Filename)))
	} else if format.IsArchive() {
		cdh = fmt.Sprintf("attachment; filename=%s", strconv.Quote(filepath.Base(metadata.Filename)+format.Extension()))
	} else {
		cdh = fmt.Sprintf("inline; filename=%s", strconv.Quote(filepath.Base(metadata.Filename)))
	}
	w.Header().Set("Content-Disposition", cdh)

	// If requested, serve the content as a tar archive, compressed tar
	// archive or zip archive.
	if format == modules.SkyfileFormatTar {
		w.Header().Set("Content-Type", "application/x-tar")
<<<<<<< HEAD
=======
		w.Header().Set("Skynet-File-Metadata", string(encMetadata))
>>>>>>> 5d672fea
		err = serveTar(w, metadata, streamer)
		if err != nil {
			WriteError(w, Error{fmt.Sprintf("failed to serve skyfile as tar archive: %v", err)}, http.StatusInternalServerError)
		}
		return
	}
	if format == modules.SkyfileFormatTarGz {
<<<<<<< HEAD
		w.Header().Set("Content-Type", "application/x-gtar")
=======
		w.Header().Set("Content-Type", "application/x-gtar ")
		w.Header().Set("Skynet-File-Metadata", string(encMetadata))
>>>>>>> 5d672fea
		gzw := gzip.NewWriter(w)
		err = serveTar(gzw, metadata, streamer)
		err = errors.Compose(err, gzw.Close())
		if err != nil {
			WriteError(w, Error{fmt.Sprintf("failed to serve skyfile as tar gz archive: %v", err)}, http.StatusInternalServerError)
		}
		return
	}
	if format == modules.SkyfileFormatZip {
<<<<<<< HEAD
		w.Header().Set("Content-Type", "application/zip")
=======
		w.Header().Set("content-type", "application/zip")
		w.Header().Set("Skynet-File-Metadata", string(encMetadata))
>>>>>>> 5d672fea
		err = serveZip(w, metadata, streamer)
		if err != nil {
			WriteError(w, Error{fmt.Sprintf("failed to serve skyfile as zip archive: %v", err)}, http.StatusInternalServerError)
		}
		return
	}

	// Metadata has been parsed successfully, stop the time here for TTFB.
	// Metadata was fetched from Skynet itself.
	skynetPerformanceStatsMu.Lock()
	skynetPerformanceStats.TimeToFirstByte.AddRequest(time.Since(startTime))
	skynetPerformanceStatsMu.Unlock()

	// No more errors, defer a function to record the total performance time.
	isErr = false
	defer func() {
		skynetPerformanceStatsMu.Lock()
		defer skynetPerformanceStatsMu.Unlock()

		_, fetchSize, err := skylink.OffsetAndFetchSize()
		if err != nil {
			return
		}
		if fetchSize <= 64e3 {
			skynetPerformanceStats.Download64KB.AddRequest(time.Since(startTime))
			return
		}
		if fetchSize <= 1e6 {
			skynetPerformanceStats.Download1MB.AddRequest(time.Since(startTime))
			return
		}
		if fetchSize <= 4e6 {
			skynetPerformanceStats.Download4MB.AddRequest(time.Since(startTime))
			return
		}
		skynetPerformanceStats.DownloadLarge.AddRequest(time.Since(startTime))
	}()

	// Only set the Content-Type header when the metadata defines one, if we
	// were to set the header to an empty string, it would prevent the http
	// library from sniffing the file's content type.
	if metadata.ContentType() != "" {
		w.Header().Set("Content-Type", metadata.ContentType())
	}
	w.Header().Set("Skynet-File-Metadata", string(encMetadata))
	w.Header().Set("Access-Control-Allow-Origin", "*")

	http.ServeContent(w, req, metadata.Filename, time.Time{}, streamer)
}

// skynetSkylinkPinHandlerPOST will pin a skylink to this Sia node, ensuring
// uptime even if the original uploader stops paying for the file.
func (api *API) skynetSkylinkPinHandlerPOST(w http.ResponseWriter, req *http.Request, ps httprouter.Params) {
	// Parse the query params.
	queryForm, err := url.ParseQuery(req.URL.RawQuery)
	if err != nil {
		WriteError(w, Error{"failed to parse query params"}, http.StatusBadRequest)
		return
	}

	strLink := ps.ByName("skylink")
	var skylink modules.Skylink
	err = skylink.LoadString(strLink)
	if err != nil {
		WriteError(w, Error{fmt.Sprintf("error parsing skylink: %v", err)}, http.StatusBadRequest)
		return
	}

	// Parse whether the siapath should be from root or from the skynet folder.
	var root bool
	rootStr := queryForm.Get("root")
	if rootStr != "" {
		root, err = strconv.ParseBool(rootStr)
		if err != nil {
			WriteError(w, Error{"unable to parse 'root' parameter: " + err.Error()}, http.StatusBadRequest)
			return
		}
	}

	// Parse out the intended siapath.
	var siaPath modules.SiaPath
	siaPathStr := queryForm.Get("siapath")
	if root {
		siaPath, err = modules.NewSiaPath(siaPathStr)
	} else {
		siaPath, err = modules.SkynetFolder.Join(siaPathStr)
	}
	if err != nil {
		WriteError(w, Error{"invalid siapath provided: " + err.Error()}, http.StatusBadRequest)
		return
	}

	// Parse the timeout.
	timeout, err := parseTimeout(queryForm)
	if err != nil {
		WriteError(w, Error{err.Error()}, http.StatusBadRequest)
		return
	}

	// Check whether force upload is allowed. Skynet portals might disallow
	// passing the force flag, if they want to they can set overrule the force
	// flag by passing in the 'Skynet-Disable-Force' header
	allowForce := true
	strDisableForce := req.Header.Get("Skynet-Disable-Force")
	if strDisableForce != "" {
		disableForce, err := strconv.ParseBool(strDisableForce)
		if err != nil {
			WriteError(w, Error{"unable to parse 'Skynet-Disable-Force' header: " + err.Error()}, http.StatusBadRequest)
			return
		}
		allowForce = !disableForce
	}

	// Check whether existing file should be overwritten
	force := false
	if strForce := queryForm.Get("force"); strForce != "" {
		force, err = strconv.ParseBool(strForce)
		if err != nil {
			WriteError(w, Error{"unable to parse 'force' parameter: " + err.Error()}, http.StatusBadRequest)
			return
		}
	}

	// Notify the caller force has been disabled
	if !allowForce && force {
		WriteError(w, Error{"'force' has been disabled on this node: " + err.Error()}, http.StatusBadRequest)
		return
	}

	// Check whether the redundancy has been set.
	redundancy := uint8(0)
	if rStr := queryForm.Get("basechunkredundancy"); rStr != "" {
		if _, err := fmt.Sscan(rStr, &redundancy); err != nil {
			WriteError(w, Error{"unable to parse basechunkredundancy: " + err.Error()}, http.StatusBadRequest)
			return
		}
	}

	// Create the upload parameters. Notably, the fanout redundancy, the file
	// metadata and the filename are not included. Changing those would change
	// the skylink, which is not the goal.
	lup := modules.SkyfileUploadParameters{
		SiaPath:             siaPath,
		Force:               force,
		BaseChunkRedundancy: redundancy,
	}

	err = api.renter.PinSkylink(skylink, lup, timeout)
	if errors.Contains(err, renter.ErrRootNotFound) {
		WriteError(w, Error{fmt.Sprintf("Failed to pin file to Skynet: %v", err)}, http.StatusNotFound)
		return
	} else if err != nil {
		WriteError(w, Error{fmt.Sprintf("Failed to pin file to Skynet: %v", err)}, http.StatusInternalServerError)
		return
	}

	WriteSuccess(w)
}

// skynetSkyfileHandlerPOST is a dual purpose endpoint. If the 'convertpath'
// field is set, this endpoint will create a skyfile using an existing siafile.
// The original siafile and the skyfile will both need to be kept in order for
// the file to remain available on Skynet. If the 'convertpath' field is not
// set, this is essentially an upload streaming endpoint for Skynet which
// returns a skylink.
func (api *API) skynetSkyfileHandlerPOST(w http.ResponseWriter, req *http.Request, ps httprouter.Params) {
	// Start the timer for the performance measurement.
	startTime := time.Now()

	// Parse the query params.
	queryForm, err := url.ParseQuery(req.URL.RawQuery)
	if err != nil {
		WriteError(w, Error{"failed to parse query params"}, http.StatusBadRequest)
		return
	}

	// Parse whether the upload should be performed as a dry-run.
	var dryRun bool
	dryRunStr := queryForm.Get("dryrun")
	if dryRunStr != "" {
		dryRun, err = strconv.ParseBool(dryRunStr)
		if err != nil {
			WriteError(w, Error{"unable to parse 'dryrun' parameter: " + err.Error()}, http.StatusBadRequest)
			return
		}
	}

	// Parse whether the siapath should be from root or from the skynet folder.
	var root bool
	rootStr := queryForm.Get("root")
	if rootStr != "" {
		root, err = strconv.ParseBool(rootStr)
		if err != nil {
			WriteError(w, Error{"unable to parse 'root' parameter: " + err.Error()}, http.StatusBadRequest)
			return
		}
	}

	// Parse out the intended siapath.
	var siaPath modules.SiaPath
	siaPathStr := ps.ByName("siapath")
	if root {
		siaPath, err = modules.NewSiaPath(siaPathStr)
	} else {
		siaPath, err = modules.SkynetFolder.Join(siaPathStr)
	}
	if err != nil {
		WriteError(w, Error{"invalid siapath provided: " + err.Error()}, http.StatusBadRequest)
		return
	}

	// Check whether force upload is allowed. Skynet portals might disallow
	// passing the force flag, if they want to they can set overrule the force
	// flag by passing in the 'Skynet-Disable-Force' header
	allowForce := true
	strDisableForce := req.Header.Get("Skynet-Disable-Force")
	if strDisableForce != "" {
		disableForce, err := strconv.ParseBool(strDisableForce)
		if err != nil {
			WriteError(w, Error{"unable to parse 'Skynet-Disable-Force' header: " + err.Error()}, http.StatusBadRequest)
			return
		}
		allowForce = !disableForce
	}

	// Check whether existing file should be overwritten
	force := false
	if strForce := queryForm.Get("force"); strForce != "" {
		force, err = strconv.ParseBool(strForce)
		if err != nil {
			WriteError(w, Error{"unable to parse 'force' parameter: " + err.Error()}, http.StatusBadRequest)
			return
		}
	}

	// Notify the caller force has been disabled
	if !allowForce && force {
		WriteError(w, Error{"'force' has been disabled on this node"}, http.StatusBadRequest)
		return
	}

	// Verify the dry-run and force parameter are not combined
	if allowForce && force && dryRun {
		WriteError(w, Error{"'dryRun' and 'force' can not be combined"}, http.StatusBadRequest)
		return
	}

	// Check whether the redundancy has been set.
	redundancy := uint8(0)
	if rStr := queryForm.Get("basechunkredundancy"); rStr != "" {
		if _, err := fmt.Sscan(rStr, &redundancy); err != nil {
			WriteError(w, Error{"unable to parse basechunkredundancy: " + err.Error()}, http.StatusBadRequest)
			return
		}
	}

	// Parse the filename from the query params.
	filename := queryForm.Get("filename")

	// Parse Content-Type from the request headers
	ct := req.Header.Get("Content-Type")
	mediaType, _, err := mime.ParseMediaType(ct)
	if err != nil {
		WriteError(w, Error{fmt.Sprintf("failed parsing Content-Type header: %v", err)}, http.StatusBadRequest)
		return
	}

	// Build the upload parameters
	lup := modules.SkyfileUploadParameters{
		SiaPath:             siaPath,
		DryRun:              dryRun,
		Force:               force,
		BaseChunkRedundancy: redundancy,
	}

	// Build the Skyfile metadata from the request
	if isMultipartRequest(mediaType) {
		subfiles, reader, err := skyfileParseMultiPartRequest(req)
		if err != nil {
			WriteError(w, Error{fmt.Sprintf("failed parsing multipart request: %v", err)}, http.StatusBadRequest)
			return
		}

		// Use the filename of the first subfile if it's not passed as query
		// string parameter and there's only one subfile.
		if filename == "" && len(subfiles) == 1 {
			for _, sf := range subfiles {
				filename = sf.Filename
				break
			}
		}

		// Get the default path.
		defaultPath, disableDefPath, err := defaultPath(queryForm, subfiles)
		if err != nil {
			WriteError(w, Error{err.Error()}, http.StatusBadRequest)
			return
		}

		lup.Reader = reader
		lup.FileMetadata = modules.SkyfileMetadata{
			Filename:           filename,
			Subfiles:           subfiles,
			DefaultPath:        defaultPath,
			DisableDefaultPath: disableDefPath,
		}
	} else {
		// Parse out the filemode
		modeStr := queryForm.Get("mode")
		var mode os.FileMode
		if modeStr != "" {
			_, err := fmt.Sscanf(modeStr, "%o", &mode)
			if err != nil {
				WriteError(w, Error{"unable to parse mode: " + err.Error()}, http.StatusBadRequest)
				return
			}
		}

		lup.Reader = req.Body
		lup.FileMetadata = modules.SkyfileMetadata{
			Mode:     mode,
			Filename: filename,
		}
	}

	// Grab the skykey specified.
	skykeyName := queryForm.Get("skykeyname")
	skykeyID := queryForm.Get("skykeyid")
	if skykeyName != "" && skykeyID != "" {
		WriteError(w, Error{"Can only use either skykeyname or skykeyid flag, not both."}, http.StatusBadRequest)
		return
	}

	if skykeyName != "" {
		lup.SkykeyName = skykeyName
	}
	if skykeyID != "" {
		var ID skykey.SkykeyID
		err = ID.FromString(skykeyID)
		if err != nil {
			WriteError(w, Error{"Unable to parse skykey ID"}, http.StatusBadRequest)
			return
		}
		lup.SkykeyID = ID
	}

	// Enable CORS
	w.Header().Set("Access-Control-Allow-Origin", "*")

	// Check for a convertpath input
	convertPathStr := queryForm.Get("convertpath")
	if convertPathStr != "" && lup.FileMetadata.Filename != "" {
		WriteError(w, Error{"cannot set both a convertpath and a filename"}, http.StatusBadRequest)
		return
	}

	// Check whether this is a streaming upload or a siafile conversion. If no
	// convert path is provided, assume that the req.Body will be used as a
	// streaming upload.
	if convertPathStr == "" {
		// Ensure we have a valid filename.
		if err = modules.ValidatePathString(lup.FileMetadata.Filename, false); err != nil {
			WriteError(w, Error{fmt.Sprintf("invalid filename provided: %v", err)}, http.StatusBadRequest)
			return
		}

		// Check filenames of subfiles.
		if lup.FileMetadata.Subfiles != nil {
			for subfile, metadata := range lup.FileMetadata.Subfiles {
				if subfile != metadata.Filename {
					WriteError(w, Error{"subfile name did not match metadata filename"}, http.StatusBadRequest)
					return
				}
				if err = modules.ValidatePathString(subfile, false); err != nil {
					WriteError(w, Error{fmt.Sprintf("invalid filename provided: %v", err)}, http.StatusBadRequest)
					return
				}
			}
		}

		skylink, err := api.renter.UploadSkyfile(lup)
		if err != nil {
			WriteError(w, Error{fmt.Sprintf("failed to upload file to Skynet: %v", err)}, http.StatusBadRequest)
			return
		}

		// Determine whether the file is large or not, and update the
		// appropriate bucket.
		file, err := api.renter.File(lup.SiaPath)
		if err == nil && file.Filesize <= 4e6 {
			skynetPerformanceStatsMu.Lock()
			skynetPerformanceStats.Upload4MB.AddRequest(time.Since(startTime))
			skynetPerformanceStatsMu.Unlock()
		} else if err == nil {
			skynetPerformanceStatsMu.Lock()
			skynetPerformanceStats.UploadLarge.AddRequest(time.Since(startTime))
			skynetPerformanceStatsMu.Unlock()
		}

		WriteJSON(w, SkynetSkyfileHandlerPOST{
			Skylink:    skylink.String(),
			MerkleRoot: skylink.MerkleRoot(),
			Bitfield:   skylink.Bitfield(),
		})
		return
	}

	// There is a convert path.
	convertPath, err := modules.NewSiaPath(convertPathStr)
	if err != nil {
		WriteError(w, Error{"invalid convertpath provided: " + err.Error()}, http.StatusBadRequest)
		return
	}
	convertPath, err = rebaseInputSiaPath(convertPath)
	if err != nil {
		WriteError(w, Error{"invalid convertpath provided - can't rebase: " + err.Error()}, http.StatusBadRequest)
		return
	}
	skylink, err := api.renter.CreateSkylinkFromSiafile(lup, convertPath)
	if err != nil {
		WriteError(w, Error{fmt.Sprintf("failed to convert siafile to skyfile: %v", err)}, http.StatusBadRequest)
		return
	}

	// No more errors, add metrics for the upload time. A convert is a 4MB
	// upload.
	skynetPerformanceStatsMu.Lock()
	skynetPerformanceStats.Upload4MB.AddRequest(time.Since(startTime))
	skynetPerformanceStatsMu.Unlock()

	WriteJSON(w, SkynetSkyfileHandlerPOST{
		Skylink:    skylink.String(),
		MerkleRoot: skylink.MerkleRoot(),
		Bitfield:   skylink.Bitfield(),
	})
}

// skynetStatsHandlerGET responds with a JSON with statistical data about
// skynet, e.g. number of files uploaded, total size, etc.
func (api *API) skynetStatsHandlerGET(w http.ResponseWriter, _ *http.Request, _ httprouter.Params) {
	files, err := api.renter.FileList(modules.SkynetFolder, true, true)
	if err != nil {
		WriteError(w, Error{fmt.Sprintf("failed to get the list of files: %v", err)}, http.StatusInternalServerError)
		return
	}

	// calculate upload statistics
	stats := SkynetStats{}
	for _, f := range files {
		// do not double-count large files by counting both the header file and
		// the extended file
		if !strings.HasSuffix(f.Name(), renter.ExtendedSuffix) {
			stats.NumFiles++
		}
		stats.TotalSize += f.Filesize
	}

	// get version
	version := build.Version
	if build.ReleaseTag != "" {
		version += "-" + build.ReleaseTag
	}

	// Grab a copy of the performance stats.
	skynetPerformanceStatsMu.Lock()
	skynetPerformanceStats.Update()
	perfStats := skynetPerformanceStats.Copy()
	skynetPerformanceStatsMu.Unlock()

	// Grab the siad uptime
	uptime := time.Since(api.StartTime()).Seconds()

	WriteJSON(w, SkynetStatsGET{
		PerformanceStats: perfStats,

		Uptime:      int64(uptime),
		UploadStats: stats,
		VersionInfo: SkynetVersion{
			Version:     version,
			GitRevision: build.GitRevision,
		},
	})
}

// serveTar serves skyfiles as a tar by reading them from r and writing the
// archive to dst.
func serveTar(dst io.Writer, md modules.SkyfileMetadata, streamer modules.Streamer) error {
	tw := tar.NewWriter(dst)
	// Get the files to tar.
	var files []modules.SkyfileSubfileMetadata
	for _, file := range md.Subfiles {
		files = append(files, file)
	}
	sort.Slice(files, func(i, j int) bool {
		return files[i].Offset < files[j].Offset
	})
	// If there are no files, it's a single file download. Manually construct a
	// SkyfileSubfileMetadata from the SkyfileMetadata.
	if len(files) == 0 {
		// Fetch the length of the file by seeking to the end and then back to
		// the start.
		length, err := streamer.Seek(0, io.SeekEnd)
		if err != nil {
			return errors.AddContext(err, "serveTar: failed to seek to end of skyfile")
		}
		_, err = streamer.Seek(0, io.SeekStart)
		if err != nil {
			return errors.AddContext(err, "serveTar: failed to seek to start of skyfile")
		}
		// Construct the SkyfileSubfileMetadata.
		files = append(files, modules.SkyfileSubfileMetadata{
			FileMode: md.Mode,
			Filename: md.Filename,
			Offset:   0,
			Len:      uint64(length),
		})
	}
	for _, file := range files {
		// Create header.
		header, err := tar.FileInfoHeader(file, file.Name())
		if err != nil {
			return err
		}
		// Modify name to match path within skyfile.
		header.Name = file.Filename
		// Write header.
		if err := tw.WriteHeader(header); err != nil {
			return err
		}
		// Write file content.
		if _, err := io.CopyN(tw, streamer, header.Size); err != nil {
			return err
		}
	}
	return tw.Close()
}

// serveZip serves skyfiles as a zip by reading them from r and writing the
// archive to dst.
func serveZip(dst io.Writer, md modules.SkyfileMetadata, streamer modules.Streamer) error {
	zw := zip.NewWriter(dst)

	// Get the files to zip.
	var files []modules.SkyfileSubfileMetadata
	for _, file := range md.Subfiles {
		files = append(files, file)
	}
	sort.Slice(files, func(i, j int) bool {
		return files[i].Offset < files[j].Offset
	})

	// If there are no files, it's a single file download. Manually construct a
	// SkyfileSubfileMetadata from the SkyfileMetadata.
	if len(files) == 0 {
		// Fetch the length of the file by seeking to the end and then back to
		// the start.
		length, err := streamer.Seek(0, io.SeekEnd)
		if err != nil {
			return errors.AddContext(err, "serveZip: failed to seek to end of skyfile")
		}
		_, err = streamer.Seek(0, io.SeekStart)
		if err != nil {
			return errors.AddContext(err, "serveZip: failed to seek to start of skyfile")
		}
		// Construct the SkyfileSubfileMetadata.
		files = append(files, modules.SkyfileSubfileMetadata{
			FileMode: md.Mode,
			Filename: md.Filename,
			Offset:   0,
			Len:      uint64(length),
		})
	}

	for _, file := range files {
		f, err := zw.Create(file.Filename)
		if err != nil {
			return errors.AddContext(err, "serveZip: failed to add the file to the zip")
		}

		// Write file content.
		_, err = io.CopyN(f, streamer, int64(file.Len))
		if err != nil {
			return errors.AddContext(err, "serveZip: failed to write file contents to the zip")
		}
	}
	return zw.Close()
}

// parseTimeout tries to parse the timeout from the query string and validate
// it. If not present, it will default to DefaultSkynetRequestTimeout.
func parseTimeout(queryForm url.Values) (time.Duration, error) {
	timeoutStr := queryForm.Get("timeout")
	if timeoutStr == "" {
		return DefaultSkynetRequestTimeout, nil
	}

	timeoutInt, err := strconv.Atoi(timeoutStr)
	if err != nil {
		return 0, errors.AddContext(err, "unable to parse 'timeout'")
	}
	if timeoutInt > MaxSkynetRequestTimeout {
		return 0, errors.AddContext(err, fmt.Sprintf("'timeout' parameter too high, maximum allowed timeout is %ds", MaxSkynetRequestTimeout))
	}
	return time.Duration(timeoutInt) * time.Second, nil
}

// skyfileParseMultiPartRequest parses the given request and returns the
// subfiles found in the multipart request body, alongside with an io.Reader
// containing all of the files.
func skyfileParseMultiPartRequest(req *http.Request) (modules.SkyfileSubfiles, io.Reader, error) {
	subfiles := make(modules.SkyfileSubfiles)

	// Parse the multipart form
	err := req.ParseMultipartForm(32 << 20) // 32MB max memory
	if err != nil {
		return subfiles, nil, errors.AddContext(err, "failed parsing multipart form")
	}

	// Parse out all of the multipart file headers
	mpfHeaders := append(req.MultipartForm.File["file"], req.MultipartForm.File["files[]"]...)
	if len(mpfHeaders) == 0 {
		return subfiles, nil, errors.New("could not find multipart file")
	}

	// If there are multiple, treat the entire upload as one with all separate
	// files being subfiles. This is used for uploading a directory to Skynet.
	readers := make([]io.Reader, len(mpfHeaders))
	var offset uint64
	for i, fh := range mpfHeaders {
		f, err := fh.Open()
		if err != nil {
			return subfiles, nil, errors.AddContext(err, "could not open multipart file")
		}
		readers[i] = f

		// parse mode from multipart header
		modeStr := fh.Header.Get("Mode")
		var mode os.FileMode
		if modeStr != "" {
			_, err := fmt.Sscanf(modeStr, "%o", &mode)
			if err != nil {
				return subfiles, nil, errors.AddContext(err, "failed to parse file mode")
			}
		}

		// parse filename from multipart
		filename := fh.Filename
		if filename == "" {
			return subfiles, nil, errors.New("no filename provided")
		}

		// parse content type from multipart header
		contentType := fh.Header.Get("Content-Type")
		subfiles[fh.Filename] = modules.SkyfileSubfileMetadata{
			FileMode:    mode,
			Filename:    filename,
			ContentType: contentType,
			Offset:      offset,
			Len:         uint64(fh.Size),
		}
		offset += uint64(fh.Size)
	}

	return subfiles, io.MultiReader(readers...), nil
}

// skykeyHandlerGET handles the API call to get a Skykey and its ID using its
// name or ID.
func (api *API) skykeyHandlerGET(w http.ResponseWriter, req *http.Request, _ httprouter.Params) {
	// Parse Skykey id and name.
	name := req.FormValue("name")
	idString := req.FormValue("id")

	if idString == "" && name == "" {
		WriteError(w, Error{"you must specify the name or ID of the skykey"}, http.StatusInternalServerError)
		return
	}
	if idString != "" && name != "" {
		WriteError(w, Error{"you must specify either the name or ID of the skykey, not both"}, http.StatusInternalServerError)
		return
	}

	var sk skykey.Skykey
	var err error
	if name != "" {
		sk, err = api.renter.SkykeyByName(name)
	} else if idString != "" {
		var id skykey.SkykeyID
		err = id.FromString(idString)
		if err != nil {
			WriteError(w, Error{"failed to decode ID string: "}, http.StatusInternalServerError)
			return
		}
		sk, err = api.renter.SkykeyByID(id)
	}
	if err != nil {
		WriteError(w, Error{"failed to retrieve skykey: " + err.Error()}, http.StatusInternalServerError)
		return
	}

	skString, err := sk.ToString()
	if err != nil {
		WriteError(w, Error{"failed to decode skykey: " + err.Error()}, http.StatusInternalServerError)
		return
	}
	WriteJSON(w, SkykeyGET{
		Skykey: skString,
		Name:   sk.Name,
		ID:     sk.ID().ToString(),
		Type:   sk.Type.ToString(),
	})
}

// skykeyDeleteHandlerGET handles the API call to delete a Skykey using its name
// or ID.
func (api *API) skykeyDeleteHandlerPOST(w http.ResponseWriter, req *http.Request, _ httprouter.Params) {
	// Parse Skykey id and name.
	name := req.FormValue("name")
	idString := req.FormValue("id")

	if idString == "" && name == "" {
		WriteError(w, Error{"you must specify the name or ID of the skykey"}, http.StatusBadRequest)
		return
	}
	if idString != "" && name != "" {
		WriteError(w, Error{"you must specify either the name or ID of the skykey, not both"}, http.StatusBadRequest)
		return
	}

	var err error
	if name != "" {
		err = api.renter.DeleteSkykeyByName(name)
	} else if idString != "" {
		var id skykey.SkykeyID
		err = id.FromString(idString)
		if err != nil {
			WriteError(w, Error{"Invalid skykey ID: " + err.Error()}, http.StatusBadRequest)
			return
		}
		err = api.renter.DeleteSkykeyByID(id)
	}

	if err != nil {
		WriteError(w, Error{"failed to delete skykey: " + err.Error()}, http.StatusInternalServerError)
		return
	}

	WriteSuccess(w)
}

// skykeyCreateKeyHandlerPost handles the API call to create a skykey using the renter's
// skykey manager.
func (api *API) skykeyCreateKeyHandlerPOST(w http.ResponseWriter, req *http.Request, _ httprouter.Params) {
	// Parse skykey name and type
	name := req.FormValue("name")
	skykeyTypeString := req.FormValue("type")

	if name == "" {
		WriteError(w, Error{"you must specify the name the skykey"}, http.StatusInternalServerError)
		return
	}

	if skykeyTypeString == "" {
		WriteError(w, Error{"you must specify the type of the skykey"}, http.StatusInternalServerError)
		return
	}

	var skykeyType skykey.SkykeyType
	err := skykeyType.FromString(skykeyTypeString)
	if err != nil {
		WriteError(w, Error{"failed to decode skykey type: " + err.Error()}, http.StatusInternalServerError)
		return
	}

	sk, err := api.renter.CreateSkykey(name, skykeyType)
	if err != nil {
		WriteError(w, Error{"failed to create skykey: " + err.Error()}, http.StatusInternalServerError)
		return
	}

	keyString, err := sk.ToString()
	if err != nil {
		WriteError(w, Error{"failed to decode skykey: " + err.Error()}, http.StatusInternalServerError)
		return
	}

	WriteJSON(w, SkykeyGET{
		Skykey: keyString,
		Name:   name,
		ID:     sk.ID().ToString(),
		Type:   skykeyTypeString,
	})
}

// skykeyAddKeyHandlerPost handles the API call to add a skykey to the renter's
// skykey manager.
func (api *API) skykeyAddKeyHandlerPOST(w http.ResponseWriter, req *http.Request, _ httprouter.Params) {
	// Parse skykey.
	skString := req.FormValue("skykey")
	if skString == "" {
		WriteError(w, Error{"you must specify the name of the skykey"}, http.StatusInternalServerError)
		return
	}

	var sk skykey.Skykey
	err := sk.FromString(skString)
	if err != nil {
		WriteError(w, Error{"failed to decode skykey: " + err.Error()}, http.StatusInternalServerError)
		return
	}

	err = api.renter.AddSkykey(sk)
	if err != nil {
		WriteError(w, Error{"failed to add skykey: " + err.Error()}, http.StatusInternalServerError)
		return
	}

	WriteSuccess(w)
}

// skykeysHandlerGET handles the API call to get all of the renter's skykeys.
func (api *API) skykeysHandlerGET(w http.ResponseWriter, _ *http.Request, _ httprouter.Params) {
	skykeys, err := api.renter.Skykeys()
	if err != nil {
		WriteError(w, Error{"Unable to get skykeys: " + err.Error()}, http.StatusInternalServerError)
		return
	}

	res := SkykeysGET{
		Skykeys: make([]SkykeyGET, len(skykeys)),
	}
	for i, sk := range skykeys {
		skStr, err := sk.ToString()
		if err != nil {
			WriteError(w, Error{"failed to write skykey string: " + err.Error()}, http.StatusInternalServerError)
			return
		}
		res.Skykeys[i] = SkykeyGET{
			Skykey: skStr,
			Name:   sk.Name,
			ID:     sk.ID().ToString(),
			Type:   sk.Type.ToString(),
		}
	}
	WriteJSON(w, res)
}

// defaultPath extracts the defaultPath from the request or returns a default.
// It will never return a directory because `subfiles` contains only files.
func defaultPath(queryForm url.Values, subfiles modules.SkyfileSubfiles) (defaultPath string, disableDefaultPath bool, err error) {
	// ensure the defaultPath always has a leading slash
	defer func() {
		if defaultPath != "" {
			defaultPath = modules.EnsurePrefix(defaultPath, "/")
		}
	}()
	// Parse "disabledefaultpath" param
	disableDefaultPathStr := queryForm.Get(modules.SkyfileDisableDefaultPathParamName)
	if disableDefaultPathStr != "" {
		disableDefaultPath, err = strconv.ParseBool(disableDefaultPathStr)
		if err != nil {
			return "", false, fmt.Errorf("unable to parse 'disabledefaultpath' parameter: " + err.Error())
		}
	}
	// Parse "defaultPath" param
	defaultPath = queryForm.Get(modules.SkyfileDefaultPathParamName)
	if (disableDefaultPath || defaultPath != "") && len(subfiles) == 0 {
		return "", false, errors.AddContext(ErrInvalidDefaultPath, "DefaultPath and DisableDefaultPath are not applicable to skyfiles without subfiles.")
	}
	if disableDefaultPath {
		return "", true, nil
	}
	if defaultPath == "" {
		// No default path specified, check if there is an `index.html` file.
		_, exists := subfiles[DefaultSkynetDefaultPath]
		if exists {
			return DefaultSkynetDefaultPath, false, nil
		}
		// For single file directories we want to serve the only file.
		if len(subfiles) == 1 {
			for filename := range subfiles {
				return filename, false, nil
			}
		}
		// No `index.html` in a multi-file directory, so we can't have a
		// default path.
		return "", false, nil
	}
	// Check if the defaultPath exists. Omit the leading slash because
	// the filenames in `subfiles` won't have it.
	if _, exists := subfiles[strings.TrimPrefix(defaultPath, "/")]; !exists {
		return "", false, errors.AddContext(ErrInvalidDefaultPath, fmt.Sprintf("no such path: %s", defaultPath))
	}
	return defaultPath, false, nil
}

// isMultipartRequest is a helper method that checks if the given media type
// matches that of a multipart form.
func isMultipartRequest(mediaType string) bool {
	return strings.HasPrefix(mediaType, "multipart/form-data")
}<|MERGE_RESOLUTION|>--- conflicted
+++ resolved
@@ -372,60 +372,6 @@
 		return
 	}
 
-	// Set an appropritate Content-Disposition header
-	var cdh string
-	if attachment {
-		cdh = fmt.Sprintf("attachment; filename=%s", strconv.Quote(filepath.Base(metadata.Filename)))
-	} else if format.IsArchive() {
-		cdh = fmt.Sprintf("attachment; filename=%s", strconv.Quote(filepath.Base(metadata.Filename)+format.Extension()))
-	} else {
-		cdh = fmt.Sprintf("inline; filename=%s", strconv.Quote(filepath.Base(metadata.Filename)))
-	}
-	w.Header().Set("Content-Disposition", cdh)
-
-	// If requested, serve the content as a tar archive, compressed tar
-	// archive or zip archive.
-	if format == modules.SkyfileFormatTar {
-		w.Header().Set("Content-Type", "application/x-tar")
-<<<<<<< HEAD
-=======
-		w.Header().Set("Skynet-File-Metadata", string(encMetadata))
->>>>>>> 5d672fea
-		err = serveTar(w, metadata, streamer)
-		if err != nil {
-			WriteError(w, Error{fmt.Sprintf("failed to serve skyfile as tar archive: %v", err)}, http.StatusInternalServerError)
-		}
-		return
-	}
-	if format == modules.SkyfileFormatTarGz {
-<<<<<<< HEAD
-		w.Header().Set("Content-Type", "application/x-gtar")
-=======
-		w.Header().Set("Content-Type", "application/x-gtar ")
-		w.Header().Set("Skynet-File-Metadata", string(encMetadata))
->>>>>>> 5d672fea
-		gzw := gzip.NewWriter(w)
-		err = serveTar(gzw, metadata, streamer)
-		err = errors.Compose(err, gzw.Close())
-		if err != nil {
-			WriteError(w, Error{fmt.Sprintf("failed to serve skyfile as tar gz archive: %v", err)}, http.StatusInternalServerError)
-		}
-		return
-	}
-	if format == modules.SkyfileFormatZip {
-<<<<<<< HEAD
-		w.Header().Set("Content-Type", "application/zip")
-=======
-		w.Header().Set("content-type", "application/zip")
-		w.Header().Set("Skynet-File-Metadata", string(encMetadata))
->>>>>>> 5d672fea
-		err = serveZip(w, metadata, streamer)
-		if err != nil {
-			WriteError(w, Error{fmt.Sprintf("failed to serve skyfile as zip archive: %v", err)}, http.StatusInternalServerError)
-		}
-		return
-	}
-
 	// Metadata has been parsed successfully, stop the time here for TTFB.
 	// Metadata was fetched from Skynet itself.
 	skynetPerformanceStatsMu.Lock()
@@ -456,6 +402,50 @@
 		}
 		skynetPerformanceStats.DownloadLarge.AddRequest(time.Since(startTime))
 	}()
+
+	// Set an appropritate Content-Disposition header
+	var cdh string
+	filename := filepath.Base(metadata.Filename)
+	if attachment {
+		cdh = fmt.Sprintf("attachment; filename=%s", strconv.Quote(filename))
+	} else if format.IsArchive() {
+		cdh = fmt.Sprintf("attachment; filename=%s", strconv.Quote(filename+format.Extension()))
+	} else {
+		cdh = fmt.Sprintf("inline; filename=%s", strconv.Quote(filename))
+	}
+	w.Header().Set("Content-Disposition", cdh)
+
+	// If requested, serve the content as a tar archive, compressed tar
+	// archive or zip archive.
+	if format == modules.SkyfileFormatTar {
+		w.Header().Set("Content-Type", "application/x-tar")
+		w.Header().Set("Skynet-File-Metadata", string(encMetadata))
+		err = serveTar(w, metadata, streamer)
+		if err != nil {
+			WriteError(w, Error{fmt.Sprintf("failed to serve skyfile as tar archive: %v", err)}, http.StatusInternalServerError)
+		}
+		return
+	}
+	if format == modules.SkyfileFormatTarGz {
+		w.Header().Set("Content-Type", "application/x-gtar ")
+		w.Header().Set("Skynet-File-Metadata", string(encMetadata))
+		gzw := gzip.NewWriter(w)
+		err = serveTar(gzw, metadata, streamer)
+		err = errors.Compose(err, gzw.Close())
+		if err != nil {
+			WriteError(w, Error{fmt.Sprintf("failed to serve skyfile as tar gz archive: %v", err)}, http.StatusInternalServerError)
+		}
+		return
+	}
+	if format == modules.SkyfileFormatZip {
+		w.Header().Set("Content-Type", "application/zip")
+		w.Header().Set("Skynet-File-Metadata", string(encMetadata))
+		err = serveZip(w, metadata, streamer)
+		if err != nil {
+			WriteError(w, Error{fmt.Sprintf("failed to serve skyfile as zip archive: %v", err)}, http.StatusInternalServerError)
+		}
+		return
+	}
 
 	// Only set the Content-Type header when the metadata defines one, if we
 	// were to set the header to an empty string, it would prevent the http
