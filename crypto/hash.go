package crypto

// hash.go supplies a few geneeral hashing functions, using the hashing
// algorithm blake2b. Because changing the hashing algorithm for Sia has much
// stronger implications than changing any of the other algorithms, blake2b is
// the only supported algorithm. Sia is not really flexible enough to support
// multiple.

import (
	"bytes"
	"encoding/hex"
	"encoding/json"
	"errors"
	"hash"

<<<<<<< HEAD
	"gitlab.com/scpcorp/ScPrime/encoding"

=======
>>>>>>> 48ada05a
	"golang.org/x/crypto/blake2b"

	"gitlab.com/NebulousLabs/Sia/encoding"
)

const (
	// HashSize is the length of a Hash in bytes.
	HashSize = 32
)

type (
	// Hash is a BLAKE2b 256-bit digest.
	Hash [HashSize]byte

	// HashSlice is used for sorting
	HashSlice []Hash
)

var (
	// ErrHashWrongLen is the error when encoded value has the wrong
	// length to be a hash.
	ErrHashWrongLen = errors.New("encoded value has the wrong length to be a hash")
)

// NewHash returns a blake2b 256bit hasher.
func NewHash() hash.Hash {
	h, _ := blake2b.New256(nil) // cannot fail with nil argument
	return h
}

// HashAll takes a set of objects as input, encodes them all using the encoding
// package, and then hashes the result.
func HashAll(objs ...interface{}) (hash Hash) {
	h := NewHash()
	enc := encoding.NewEncoder(h)
	for _, obj := range objs {
		enc.Encode(obj)
	}
	h.Sum(hash[:0])
	return
}

// HashBytes takes a byte slice and returns the result.
func HashBytes(data []byte) Hash {
	return Hash(blake2b.Sum256(data))
}

// HashObject takes an object as input, encodes it using the encoding package,
// and then hashes the result.
func HashObject(obj interface{}) (hash Hash) {
	h := NewHash()
	encoding.NewEncoder(h).Encode(obj)
	h.Sum(hash[:0])
	return
}

// These functions implement sort.Interface, allowing hashes to be sorted.
func (hs HashSlice) Len() int           { return len(hs) }
func (hs HashSlice) Less(i, j int) bool { return bytes.Compare(hs[i][:], hs[j][:]) < 0 }
func (hs HashSlice) Swap(i, j int)      { hs[i], hs[j] = hs[j], hs[i] }

// LoadString takes a string, parses the hash value of the string, and sets the
// value of the hash equal to the hash value of the string.
func (h *Hash) LoadString(s string) error {
	// *2 because there are 2 hex characters per byte.
	if len(s) != HashSize*2 {
		return ErrHashWrongLen
	}
	hBytes, err := hex.DecodeString(s)
	if err != nil {
		return errors.New("could not unmarshal hash: " + err.Error())
	}
	copy(h[:], hBytes)
	return nil
}

// MarshalJSON marshales a hash as a hex string.
func (h Hash) MarshalJSON() ([]byte, error) {
	return json.Marshal(h.String())
}

// String prints the hash in hex.
func (h Hash) String() string {
	return hex.EncodeToString(h[:])
}

// UnmarshalJSON decodes the json hex string of the hash.
func (h *Hash) UnmarshalJSON(b []byte) error {
	// *2 because there are 2 hex characters per byte.
	// +2 because the encoded JSON string has a `"` added at the beginning and end.
	if len(b) != HashSize*2+2 {
		return ErrHashWrongLen
	}

	// b[1 : len(b)-1] cuts off the leading and trailing `"` in the JSON string.
	hBytes, err := hex.DecodeString(string(b[1 : len(b)-1]))
	if err != nil {
		return errors.New("could not unmarshal hash: " + err.Error())
	}
	copy(h[:], hBytes)
	return nil
}<|MERGE_RESOLUTION|>--- conflicted
+++ resolved
@@ -13,14 +13,9 @@
 	"errors"
 	"hash"
 
-<<<<<<< HEAD
-	"gitlab.com/scpcorp/ScPrime/encoding"
-
-=======
->>>>>>> 48ada05a
 	"golang.org/x/crypto/blake2b"
 
-	"gitlab.com/NebulousLabs/Sia/encoding"
+	"gitlab.com/scpcorp/ScPrime/encoding"
 )
 
 const (
