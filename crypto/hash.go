package crypto

<<<<<<< HEAD
// hash.go supplies a few geneeral hashing functions, using the hashing
// algorithm blake2b. Because changing the hashing algorithm for ScPrime has much
=======
// hash.go supplies a few general hashing functions, using the hashing
// algorithm blake2b. Because changing the hashing algorithm for Sia has much
>>>>>>> da1da3de
// stronger implications than changing any of the other algorithms, blake2b is
// the only supported algorithm. ScPrime is not really flexible enough to support
// multiple.

import (
	"bytes"
	"encoding/hex"
	"encoding/json"
	"errors"
	"hash"

	"gitlab.com/scpcorp/ScPrime/encoding"

<<<<<<< HEAD
	"golang.org/x/crypto/blake2b"
=======
	"gitlab.com/NebulousLabs/encoding"
>>>>>>> da1da3de
)

const (
	// HashSize is the length of a Hash in bytes.
	HashSize = 32
)

type (
	// Hash is a BLAKE2b 256-bit digest.
	Hash [HashSize]byte

	// HashSlice is used for sorting
	HashSlice []Hash
)

var (
	// ErrHashWrongLen is the error when encoded value has the wrong
	// length to be a hash.
	ErrHashWrongLen = errors.New("encoded value has the wrong length to be a hash")
)

// NewHash returns a blake2b 256bit hasher.
func NewHash() hash.Hash {
	h, _ := blake2b.New256(nil) // cannot fail with nil argument
	return h
}

// HashAll takes a set of objects as input, encodes them all using the encoding
// package, and then hashes the result.
func HashAll(objs ...interface{}) (hash Hash) {
	h := NewHash()
	enc := encoding.NewEncoder(h)
	for _, obj := range objs {
		enc.Encode(obj)
	}
	h.Sum(hash[:0])
	return
}

// HashBytes takes a byte slice and returns the result.
func HashBytes(data []byte) Hash {
	return Hash(blake2b.Sum256(data))
}

// HashObject takes an object as input, encodes it using the encoding package,
// and then hashes the result.
func HashObject(obj interface{}) (hash Hash) {
	h := NewHash()
	encoding.NewEncoder(h).Encode(obj)
	h.Sum(hash[:0])
	return
}

// These functions implement sort.Interface, allowing hashes to be sorted.
func (hs HashSlice) Len() int           { return len(hs) }
func (hs HashSlice) Less(i, j int) bool { return bytes.Compare(hs[i][:], hs[j][:]) < 0 }
func (hs HashSlice) Swap(i, j int)      { hs[i], hs[j] = hs[j], hs[i] }

// LoadString takes a string, parses the hash value of the string, and sets the
// value of the hash equal to the hash value of the string.
func (h *Hash) LoadString(s string) error {
	// *2 because there are 2 hex characters per byte.
	if len(s) != HashSize*2 {
		return ErrHashWrongLen
	}
	hBytes, err := hex.DecodeString(s)
	if err != nil {
		return errors.New("could not unmarshal hash: " + err.Error())
	}
	copy(h[:], hBytes)
	return nil
}

// MarshalJSON marshals a hash as a hex string.
func (h Hash) MarshalJSON() ([]byte, error) {
	return json.Marshal(h.String())
}

// String prints the hash in hex.
func (h Hash) String() string {
	return hex.EncodeToString(h[:])
}

// UnmarshalJSON decodes the json hex string of the hash.
func (h *Hash) UnmarshalJSON(b []byte) error {
	// *2 because there are 2 hex characters per byte.
	// +2 because the encoded JSON string has a `"` added at the beginning and end.
	if len(b) != HashSize*2+2 {
		return ErrHashWrongLen
	}

	// b[1 : len(b)-1] cuts off the leading and trailing `"` in the JSON string.
	hBytes, err := hex.DecodeString(string(b[1 : len(b)-1]))
	if err != nil {
		return errors.New("could not unmarshal hash: " + err.Error())
	}
	copy(h[:], hBytes)
	return nil
}<|MERGE_RESOLUTION|>--- conflicted
+++ resolved
@@ -1,12 +1,7 @@
 package crypto
 
-<<<<<<< HEAD
 // hash.go supplies a few geneeral hashing functions, using the hashing
 // algorithm blake2b. Because changing the hashing algorithm for ScPrime has much
-=======
-// hash.go supplies a few general hashing functions, using the hashing
-// algorithm blake2b. Because changing the hashing algorithm for Sia has much
->>>>>>> da1da3de
 // stronger implications than changing any of the other algorithms, blake2b is
 // the only supported algorithm. ScPrime is not really flexible enough to support
 // multiple.
@@ -18,13 +13,9 @@
 	"errors"
 	"hash"
 
-	"gitlab.com/scpcorp/ScPrime/encoding"
+	"golang.org/x/crypto/blake2b"
 
-<<<<<<< HEAD
-	"golang.org/x/crypto/blake2b"
-=======
 	"gitlab.com/NebulousLabs/encoding"
->>>>>>> da1da3de
 )
 
 const (
