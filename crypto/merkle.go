--- conflicted
+++ resolved
@@ -243,10 +243,6 @@
 	for i := range leafHashes {
 		leafBytes[i] = [32]byte(leafHashes[i])
 	}
-<<<<<<< HEAD
-	ok, _ := merkletree.VerifyDiffProof(leafBytes, numLeaves, NewHash(), ranges, proofBytes, rootBytes)
-=======
 	ok, _ := merkletree.VerifyDiffProof(leafBytes, numLeaves, ranges, proofBytes, [32]byte(root))
->>>>>>> 283851dd
 	return ok
 }