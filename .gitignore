--- conflicted
+++ resolved
@@ -17,16 +17,8 @@
 .idea
 sia.iml
 
-<<<<<<< HEAD
-# Mac
-.DS_Store
-
-# VSCode debug files
-debug.test
-=======
 # VSCode debug files
 debug.test
 
 # OSX auto-generated file
-**/.DS_Store
->>>>>>> 48ada05a
+**/.DS_Store