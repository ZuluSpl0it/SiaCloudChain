--- conflicted
+++ resolved
@@ -1,68 +1,6 @@
-<<<<<<< HEAD
-## Mar 2020:
+## Apr 2020:
 ### v1.4.3
-=======
-## Apr 2, 2020:
-### v1.4.7
-**Key Updates**
-- Add `--dry-run` parameter to Skynet upload
-- Set ratio for `MinBaseRPCPrice` and `MinSectorAccessPrice` with
-  `MinDownloadBandwidthPrice`
-
-**Bugs Fixed**
-- Don't delete hosts the renter has a contract with from hostdb
-- Initiate a hostdb rescan on startup if a host the renter has a contract with isn't in the host tree
-- Increase max host downtime in hostbd from 10 days to 20 days.
-- Remove `build.Critical` and update to a metadata update
-
-**Other**
- - Add PaymentProcessor interface (host-side)
-- Move golangci-lint to `make lint` and remove `make lint-all`.
-- Add whitespace lint to catch extraneous whitespace and newlines.
-- Expand `SiaPath` unit testing to address more edge cases.
-
-## Mar 25, 2020:
-### v1.4.6
-**Bugs Fixed**
-- Fix panic when metadata of skyfile upload exceeds modules.SectorSize
-- Fix curl example for `/skynet/skyfile/` post
-
-## Mar 24, 2020:
-### v1.4.5
-**Key Updates**
-- Alerts returned by /daemon/alerts route are sorted by severity
-- Add `--fee-included` parameter to `siac wallet send siacoins` that allows
-   sending an exact wallet balance with the fees included.
-- Extend `siac hostdb view` to include all the fields returned from the API.
-- `siac renter delete` now accepts a list of files.
-- add pause and resume uploads to siac
-- Extended `siac renter` to include number of passive and disabled contracts
-- Add contract data to `siac renter`
-- Add getters and setter to `FileContract` and `FileContractRevision` types to prevent index-out-of-bounds panics after a `RenewAndClear`.
-
-**Bugs Fixed**
-- Fixed file health output of `siac renter -v` not adding to 100% by adding
-  parsePercentage function.
-- Fix `unlock of unlocked mutex` panic in the download destination writer.
-- Fix potential channel double closed panic in DownloadByRootProject 
-- Fix divide by zero panic in `renterFileHealthSummary` for `siac renter -v`
-- Fix negative currency panic in `siac renter contracts view`
-
-**Other**
-- Add timeout parameter to Skylink pin route
-- Also apply timeout when fetching the individual chunks
-- Add SiaMux stream handler to the host
-- Fix TestAccountExpiry NDF
-- Add benchmark test for bubble metadata
-- Add additional format instructions to the API docs and fix format errors
-- Created Minor Merge Request template.
-- Updated `Resources.md` with links to filled out README files
-- Add version information to the stats endpoint
-- Extract environment variables to constants and add to API docs.
-
-## Mar 17, 2020:
-### v1.4.4
->>>>>>> 5e0eaa51
+
 **Key Updates**
 - Add a delay when modifying large contracts on hosts to prevent hosts from
   becoming unresponsive due to massive disk i/o.
