--- conflicted
+++ resolved
@@ -13,13 +13,8 @@
 	// commit hash.
 	MaxEncodedVersionLength = 100
 
-<<<<<<< HEAD
 	// Version is the current version of ScPrime daemon.
-	Version = "1.4.3.1"
-=======
-	// Version is the current version of siad.
-	Version = "1.4.11"
->>>>>>> da1da3de
+	Version = "1.4.4"
 )
 
 // ReleaseTag contains the release tag, such as "rc3". It is supplied at build
