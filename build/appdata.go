package build

import (
	"encoding/hex"
	"io/ioutil"
	"os"
	"path/filepath"
	"runtime"
	"strings"

	"gitlab.com/NebulousLabs/fastrand"
)

<<<<<<< HEAD
const (
	// EnvvarAPIPassword is the environment variable that sets a custom API
	// password if the default is not used
	EnvvarAPIPassword = "SCPRIME_API_PASSWORD"

	// EnvvarMetaDataDir is the environment variable that tells spd where to put the
	// sia data
	EnvvarMetaDataDir = "SCPRIME_DATA_DIR"

	// EnvvarWalletPassword is the environment variable that can be set to enable
	// auto unlocking the wallet
	EnvvarWalletPassword = "SCPRIME_WALLET_PASSWORD"
)

=======
>>>>>>> 3d7c5646
// APIPassword returns the Sia API Password either from the environment variable
// or from the password file. If no environment variable is set and no file
// exists, a password file is created and that password is returned
func APIPassword() (string, error) {
	// Check the environment variable.
	pw := os.Getenv(EnvvarAPIPassword)
	if pw != "" {
		return pw, nil
	}

	// Try to read the password from disk.
	path := apiPasswordFilePath()
	pwFile, err := ioutil.ReadFile(path)
	if err == nil {
		// This is the "normal" case, so don't print anything.
		return strings.TrimSpace(string(pwFile)), nil
	} else if !os.IsNotExist(err) {
		return "", err
	}

	// No password file; generate a secure one.
	// Generate a password file.
	pw, err = createAPIPasswordFile()
	if err != nil {
		return "", err
	}
	return pw, nil
}

// SiadDataDir returns the siad consensus data directory from the
// environment variable. If there is no environment variable it returns an empty
// string, instructing siad to store the consensus in the current directory.
func SiadDataDir() string {
	return os.Getenv(siadDataDir)
}

// SiaDir returns the Sia data directory either from the environment variable or
// the default.
func SiaDir() string {
	dataDir := os.Getenv(EnvvarMetaDataDir)
	if dataDir == "" {
		dataDir = DefaultMetadataDir()
	}
	return dataDir
}

// SkynetDir returns the Skynet data directory.
func SkynetDir() string {
	return defaultSkynetDir()
}

// WalletPassword returns the SiaWalletPassword environment variable.
func WalletPassword() string {
	return os.Getenv(EnvvarWalletPassword)
}

// apiPasswordFilePath returns the path to the API's password file. The password
// file is stored in the Sia data directory.
func apiPasswordFilePath() string {
	return filepath.Join(SiaDir(), "apipassword")
}

// createAPIPasswordFile creates an api password file in the Sia data directory
// and returns the newly created password
func createAPIPasswordFile() (string, error) {
	err := os.Mkdir(SiaDir(), 0700)
	if err != nil {
		return "", err
	}
	pw := hex.EncodeToString(fastrand.Bytes(16))
	err = ioutil.WriteFile(apiPasswordFilePath(), []byte(pw+"\n"), 0600)
	if err != nil {
		return "", err
	}
	return pw, nil
}

// DefaultMetadataDir returns the default data directory of spd. The values for
// supported operating systems are:
//
// Linux:   $HOME/.scprime
// MacOS:   $HOME/Library/Application Support/ScPrime
// Windows: %LOCALAPPDATA%\ScPrime
func DefaultMetadataDir() string {
	switch runtime.GOOS {
	case "windows":
		return filepath.Join(os.Getenv("LOCALAPPDATA"), "ScPrime")
	case "darwin":
		return filepath.Join(os.Getenv("HOME"), "Library", "Application Support", "ScPrime")
	default:
		return filepath.Join(os.Getenv("HOME"), ".scprime")
	}
}

// DefaultSkynetDir returns default data directory for miscellaneous Pubaccess data,
// e.g. pubaccesskeys. The values for supported operating systems are:
//
// Linux:   $HOME/.pubaccess
// MacOS:   $HOME/Library/Application Support/Pubaccess
// Windows: %LOCALAPPDATA%\Pubaccess
func defaultSkynetDir() string {
	switch runtime.GOOS {
	case "windows":
		return filepath.Join(os.Getenv("LOCALAPPDATA"), "Pubaccess")
	case "darwin":
		return filepath.Join(os.Getenv("HOME"), "Library", "Application Support", "Pubaccess")
	default:
		return filepath.Join(os.Getenv("HOME"), ".pubaccess")
	}
}

// DefaultSiaPrimeDir returns the default data directory of older ScPrime nodes.
// This method is used to migrate the metadata to the new default location.
// The values for supported operating systems are:
//
// Linux:   $HOME/.siaprime
// MacOS:   $HOME/Library/Application Support/SiaPrime
// Windows: %LOCALAPPDATA%\SiaPrime
func DefaultSiaPrimeDir() string {
	switch runtime.GOOS {
	case "windows":
		return filepath.Join(os.Getenv("LOCALAPPDATA"), "SiaPrime")
	case "darwin":
		return filepath.Join(os.Getenv("HOME"), "Library", "Application Support", "SiaPrime")
	default:
		return filepath.Join(os.Getenv("HOME"), ".siaprime")
	}
}<|MERGE_RESOLUTION|>--- conflicted
+++ resolved
@@ -11,7 +11,6 @@
 	"gitlab.com/NebulousLabs/fastrand"
 )
 
-<<<<<<< HEAD
 const (
 	// EnvvarAPIPassword is the environment variable that sets a custom API
 	// password if the default is not used
@@ -26,8 +25,6 @@
 	EnvvarWalletPassword = "SCPRIME_WALLET_PASSWORD"
 )
 
-=======
->>>>>>> 3d7c5646
 // APIPassword returns the Sia API Password either from the environment variable
 // or from the password file. If no environment variable is set and no file
 // exists, a password file is created and that password is returned
