--- conflicted
+++ resolved
@@ -4190,27 +4190,21 @@
 At least one of the following fields needs to be non empty.
 
 **add** | array of strings  
-<<<<<<< HEAD
 add is an array of publinks that should be added to the blacklisted
 
 **remove** | array of strings  
 remove is an array of publinks that should be removed from the blacklist
-=======
-add is an array of skylinks that should be added to the blacklist.
-
-**remove** | array of strings  
-remove is an array of skylinks that should be removed from the blacklist.
 
 ### Response
 
 standard success or error response. See [standard
 responses](#standard-responses).
 
-## /skynet/portals [GET]
+## /pubaccess/portals [GET]
 > curl example
 
 ```go
-curl -A "Sia-Agent" "localhost:9980/skynet/portals"
+curl -A "ScPrime-Agent" "localhost:4280/pubaccess/portals"
 ```
 
 returns the list of known Skynet portals.
@@ -4234,29 +4228,28 @@
 **public** | bool  
 Indicates whether the portal can be accessed publicly or not.
 
-## /skynet/portals [POST]
+## /pubaccess/portals [POST]
 > curl example
 
 ```go
-curl -A "Sia-Agent" --user "":<apipassword> --data '{"add" : [{"address":"siasky.net:443","public":true}]}' "localhost:9980/skynet/portals"
-
-curl -A "Sia-Agent" --user "":<apipassword> --data '{"remove" : ["siasky.net:443"]}' "localhost:9980/skynet/portals"
-```
-
-updates the list of known Skynet portals. This endpoint can be used to both add
+curl -A "ScPrime-Agent" --user "":<apipassword> --data '{"add" : [{"address":"siasky.net:443","public":true}]}' "localhost:4280/pubaccess/portals"
+
+curl -A "ScPrime-Agent" --user "":<apipassword> --data '{"remove" : ["siasky.net:443"]}' "localhost:4280/pubaccess/portals"
+```
+
+updates the list of known Public access portals. This endpoint can be used to both add
 and remove portals from the list.
 
 ### Path Parameters
 ### REQUIRED
 At least one of the following fields needs to be non empty.
 
-**add** | array of SkynetPortal  
+**add** | array of PubaccessPortal  
 add is an array of portal info that should be added to the list of portals.
 
 **remove** | array of string  
 remove is an array of portal network addresses that should be removed from the
 list of portals.
->>>>>>> 5e0eaa51
 
 ### Response
 
