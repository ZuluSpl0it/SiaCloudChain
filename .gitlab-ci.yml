<<<<<<< HEAD
## Run tests with most recent golang version to take advantage of any perf
## improvements.
image: golang:1.13

=======
>>>>>>> 48ada05a
stages:
  - lint
  - test
  - deploy
<<<<<<< HEAD
 
lint:
  stage: lint
  before_script:
    - mkdir -p .cache/gocache
    - export PATH=$PATH:$CI_PROJECT_DIR/.cache/bin/
    - export GOPATH="$CI_PROJECT_DIR/.cache"
    - export GOCACHE=$CI_PROJECT_DIR/.cache/gocache
    ## This is the recommended way to install golang-ci lint.
    - wget -O- -nv https://raw.githubusercontent.com/golangci/golangci-lint/master/install.sh | sh -s v1.23.8
    - apt-get update
    - apt-get -y install python3-pip
    - pip3 install codespell  

  cache:
    key: lint-cache
    paths:
      - .cache
  script: 
    - ./bin/golangci-lint run -c .golangci.yml ./...
    ## - make lint-analysis
    ## - make markdown-spellcheck
    - make test

node-api-tests:
=======

variables:
  legacy_pkgs: >-
    ./node
    ./node/api
    ./node/api/server
  package_pkgs: >-
    ./build
    ./cmd/sia-node-scanner
    ./cmd/siac
    ./cmd/siad
    ./compatibility
    ./crypto
    ./encoding
    ./modules
    ./modules/consensus
    ./modules/explorer
    ./modules/gateway
    ./modules/host
    ./modules/host/contractmanager
    ./modules/host/mdm
    ./modules/renter
    ./modules/renter/contractor
    ./modules/renter/filesystem
    ./modules/renter/filesystem/siafile
    ./modules/renter/filesystem/siadir
    ./modules/renter/hostdb
    ./modules/renter/hostdb/hosttree
    ./modules/renter/proto
    ./modules/renter/skynetblacklist
    ./modules/miner
    ./modules/wallet
    ./modules/transactionpool
    ./persist
    ./sync
    ./skykey
    ./types
  siatest_pkgs: >-
    ./siatest
    ./siatest/consensus
    ./siatest/daemon
    ./siatest/gateway
    ./siatest/host
    ./siatest/miner
    ./siatest/transactionpool
    ./siatest/wallet
  siatest_renter_pkgs: >-
    ./siatest/renter
  siatest_renter_sub_pkgs: >-
    ./siatest/renter/contractor
    ./siatest/renter/hostdb
    ./siatest/renterhost

default: &default_params
  ## Run tests with most recent golang version to take advantage of any perf
  ## improvements.
  image: golang:1.13.8
  before_script:
    - mkdir -p .cache/gocache
    - export PATH=$PATH:$CI_PROJECT_DIR/.cache/bin/
    - export GOPATH="$CI_PROJECT_DIR/.cache"

## Define the default test parameters.
.default_test: &default_test_params
  ## Merge the contents of the 'default_params' alias
  <<: *default_params
>>>>>>> 48ada05a
  stage: test

  ## disable default tests for scheduled pipelines (nightlies)
  except:
    - schedules
<<<<<<< HEAD
  before_script:
    - mkdir -p .cache/gocache
    - export PATH=$PATH:$CI_PROJECT_DIR/.cache/bin/
    - export GOPATH=$CI_PROJECT_DIR/.cache
    - export GOCACHE=$CI_PROJECT_DIR/.cache/gocache    
  cache:
    key: legacy-tests-cache
    paths:
      - .cache    
  artifacts:
    name: "SiaTesting-$CI_JOB_NAME"
    paths:
      - $CI_PROJECT_DIR/SiaTesting
      - $CI_PROJECT_DIR/cover/cover.out
    when: always
  script:
    - make test-long pkgs="./node ./node/api ./node/api/server" run=.
    - cp -R /tmp/SiaTesting $CI_PROJECT_DIR/SiaTesting
=======
>>>>>>> 48ada05a

## Define the default nightly test parameters.
.default_nightly_test: &default_nightly_params
  <<: *default_test_params
  ## Only run during scheduled pipelines.
  except:
   -  ""
  only:
   - schedules

  artifacts:
    name: "SiaTesting-$CI_JOB_NAME"
    paths:
      - $CI_PROJECT_DIR/SiaTesting
      - $CI_PROJECT_DIR/cover/cover.out
    when: always
<<<<<<< HEAD
  script:
    - make test-long run=. pkgs="./build ./cmd/spc ./cmd/spd ./compatibility ./crypto ./encoding ./modules ./modules/consensus ./modules/explorer ./modules/gateway ./modules/host ./modules/host/contractmanager ./modules/renter ./modules/renter/contractor ./modules/renter/hostdb ./modules/renter/hostdb/hosttree ./modules/renter/proto ./modules/renter/siadir ./modules/renter/siafile ./modules/miner ./modules/wallet ./modules/transactionpool ./persist ./sync ./types"
    - cp -R /tmp/SiaTesting $CI_PROJECT_DIR/SiaTesting

siatest-tests:
  stage: test
  except:
    - schedules
  artifacts:
    name: "SiaTesting-$CI_JOB_NAME"
=======

  after_script:
    - cp -R /tmp/SiaTesting $CI_PROJECT_DIR/SiaTesting

lint:
  stage: lint
  cache:
    key: lint-cache
>>>>>>> 48ada05a
    paths:
      - .cache
  script:
<<<<<<< HEAD
    - make test-long run=. pkgs="./siatest ./siatest/consensus ./siatest/daemon ./siatest/gateway ./siatest/miner ./siatest/transactionpool ./siatest/wallet"
    - cp -R /tmp/SiaTesting $CI_PROJECT_DIR/SiaTesting

siatest-renter-tests:
  stage: test
  except:
    - schedules
  before_script:
    - mkdir -p .cache/gocache
    - export PATH=$PATH:$CI_PROJECT_DIR/.cache/bin/
    - export GOPATH=$CI_PROJECT_DIR/.cache
    - export GOCACHE=$CI_PROJECT_DIR/.cache/gocache    
    - apt-get update
    - apt-get install -y fuse    
    
  cache:
    key: siatest-renter-tests-cache
    paths:
      - .cache
  script:
    - make test-long run=. pkgs="./siatest/renterhost ./siatest/renter/hostdb ./siatest/renter/contractor ./siatest/renter"
=======
    ## This is the recommended way to install golang-ci lint.
    - export GOCACHE=$CI_PROJECT_DIR/.cache/gocache
    - wget -O- -nv https://raw.githubusercontent.com/golangci/golangci-lint/master/install.sh | sh -s v1.23.8
    - apt-get update
    - apt-get -y install python3-pip
    - pip3 install codespell
    - ./bin/golangci-lint run -c .golangci.yml ./...
    - make lint-analysis
    - make markdown-spellcheck
    - make test
>>>>>>> 48ada05a

build:
  stage: lint
  ## go 1.13 is the minimum accepted version for building Sia.
  image: golang:1.13
  artifacts:
    name: "Binaries"
    paths:
<<<<<<< HEAD
      - $CI_PROJECT_DIR/SiaTesting
      - $CI_PROJECT_DIR/cover/cover.out
    when: always
  script:
    - make test-vlong pkgs="./node ./node/api ./node/api/server" run=.
    - cp -R /tmp/SiaTesting $CI_PROJECT_DIR/SiaTesting
=======
      - $CI_PROJECT_DIR/artifacts
  script:
    - ./check-builds.sh
>>>>>>> 48ada05a

legacy-tests:
  <<: *default_test_params
  cache:
    key: legacy-cache
    paths:
<<<<<<< HEAD
      - $CI_PROJECT_DIR/SiaTesting
      - $CI_PROJECT_DIR/cover/cover.out
    when: always
  script:
    - make test-vlong run=. pkgs="./build ./cmd/spc ./cmd/spd ./compatibility ./crypto ./encoding ./modules ./modules/consensus ./modules/explorer ./modules/gateway ./modules/host ./modules/host/contractmanager ./modules/renter ./modules/renter/contractor ./modules/renter/hostdb ./modules/renter/hostdb/hosttree ./modules/renter/proto ./modules/miner ./modules/wallet ./modules/transactionpool ./persist ./sync ./types"
    - cp -R /tmp/SiaTesting $CI_PROJECT_DIR/SiaTesting

siatest-tests-nightly:
  stage: test
  only:
    - schedules
  artifacts:
    name: "SiaTesting-$CI_JOB_NAME"
    paths:
      - $CI_PROJECT_DIR/SiaTesting
      - $CI_PROJECT_DIR/cover/cover.out
    when: always
  script:
    - make test-vlong run=. pkgs="./siatest ./siatest/consensus ./siatest/daemon ./siatest/gateway ./siatest/miner ./siatest/transactionpool ./siatest/wallet"
    - cp -R /tmp/SiaTesting $CI_PROJECT_DIR/SiaTesting

siatest-renter--tests-nightly:
  stage: test
  only:
    - schedules
  artifacts:
    name: "SiaTesting-$CI_JOB_NAME"
=======
      - .cache
  script:
    - make test-long run=. pkgs="$legacy_pkgs"

package-tests:
  <<: *default_test_params
  cache:
    key: package-cache
    paths:
      - .cache
  script: 
    - make test-long run=. pkgs="$package_pkgs"    
siatest-tests:
  <<: *default_test_params
  cache:
    key: siatest-cache
    paths:
      - .cache
  script:
    - make test-long run=. pkgs="$siatest_pkgs"

siatest-renter-tests:
  <<: *default_test_params
  cache:
    key: siatest-renter-tests-cache
>>>>>>> 48ada05a
    paths:
      - .cache
  script:
<<<<<<< HEAD
    - make test-vlong run=. pkgs="./siatest/renter ./siatest/renter/contractor ./siatest/renter/hostdb ./siatest/renterhost"
    - cp -R /tmp/SiaTesting $CI_PROJECT_DIR/SiaTesting

deploy:
  stage: deploy
  only:
    refs:
      - master@SiaPrime/SiaPrime
  artifacts:
    name: "Binaries"
    paths:
      - $CI_PROJECT_DIR/artifacts
  script:
    - ./deploy.sh "$NIGHTLY_SIGNING_KEY"
=======
    - apt-get update
    - apt-get install -y fuse
    - make test-long run=. pkgs="$siatest_renter_pkgs"

siatest-renter-sub-tests:
  <<: *default_test_params
  cache:
    key: siatest-renter-sub-tests-cache
    paths:
      - .cache
  script:
    - apt-get update
    - apt-get install -y fuse
    - make test-long run=. pkgs="$siatest_renter_sub_pkgs"

legacy-tests-nightly:
  <<: *default_nightly_params
  script:
    - make test-vlong run=. pkgs="$legacy_pkgs"

package-tests-nightly:
  <<: *default_nightly_params
  script:
    - make test-vlong run=. pkgs="$package_pkgs"

siatest-tests-nightly:
  <<: *default_nightly_params
  script:
    - make test-vlong run=. pkgs="$siatest_pkgs"

siatest-renter-tests-nightly:
  <<: *default_nightly_params
  script:
    - apt-get update
    - apt-get install -y fuse
    - make test-vlong run=. pkgs="$siatest_renter_pkgs"

siatest-renter-sub-tests-nightly:
  <<: *default_nightly_params
  script:
    - apt-get update
    - apt-get install -y fuse
    - make test-vlong run=. pkgs="$siatest_renter_sub_pkgs"
    
>>>>>>> 48ada05a
<|MERGE_RESOLUTION|>--- conflicted
+++ resolved
@@ -1,41 +1,7 @@
-<<<<<<< HEAD
-## Run tests with most recent golang version to take advantage of any perf
-## improvements.
-image: golang:1.13
-
-=======
->>>>>>> 48ada05a
 stages:
   - lint
   - test
   - deploy
-<<<<<<< HEAD
- 
-lint:
-  stage: lint
-  before_script:
-    - mkdir -p .cache/gocache
-    - export PATH=$PATH:$CI_PROJECT_DIR/.cache/bin/
-    - export GOPATH="$CI_PROJECT_DIR/.cache"
-    - export GOCACHE=$CI_PROJECT_DIR/.cache/gocache
-    ## This is the recommended way to install golang-ci lint.
-    - wget -O- -nv https://raw.githubusercontent.com/golangci/golangci-lint/master/install.sh | sh -s v1.23.8
-    - apt-get update
-    - apt-get -y install python3-pip
-    - pip3 install codespell  
-
-  cache:
-    key: lint-cache
-    paths:
-      - .cache
-  script: 
-    - ./bin/golangci-lint run -c .golangci.yml ./...
-    ## - make lint-analysis
-    ## - make markdown-spellcheck
-    - make test
-
-node-api-tests:
-=======
 
 variables:
   legacy_pkgs: >-
@@ -102,33 +68,11 @@
 .default_test: &default_test_params
   ## Merge the contents of the 'default_params' alias
   <<: *default_params
->>>>>>> 48ada05a
   stage: test
 
   ## disable default tests for scheduled pipelines (nightlies)
   except:
     - schedules
-<<<<<<< HEAD
-  before_script:
-    - mkdir -p .cache/gocache
-    - export PATH=$PATH:$CI_PROJECT_DIR/.cache/bin/
-    - export GOPATH=$CI_PROJECT_DIR/.cache
-    - export GOCACHE=$CI_PROJECT_DIR/.cache/gocache    
-  cache:
-    key: legacy-tests-cache
-    paths:
-      - .cache    
-  artifacts:
-    name: "SiaTesting-$CI_JOB_NAME"
-    paths:
-      - $CI_PROJECT_DIR/SiaTesting
-      - $CI_PROJECT_DIR/cover/cover.out
-    when: always
-  script:
-    - make test-long pkgs="./node ./node/api ./node/api/server" run=.
-    - cp -R /tmp/SiaTesting $CI_PROJECT_DIR/SiaTesting
-=======
->>>>>>> 48ada05a
 
 ## Define the default nightly test parameters.
 .default_nightly_test: &default_nightly_params
@@ -145,18 +89,6 @@
       - $CI_PROJECT_DIR/SiaTesting
       - $CI_PROJECT_DIR/cover/cover.out
     when: always
-<<<<<<< HEAD
-  script:
-    - make test-long run=. pkgs="./build ./cmd/spc ./cmd/spd ./compatibility ./crypto ./encoding ./modules ./modules/consensus ./modules/explorer ./modules/gateway ./modules/host ./modules/host/contractmanager ./modules/renter ./modules/renter/contractor ./modules/renter/hostdb ./modules/renter/hostdb/hosttree ./modules/renter/proto ./modules/renter/siadir ./modules/renter/siafile ./modules/miner ./modules/wallet ./modules/transactionpool ./persist ./sync ./types"
-    - cp -R /tmp/SiaTesting $CI_PROJECT_DIR/SiaTesting
-
-siatest-tests:
-  stage: test
-  except:
-    - schedules
-  artifacts:
-    name: "SiaTesting-$CI_JOB_NAME"
-=======
 
   after_script:
     - cp -R /tmp/SiaTesting $CI_PROJECT_DIR/SiaTesting
@@ -165,33 +97,9 @@
   stage: lint
   cache:
     key: lint-cache
->>>>>>> 48ada05a
-    paths:
-      - .cache
-  script:
-<<<<<<< HEAD
-    - make test-long run=. pkgs="./siatest ./siatest/consensus ./siatest/daemon ./siatest/gateway ./siatest/miner ./siatest/transactionpool ./siatest/wallet"
-    - cp -R /tmp/SiaTesting $CI_PROJECT_DIR/SiaTesting
-
-siatest-renter-tests:
-  stage: test
-  except:
-    - schedules
-  before_script:
-    - mkdir -p .cache/gocache
-    - export PATH=$PATH:$CI_PROJECT_DIR/.cache/bin/
-    - export GOPATH=$CI_PROJECT_DIR/.cache
-    - export GOCACHE=$CI_PROJECT_DIR/.cache/gocache    
-    - apt-get update
-    - apt-get install -y fuse    
-    
-  cache:
-    key: siatest-renter-tests-cache
-    paths:
-      - .cache
-  script:
-    - make test-long run=. pkgs="./siatest/renterhost ./siatest/renter/hostdb ./siatest/renter/contractor ./siatest/renter"
-=======
+    paths:
+      - .cache
+  script:
     ## This is the recommended way to install golang-ci lint.
     - export GOCACHE=$CI_PROJECT_DIR/.cache/gocache
     - wget -O- -nv https://raw.githubusercontent.com/golangci/golangci-lint/master/install.sh | sh -s v1.23.8
@@ -202,7 +110,6 @@
     - make lint-analysis
     - make markdown-spellcheck
     - make test
->>>>>>> 48ada05a
 
 build:
   stage: lint
@@ -211,53 +118,15 @@
   artifacts:
     name: "Binaries"
     paths:
-<<<<<<< HEAD
-      - $CI_PROJECT_DIR/SiaTesting
-      - $CI_PROJECT_DIR/cover/cover.out
-    when: always
-  script:
-    - make test-vlong pkgs="./node ./node/api ./node/api/server" run=.
-    - cp -R /tmp/SiaTesting $CI_PROJECT_DIR/SiaTesting
-=======
       - $CI_PROJECT_DIR/artifacts
   script:
     - ./check-builds.sh
->>>>>>> 48ada05a
 
 legacy-tests:
   <<: *default_test_params
   cache:
     key: legacy-cache
     paths:
-<<<<<<< HEAD
-      - $CI_PROJECT_DIR/SiaTesting
-      - $CI_PROJECT_DIR/cover/cover.out
-    when: always
-  script:
-    - make test-vlong run=. pkgs="./build ./cmd/spc ./cmd/spd ./compatibility ./crypto ./encoding ./modules ./modules/consensus ./modules/explorer ./modules/gateway ./modules/host ./modules/host/contractmanager ./modules/renter ./modules/renter/contractor ./modules/renter/hostdb ./modules/renter/hostdb/hosttree ./modules/renter/proto ./modules/miner ./modules/wallet ./modules/transactionpool ./persist ./sync ./types"
-    - cp -R /tmp/SiaTesting $CI_PROJECT_DIR/SiaTesting
-
-siatest-tests-nightly:
-  stage: test
-  only:
-    - schedules
-  artifacts:
-    name: "SiaTesting-$CI_JOB_NAME"
-    paths:
-      - $CI_PROJECT_DIR/SiaTesting
-      - $CI_PROJECT_DIR/cover/cover.out
-    when: always
-  script:
-    - make test-vlong run=. pkgs="./siatest ./siatest/consensus ./siatest/daemon ./siatest/gateway ./siatest/miner ./siatest/transactionpool ./siatest/wallet"
-    - cp -R /tmp/SiaTesting $CI_PROJECT_DIR/SiaTesting
-
-siatest-renter--tests-nightly:
-  stage: test
-  only:
-    - schedules
-  artifacts:
-    name: "SiaTesting-$CI_JOB_NAME"
-=======
       - .cache
   script:
     - make test-long run=. pkgs="$legacy_pkgs"
@@ -283,26 +152,9 @@
   <<: *default_test_params
   cache:
     key: siatest-renter-tests-cache
->>>>>>> 48ada05a
-    paths:
-      - .cache
-  script:
-<<<<<<< HEAD
-    - make test-vlong run=. pkgs="./siatest/renter ./siatest/renter/contractor ./siatest/renter/hostdb ./siatest/renterhost"
-    - cp -R /tmp/SiaTesting $CI_PROJECT_DIR/SiaTesting
-
-deploy:
-  stage: deploy
-  only:
-    refs:
-      - master@SiaPrime/SiaPrime
-  artifacts:
-    name: "Binaries"
-    paths:
-      - $CI_PROJECT_DIR/artifacts
-  script:
-    - ./deploy.sh "$NIGHTLY_SIGNING_KEY"
-=======
+    paths:
+      - .cache
+  script:
     - apt-get update
     - apt-get install -y fuse
     - make test-long run=. pkgs="$siatest_renter_pkgs"
@@ -345,6 +197,4 @@
   script:
     - apt-get update
     - apt-get install -y fuse
-    - make test-vlong run=. pkgs="$siatest_renter_sub_pkgs"
-    
->>>>>>> 48ada05a
+    - make test-vlong run=. pkgs="$siatest_renter_sub_pkgs"