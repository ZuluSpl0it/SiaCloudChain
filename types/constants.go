package types

// constants.go contains the Sia constants. Depending on which build tags are
// used, the constants will be initialized to different values.
//
// CONTRIBUTE: We don't have way to check that the non-test constants are all
// sane, plus we have no coverage for them.

import (
	"math"
	"math/big"
	"time"

	"gitlab.com/NebulousLabs/Sia/build"
)

var (
	// ASICHardforkHeight is the height at which the hardfork targeting
	// selected ASICs was activated.
	ASICHardforkHeight BlockHeight

	// ASICHardforkTotalTarget is the initial target after the ASIC hardfork.
	// The actual target at ASICHardforkHeight is replaced with this value in
	// order to prevent intolerably slow block times post-fork.
	ASICHardforkTotalTarget Target

	// ASICHardforkTotalTime is the initial total time after the ASIC
	// hardfork. The actual total time at ASICHardforkHeight is replaced with
	// this value in order to prevent intolerably slow block times post-fork.
	ASICHardforkTotalTime int64

	// ASICHardforkFactor is the factor by which the hashrate of targeted
	// ASICs will be reduced.
	ASICHardforkFactor = uint64(1009)

	// ASICHardforkReplayProtectionPrefix is a byte that prefixes
	// SiacoinInputs and SiafundInputs when calculating SigHashes to protect
	// against replay attacks.
	ASICHardforkReplayProtectionPrefix = []byte{0}

	// BlockFrequency is the desired number of seconds that
	// should elapse, on average, between successive Blocks.
	BlockFrequency BlockHeight
	// BlockSizeLimit is the maximum size of a binary-encoded Block
	// that is permitted by the consensus rules.
	BlockSizeLimit = uint64(2e6)
	// BurnAddressBlockHeight is the height at which the dev fund will be burnt
	// instead of being claimed by the dev fund. Setting this value to 0 will
	// prevent the dev fund from being burnt at any height.
	BurnAddressBlockHeight = BlockHeight(105000)
	// BurnAddressUnlockHash is the unlock hash for where to send coins to burn.
	BurnAddressUnlockHash = UnlockHashFromAddrStr("000000000000000000000000000000000000000000000000000000000000000089eb0d6a8a69")
	// DevFundEnabled is a boolean that when set to true will enable the ability to
	// configure a dev fund
	DevFundEnabled = true
	// DevFundInitialBlockHeight is the height at which the dev fund became mandatory
	DevFundInitialBlockHeight = BlockHeight(1)
	// DevFundDecayStartBlockHeight is the height at which the DevFundInitialPercentage
	// begins to linearly decay to the DevFundFinalPercentage
	DevFundDecayStartBlockHeight = BlockHeight(30000)
	// DevFundDecayEndBlockHeight is the height at which the DevFundInitialPercentage
	// has fully decayed to the DevFundFinalPercentage
	DevFundDecayEndBlockHeight = BlockHeight(105000)
	// DevFundInitialPercentage is the initial percentage of the block reward that is
	// sent to the DevFundUnlockHash before any dev fund percentage decay happens
	DevFundInitialPercentage = uint64(20)
	// DevFundFinalPercentage is the final percentage of the block reward that is sent
	//  to the DevFundUnlockHash after the dev fund percentage is fully decayed
	DevFundFinalPercentage = uint64(10)
	// DevFundUnlockHash is the unlock hash for the dev fund subsidy
	// Do not set this to the Zero address as doing so will cause the test that
	// verifies that a dev fee is set to fail
	DevFundUnlockHash = UnlockHashFromAddrStr("aefe0af2713c112ba4d10dee7753726e5c4de3f237ea455151342615c95d0e797d7a8cce7b05")

	// EndOfTime is value to be used when a date in the future is needed for
	// validation
	EndOfTime = time.Unix(0, math.MaxInt64)

	// ExtremeFutureThreshold is a temporal limit beyond which Blocks are
	// discarded by the consensus rules. When incoming Blocks are processed, their
	// Timestamp is allowed to exceed the processor's current time by a small amount.
	// But if the Timestamp is further into the future than ExtremeFutureThreshold,
	// the Block is immediately discarded.
	ExtremeFutureThreshold Timestamp
	// FutureThreshold is a temporal limit beyond which Blocks are
	// discarded by the consensus rules. When incoming Blocks are processed, their
	// Timestamp is allowed to exceed the processor's current time by no more than
	// FutureThreshold. If the excess duration is larger than FutureThreshold, but
	// smaller than ExtremeFutureThreshold, the Block may be held in memory until
	// the Block's Timestamp exceeds the current time by less than FutureThreshold.
	FutureThreshold Timestamp
	// GenesisBlock is the first block of the block chain
	GenesisBlock Block

	// GenesisID is used in many places. Calculating it once saves lots of
	// redundant computation.
	GenesisID BlockID

	// GenesisAirdropAllocation is the output creating the initial coins allocated
	// for the airdrop at network launch
	GenesisAirdropAllocation []SiacoinOutput
	// GenesisSiafundAllocation is the set of SiafundOutputs created in the Genesis
	// block.
	GenesisSiafundAllocation []SiafundOutput
	// ForkedGenesisSiafundAllocation is the set of SiafundOutputs created in the Genesis
	// block.
	ForkedGenesisSiafundAllocation []SiafundOutput
	// GenesisTimestamp is the timestamp when genesis block was mined
	GenesisTimestamp Timestamp
	// InitialCoinbase is the coinbase reward of the Genesis block.
	InitialCoinbase = uint64(300e3)
	// AirdropCommunityValue is the total amount of coins the community members will split
	// from the genesis block airdrop.
	AirdropCommunityValue = NewCurrency64(10000000000).Mul(SiacoinPrecision)
	// AirdropPoolValue is the total amount of coins the pools get
	// airdrop so that they can pay out miners in the first 144 blocks
	AirdropPoolValue = NewCurrency64(51840000).Mul(SiacoinPrecision)
	// AirdropNebulousLabsValue is a gift to the NebulousLabs Team to acknowledge all their
	// effort and hard work. THANK YOU!
	AirdropNebulousLabsValue = NewCurrency64(300000000).Mul(SiacoinPrecision)
	// AirdropSiaPrimeValue is the total amount of coins SiaPrime gets to help bootstrap
	// expenses
	AirdropSiaPrimeValue = NewCurrency64(200000000).Mul(SiacoinPrecision)
	// MaturityDelay specifies the number of blocks that a maturity-required output
	// is required to be on hold before it can be spent on the blockchain.
	// Outputs are maturity-required if they are highly likely to be altered or
	// invalidated in the event of a small reorg. One example is the block reward,
	// as a small reorg may invalidate the block reward. Another example is a siafund
	// payout, as a tiny reorg may change the value of the payout, and thus invalidate
	// any transactions spending the payout. File contract payouts also are subject to
	// a maturity delay.
	MaturityDelay BlockHeight
	// MaxTargetAdjustmentDown restrict how much the block difficulty is allowed to
	// change in a single step, which is important to limit the effect of difficulty
	// raising and lowering attacks.
	MaxTargetAdjustmentDown *big.Rat
	// MaxTargetAdjustmentUp restrict how much the block difficulty is allowed to
	// change in a single step, which is important to limit the effect of difficulty
	// raising and lowering attacks.
	MaxTargetAdjustmentUp *big.Rat
	// MedianTimestampWindow tells us how many blocks to look back when calculating
	// the median timestamp over the previous n blocks. The timestamp of a block is
	// not allowed to be less than or equal to the median timestamp of the previous n
	// blocks, where for Sia this number is typically 11.
	MedianTimestampWindow = uint64(11)
	// MinimumCoinbase is the minimum coinbase reward for a block.
	// The coinbase decreases in each block after the Genesis block,
	// but it will not decrease past MinimumCoinbase.
	MinimumCoinbase uint64

	// Oak hardfork constants. Oak is the name of the difficulty algorithm for
	// Sia following a hardfork at block 135e3.

	// OakDecayDenom is the denominator for how much the total timestamp is decayed
	// each step.
	OakDecayDenom int64
	// OakDecayNum is the numerator for how much the total timestamp is decayed each
	// step.
	OakDecayNum int64
	// OakHardforkBlock is the height at which the hardfork to switch to the oak
	// difficulty adjustment algorithm is triggered.
	OakHardforkBlock BlockHeight
	// OakHardforkFixBlock is the height at which the hardfork to switch from the broken
	// oak difficulty adjustment algorithm to the fixed oak difficulty adjustment
	// algorithm is triggered.
	OakHardforkFixBlock BlockHeight
	// OakHardforkTxnSizeLimit is the maximum size allowed for a transaction, a change
	// which I believe was implemented simultaneously with the oak hardfork.
	OakHardforkTxnSizeLimit = uint64(64e3) // 64 KB
	// OakMaxBlockShift is the maximum number of seconds that the oak algorithm will shift
	// the difficulty.
	OakMaxBlockShift int64
	// OakMaxDrop is the drop is the maximum amount that the difficulty will drop each block.
	OakMaxDrop *big.Rat
	// OakMaxRise is the maximum amount that the difficulty will rise each block.
	OakMaxRise *big.Rat

	// RootDepth is the cumulative target of all blocks. The root depth is essentially
	// the maximum possible target, there have been no blocks yet, so there is no
	// cumulated difficulty yet.
	RootDepth = Target{255, 255, 255, 255, 255, 255, 255, 255, 255, 255, 255, 255, 255, 255, 255, 255, 255, 255, 255, 255, 255, 255, 255, 255, 255, 255, 255, 255, 255, 255, 255, 255}
	// RootTarget is the target for the genesis block - basically how much work needs
	// to be done in order to mine the first block. The difficulty adjustment algorithm
	// takes over from there.
	RootTarget Target
	// SiacoinPrecision is the number of base units in a siacoin. The Sia network has a very
	// large number of base units. We call 10^24 of these a siacoin.
	//
	// The base unit for Bitcoin is called a satoshi. We call 10^8 satoshis a bitcoin,
	// even though the code itself only ever works with satoshis.
	SiacoinPrecision = NewCurrency(new(big.Int).Exp(big.NewInt(10), big.NewInt(24), nil))
	// SiafundCount is the total number of Siafunds in existence.
	SiafundCount = NewCurrency64(10000)
	// SiafundPortion is the percentage of siacoins that is taxed from FileContracts.
	SiafundPortion = big.NewRat(39, 1000)
	// TargetWindow is the number of blocks to look backwards when determining how much
	// time has passed vs. how many blocks have been created. It's only used in the old,
	// broken difficulty adjustment algorithm.
	TargetWindow BlockHeight
)

var (
	// TaxHardforkHeight is the height at which the tax hardfork occurred.
	TaxHardforkHeight = build.Select(build.Var{
		Dev:      BlockHeight(10),
		Standard: BlockHeight(21e3),
		Testing:  BlockHeight(10),
	}).(BlockHeight)
)

// scanAddress scans a types.UnlockHash from a string.
func scanAddress(addrStr string) (addr UnlockHash, err error) {
	err = addr.LoadString(addrStr)
	if err != nil {
		return UnlockHash{}, err
	}
	return addr, nil
}

// UnlockHashFromAddrStr convert string address to UnlockHash
func UnlockHashFromAddrStr(addrStr string) (addr UnlockHash) {
	dest, err := scanAddress(addrStr)
	if err != nil {
		return UnlockHash{}
	}
	return dest
}

// init checks which build constant is in place and initializes the variables
// accordingly.
func init() {
	if build.Release == "dev" {
		// 'dev' settings are for small developer testnets, usually on the same
		// computer. Settings are slow enough that a small team of developers
		// can coordinate their actions over a the developer testnets, but fast
		// enough that there isn't much time wasted on waiting for things to
		// happen.
<<<<<<< HEAD
		ASICHardforkHeight = math.MaxInt64
=======
		ASICHardforkHeight = 20
		ASICHardforkTotalTarget = Target{0, 0, 0, 8}
		ASICHardforkTotalTime = 800
>>>>>>> 12626053

		BlockFrequency = 12                      // 12 seconds: slow enough for developers to see ~each block, fast enough that blocks don't waste time.
		MaturityDelay = 10                       // 60 seconds before a delayed output matures.
		GenesisTimestamp = Timestamp(1528293910) // Change as necessary.
		RootTarget = Target{0, 0, 2}             // Standard developer CPUs will be able to mine blocks with the race library activated.

		TargetWindow = 20                              // Difficulty is adjusted based on prior 20 blocks.
		MaxTargetAdjustmentUp = big.NewRat(120, 100)   // Difficulty adjusts quickly.
		MaxTargetAdjustmentDown = big.NewRat(100, 120) // Difficulty adjusts quickly.
		FutureThreshold = 2 * 60                       // 2 minutes.
		ExtremeFutureThreshold = 4 * 60                // 4 minutes.

		MinimumCoinbase = 30e3

		OakHardforkBlock = 100
		OakHardforkFixBlock = 105
		OakDecayNum = 985
		OakDecayDenom = 1000
		OakMaxBlockShift = 3
		OakMaxRise = big.NewRat(102, 100)
		OakMaxDrop = big.NewRat(100, 102)

		GenesisAirdropAllocation = []SiacoinOutput{
			{
				Value:      AirdropCommunityValue,
				UnlockHash: UnlockHashFromAddrStr("436890aacc53f93f9cc4538d9b4abba27dd5be6ff8a064fae7b78a67809db5e210819ffc4a21"),
			},
			{
				Value:      AirdropPoolValue,
				UnlockHash: UnlockHashFromAddrStr("78054218b7d0bc04929e5a3e6a2ac5fed29b98898cba3d740dd31a1aae6e8c8b3ce7467d4e8f"),
			},
			{
				Value:      AirdropNebulousLabsValue,
				UnlockHash: UnlockHashFromAddrStr("7d0c44f7664e2d34e53efde0661a6f628ec9264785ae8e3cd7c973e8d190c3c97b5e3ecbc567"),
			},
			{
				Value:      AirdropSiaPrimeValue,
				UnlockHash: UnlockHashFromAddrStr("aefe0af2713c112ba4d10dee7753726e5c4de3f237ea455151342615c95d0e797d7a8cce7b05"),
			},
		}

		GenesisSiafundAllocation = []SiafundOutput{
			{
				Value:      NewCurrency64(2000),
				UnlockHash: UnlockHash{214, 166, 197, 164, 29, 201, 53, 236, 106, 239, 10, 158, 127, 131, 20, 138, 63, 221, 230, 16, 98, 247, 32, 77, 210, 68, 116, 12, 241, 89, 27, 223},
			},
			{
				Value:      NewCurrency64(7000),
				UnlockHash: UnlockHash{209, 246, 228, 60, 248, 78, 242, 110, 9, 8, 227, 248, 225, 216, 163, 52, 142, 93, 47, 176, 103, 41, 137, 80, 212, 8, 132, 58, 241, 189, 2, 17},
			},
			{
				Value:      NewCurrency64(1000),
				UnlockHash: UnlockConditions{}.UnlockHash(),
			},
		}

		ForkedGenesisSiafundAllocation = GenesisSiafundAllocation
	} else if build.Release == "testing" {
		// 'testing' settings are for automatic testing, and create much faster
		// environments than a human can interact with.
<<<<<<< HEAD
		ASICHardforkHeight = math.MaxInt64
=======
		ASICHardforkHeight = 5
		ASICHardforkTotalTarget = Target{255, 255}
		ASICHardforkTotalTime = 10e3
>>>>>>> 12626053

		BlockFrequency = 1 // As fast as possible
		MaturityDelay = 3
		GenesisTimestamp = CurrentTimestamp() - 1e6
		RootTarget = Target{128} // Takes an expected 2 hashes; very fast for testing but still probes 'bad hash' code.

		// A restrictive difficulty clamp prevents the difficulty from climbing
		// during testing, as the resolution on the difficulty adjustment is
		// only 1 second and testing mining should be happening substantially
		// faster than that.
		TargetWindow = 200
		MaxTargetAdjustmentUp = big.NewRat(10001, 10000)
		MaxTargetAdjustmentDown = big.NewRat(9999, 10000)
		FutureThreshold = 3        // 3 seconds
		ExtremeFutureThreshold = 6 // 6 seconds

		MinimumCoinbase = 299990 // Minimum coinbase is hit after 10 blocks to make testing minimum-coinbase code easier.

		// Do not let the difficulty change rapidly - blocks will be getting
		// mined far faster than the difficulty can adjust to.
		OakHardforkBlock = 20
		OakHardforkFixBlock = 23
		OakDecayNum = 9999
		OakDecayDenom = 10e3
		OakMaxBlockShift = 3
		OakMaxRise = big.NewRat(10001, 10e3)
		OakMaxDrop = big.NewRat(10e3, 10001)

		GenesisAirdropAllocation = []SiacoinOutput{
			{
				Value:      AirdropCommunityValue,
				UnlockHash: UnlockHashFromAddrStr("436890aacc53f93f9cc4538d9b4abba27dd5be6ff8a064fae7b78a67809db5e210819ffc4a21"),
			},
			{
				Value:      AirdropPoolValue,
				UnlockHash: UnlockHashFromAddrStr("78054218b7d0bc04929e5a3e6a2ac5fed29b98898cba3d740dd31a1aae6e8c8b3ce7467d4e8f"),
			},
			{
				Value:      AirdropNebulousLabsValue,
				UnlockHash: UnlockHashFromAddrStr("7d0c44f7664e2d34e53efde0661a6f628ec9264785ae8e3cd7c973e8d190c3c97b5e3ecbc567"),
			},
			{
				Value:      AirdropSiaPrimeValue,
				UnlockHash: UnlockHashFromAddrStr("aefe0af2713c112ba4d10dee7753726e5c4de3f237ea455151342615c95d0e797d7a8cce7b05"),
			},
		}

		GenesisSiafundAllocation = []SiafundOutput{
			{
				Value:      NewCurrency64(2000),
				UnlockHash: UnlockHash{214, 166, 197, 164, 29, 201, 53, 236, 106, 239, 10, 158, 127, 131, 20, 138, 63, 221, 230, 16, 98, 247, 32, 77, 210, 68, 116, 12, 241, 89, 27, 223},
			},
			{
				Value:      NewCurrency64(7000),
				UnlockHash: UnlockHash{209, 246, 228, 60, 248, 78, 242, 110, 9, 8, 227, 248, 225, 216, 163, 52, 142, 93, 47, 176, 103, 41, 137, 80, 212, 8, 132, 58, 241, 189, 2, 17},
			},
			{
				Value:      NewCurrency64(1000),
				UnlockHash: UnlockConditions{}.UnlockHash(),
			},
		}

		ForkedGenesisSiafundAllocation = GenesisSiafundAllocation
	} else if build.Release == "standard" {
		// 'standard' settings are for the full network. They are slow enough
		// that the network is secure in a real-world byzantine environment.
<<<<<<< HEAD
		ASICHardforkHeight = math.MaxInt64
=======

		// A total time of 120,000 is chosen because that represents the total
		// time elapsed at a perfect equilibrium, indicating a visible average
		// block time that perfectly aligns with what is expected. A total
		// target of 67 leading zeroes is chosen because that aligns with the
		// amount of hashrate that we expect to be on the network after the
		// hardfork.
		ASICHardforkHeight = 179000
		ASICHardforkTotalTarget = Target{0, 0, 0, 0, 0, 0, 0, 0, 32}
		ASICHardforkTotalTime = 120e3
>>>>>>> 12626053

		// A block time of 1 block per 10 minutes is chosen to follow Bitcoin's
		// example. The security lost by lowering the block time is not
		// insignificant, and the convenience gained by lowering the blocktime
		// even down to 90 seconds is not significant. I do feel that 10
		// minutes could even be too short, but it has worked well for Bitcoin.
		BlockFrequency = 600

		// Payouts take 1 day to mature. This is to prevent a class of double
		// spending attacks parties unintentionally spend coins that will stop
		// existing after a blockchain reorganization. There are multiple
		// classes of payouts in Sia that depend on a previous block - if that
		// block changes, then the output changes and the previously existing
		// output ceases to exist. This delay stops both unintentional double
		// spending and stops a small set of long-range mining attacks.
		MaturityDelay = 144

		// The genesis timestamp is set to June 6th, because that is when the
		// 100-block developer premine started. The trailing zeroes are a
		// bonus, and make the timestamp easier to memorize.
		GenesisTimestamp = Timestamp(1540955779)

		// The RootTarget was set such that the developers could reasonable
		// premine 100 blocks in a day. It was known to the developers at launch
		// this this was at least one and perhaps two orders of magnitude too
		// small.
		RootTarget = Target{0, 0, 0, 0, 0, 0, 2}

		// When the difficulty is adjusted, it is adjusted by looking at the
		// timestamp of the 1000th previous block. This minimizes the abilities
		// of miners to attack the network using rogue timestamps.
		TargetWindow = 1e3

		// The difficulty adjustment is clamped to 2.5x every 500 blocks. This
		// corresponds to 6.25x every 2 weeks, which can be compared to
		// Bitcoin's clamp of 4x every 2 weeks. The difficulty clamp is
		// primarily to stop difficulty raising attacks. Sia's safety margin is
		// similar to Bitcoin's despite the looser clamp because Sia's
		// difficulty is adjusted four times as often. This does result in
		// greater difficulty oscillation, a tradeoff that was chosen to be
		// acceptable due to Sia's more vulnerable position as an altcoin.
		MaxTargetAdjustmentUp = big.NewRat(25, 10)
		MaxTargetAdjustmentDown = big.NewRat(10, 25)

		// Blocks will not be accepted if their timestamp is more than 3 hours
		// into the future, but will be accepted as soon as they are no longer
		// 3 hours into the future. Blocks that are greater than 5 hours into
		// the future are rejected outright, as it is assumed that by the time
		// 2 hours have passed, those blocks will no longer be on the longest
		// chain. Blocks cannot be kept forever because this opens a DoS
		// vector.
		FutureThreshold = 3 * 60 * 60        // 3 hours.
		ExtremeFutureThreshold = 5 * 60 * 60 // 5 hours.

		// The minimum coinbase is set to 10,000. Because the coinbase
		// decreases by 1 every time, it means that Sia's coinbase will have an
		// increasingly potent dropoff for about 5 years, until inflation more
		// or less permanently settles around 2%.
		MinimumCoinbase = 10e3

		// The oak difficulty adjustment hardfork is set to trigger at block
		// 135,000, which is just under 6 months after the hardfork was first
		// released as beta software to the network. This hopefully gives
		// everyone plenty of time to upgrade and adopt the hardfork, while also
		// being earlier than the most optimistic shipping dates for the miners
		// that would otherwise be very disruptive to the network.
		//
		// There was a bug in the original Oak hardfork that had to be quickly
		// followed up with another fix. The height of that fix is the
		// OakHardforkFixBlock.
		OakHardforkBlock = 1500
		OakHardforkFixBlock = 1500

		// The decay is kept at 995/1000, or a decay of about 0.5% each block.
		// This puts the halflife of a block's relevance at about 1 day. This
		// allows the difficulty to adjust rapidly if the hashrate is adjusting
		// rapidly, while still keeping a relatively strong insulation against
		// random variance.
		OakDecayNum = 995
		OakDecayDenom = 1e3

		// The block shift determines the most that the difficulty adjustment
		// algorithm is allowed to shift the target block time. With a block
		// frequency of 600 seconds, the min target block time is 200 seconds,
		// and the max target block time is 1800 seconds.
		OakMaxBlockShift = 3

		// The max rise and max drop for the difficulty is kept at 0.4% per
		// block, which means that in 1008 blocks the difficulty can move a
		// maximum of about 55x. This is significant, and means that dramatic
		// hashrate changes can be responded to quickly, while still forcing an
		// attacker to do a significant amount of work in order to execute a
		// difficulty raising attack, and minimizing the chance that an attacker
		// can get lucky and fake a ton of work.
		OakMaxRise = big.NewRat(1004, 1e3)
		OakMaxDrop = big.NewRat(1e3, 1004)

		GenesisAirdropAllocation = []SiacoinOutput{
			{
				Value:      AirdropCommunityValue,
				UnlockHash: UnlockHashFromAddrStr("436890aacc53f93f9cc4538d9b4abba27dd5be6ff8a064fae7b78a67809db5e210819ffc4a21"),
			},
			{
				Value:      AirdropPoolValue,
				UnlockHash: UnlockHashFromAddrStr("78054218b7d0bc04929e5a3e6a2ac5fed29b98898cba3d740dd31a1aae6e8c8b3ce7467d4e8f"),
			},
			{
				Value:      AirdropNebulousLabsValue,
				UnlockHash: UnlockHashFromAddrStr("7d0c44f7664e2d34e53efde0661a6f628ec9264785ae8e3cd7c973e8d190c3c97b5e3ecbc567"),
			},
			{
				Value:      AirdropSiaPrimeValue,
				UnlockHash: UnlockHashFromAddrStr("aefe0af2713c112ba4d10dee7753726e5c4de3f237ea455151342615c95d0e797d7a8cce7b05"),
			},
		}

		ForkedGenesisSiafundAllocation = []SiafundOutput{
			{
				Value:      NewCurrency64(10000),
				UnlockHash: UnlockHashFromAddrStr("436890aacc53f93f9cc4538d9b4abba27dd5be6ff8a064fae7b78a67809db5e210819ffc4a21"),
			},
		}

		GenesisSiafundAllocation = []SiafundOutput{
			{
				Value:      NewCurrency64(2),
				UnlockHash: UnlockHash{4, 57, 229, 188, 127, 20, 204, 245, 211, 167, 232, 130, 208, 64, 146, 62, 69, 98, 81, 102, 221, 7, 123, 100, 70, 107, 199, 113, 121, 26, 198, 252},
			},
			{
				Value:      NewCurrency64(6),
				UnlockHash: UnlockHash{4, 158, 29, 42, 105, 119, 43, 5, 138, 72, 190, 190, 101, 114, 79, 243, 189, 248, 208, 151, 30, 187, 233, 148, 225, 233, 28, 159, 19, 232, 75, 244},
			},
			{
				Value:      NewCurrency64(7),
				UnlockHash: UnlockHash{8, 7, 66, 250, 25, 74, 247, 108, 162, 79, 220, 151, 202, 228, 241, 11, 130, 138, 13, 248, 193, 167, 136, 197, 65, 63, 234, 174, 205, 216, 71, 230},
			},
			{
				Value:      NewCurrency64(8),
				UnlockHash: UnlockHash{44, 106, 239, 51, 138, 102, 242, 19, 204, 197, 248, 178, 219, 122, 152, 251, 19, 20, 52, 32, 175, 32, 4, 156, 73, 33, 163, 165, 222, 184, 217, 218},
			},
			{
				Value:      NewCurrency64(3),
				UnlockHash: UnlockHash{44, 163, 31, 233, 74, 103, 55, 132, 230, 159, 97, 78, 149, 147, 65, 110, 164, 211, 105, 173, 158, 29, 202, 43, 85, 217, 85, 75, 83, 37, 205, 223},
			},
			{
				Value:      NewCurrency64(1),
				UnlockHash: UnlockHash{51, 151, 146, 84, 199, 7, 59, 89, 111, 172, 227, 200, 62, 55, 165, 253, 238, 186, 28, 145, 47, 137, 200, 15, 70, 199, 187, 125, 243, 104, 179, 240},
			},
			{
				Value:      NewCurrency64(10),
				UnlockHash: UnlockHash{53, 118, 253, 229, 254, 229, 28, 131, 233, 156, 108, 58, 197, 152, 17, 160, 74, 252, 11, 49, 112, 240, 66, 119, 40, 98, 114, 251, 5, 86, 233, 117},
			},
			{
				Value:      NewCurrency64(50),
				UnlockHash: UnlockHash{56, 219, 3, 50, 28, 3, 166, 95, 141, 163, 202, 35, 60, 199, 219, 10, 151, 176, 228, 97, 176, 133, 189, 33, 211, 202, 83, 197, 31, 208, 254, 193},
			},
			{
				Value:      NewCurrency64(75),
				UnlockHash: UnlockHash{68, 190, 140, 87, 96, 232, 150, 32, 161, 177, 204, 65, 228, 223, 87, 217, 134, 90, 25, 56, 51, 45, 72, 107, 129, 12, 29, 202, 6, 7, 50, 13},
			},
			{
				Value:      NewCurrency64(10),
				UnlockHash: UnlockHash{69, 14, 201, 200, 90, 73, 245, 45, 154, 94, 161, 19, 199, 241, 203, 56, 13, 63, 5, 220, 121, 245, 247, 52, 194, 181, 252, 76, 130, 6, 114, 36},
			},
			{
				Value:      NewCurrency64(10),
				UnlockHash: UnlockHash{72, 128, 253, 207, 169, 48, 1, 26, 237, 205, 169, 102, 196, 224, 42, 186, 95, 151, 59, 226, 203, 136, 251, 223, 165, 38, 88, 110, 47, 213, 121, 224},
			},
			{
				Value:      NewCurrency64(50),
				UnlockHash: UnlockHash{72, 130, 164, 227, 218, 28, 60, 15, 56, 151, 212, 242, 77, 131, 232, 131, 42, 57, 132, 173, 113, 118, 66, 183, 38, 79, 96, 178, 105, 108, 26, 247},
			},
			{
				Value:      NewCurrency64(10),
				UnlockHash: UnlockHash{74, 210, 58, 228, 111, 69, 253, 120, 53, 195, 110, 26, 115, 76, 211, 202, 199, 159, 204, 14, 78, 92, 14, 131, 250, 22, 141, 236, 154, 44, 39, 135},
			},
			{
				Value:      NewCurrency64(15),
				UnlockHash: UnlockHash{85, 198, 154, 41, 196, 116, 226, 114, 202, 94, 214, 147, 87, 84, 247, 164, 195, 79, 58, 123, 26, 33, 68, 65, 116, 79, 181, 241, 241, 208, 215, 184},
			},
			{
				Value:      NewCurrency64(121),
				UnlockHash: UnlockHash{87, 239, 83, 125, 152, 14, 19, 22, 203, 136, 46, 192, 203, 87, 224, 190, 77, 236, 125, 18, 142, 223, 146, 70, 16, 23, 252, 19, 100, 69, 91, 111},
			},
			{
				Value:      NewCurrency64(222),
				UnlockHash: UnlockHash{91, 201, 101, 11, 188, 40, 35, 111, 236, 133, 31, 124, 97, 246, 140, 136, 143, 245, 152, 174, 111, 245, 188, 124, 21, 125, 187, 192, 203, 92, 253, 57},
			},
			{
				Value:      NewCurrency64(10),
				UnlockHash: UnlockHash{110, 240, 238, 173, 78, 138, 185, 138, 179, 227, 135, 153, 54, 132, 46, 62, 226, 206, 204, 35, 174, 107, 156, 15, 142, 2, 93, 132, 163, 60, 50, 89},
			},
			{
				Value:      NewCurrency64(3),
				UnlockHash: UnlockHash{114, 58, 147, 44, 64, 69, 72, 184, 65, 178, 213, 94, 157, 44, 88, 106, 92, 31, 145, 193, 215, 200, 215, 233, 99, 116, 36, 197, 160, 70, 79, 153},
			},
			{
				Value:      NewCurrency64(1),
				UnlockHash: UnlockHash{123, 106, 229, 101, 220, 252, 50, 203, 38, 183, 133, 152, 250, 167, 210, 155, 252, 102, 150, 29, 187, 3, 178, 53, 11, 145, 143, 33, 166, 115, 250, 40},
			},
			{
				Value:      NewCurrency64(5),
				UnlockHash: UnlockHash{124, 101, 207, 175, 50, 119, 207, 26, 62, 15, 247, 141, 150, 174, 73, 247, 238, 28, 77, 255, 222, 104, 166, 244, 112, 86, 227, 80, 215, 45, 69, 143},
			},
			{
				Value:      NewCurrency64(10),
				UnlockHash: UnlockHash{130, 184, 72, 15, 227, 79, 217, 205, 120, 254, 67, 69, 10, 49, 76, 194, 222, 30, 242, 62, 88, 179, 51, 117, 27, 166, 140, 6, 7, 22, 222, 185},
			},
			{
				Value:      NewCurrency64(25),
				UnlockHash: UnlockHash{134, 137, 198, 172, 96, 54, 45, 10, 100, 128, 91, 225, 226, 134, 143, 108, 31, 70, 187, 228, 54, 212, 70, 229, 149, 57, 64, 166, 153, 123, 238, 180},
			},
			{
				Value:      NewCurrency64(1),
				UnlockHash: UnlockHash{143, 253, 118, 229, 109, 181, 141, 224, 91, 144, 123, 160, 203, 221, 119, 104, 172, 13, 105, 77, 171, 185, 122, 54, 229, 168, 6, 130, 160, 130, 182, 151},
			},
			{
				Value:      NewCurrency64(8),
				UnlockHash: UnlockHash{147, 108, 249, 16, 36, 249, 108, 184, 196, 212, 241, 120, 219, 63, 45, 184, 86, 53, 96, 207, 130, 96, 210, 251, 136, 9, 193, 160, 131, 198, 221, 185},
			},
			{
				Value:      NewCurrency64(58),
				UnlockHash: UnlockHash{155, 79, 89, 28, 69, 71, 239, 198, 246, 2, 198, 254, 92, 59, 192, 205, 229, 152, 36, 186, 110, 122, 233, 221, 76, 143, 3, 238, 89, 231, 192, 23},
			},
			{
				Value:      NewCurrency64(2),
				UnlockHash: UnlockHash{156, 32, 76, 105, 213, 46, 66, 50, 27, 85, 56, 9, 106, 193, 80, 145, 19, 101, 84, 177, 145, 4, 125, 28, 79, 252, 43, 83, 118, 110, 206, 247},
			},
			{
				Value:      NewCurrency64(23),
				UnlockHash: UnlockHash{157, 169, 134, 24, 254, 22, 58, 188, 119, 87, 201, 238, 55, 168, 194, 131, 88, 18, 39, 168, 37, 2, 198, 194, 93, 202, 116, 146, 189, 17, 108, 44},
			},
			{
				Value:      NewCurrency64(10),
				UnlockHash: UnlockHash{158, 51, 104, 36, 242, 114, 67, 16, 168, 230, 4, 111, 241, 72, 5, 14, 182, 102, 169, 156, 144, 220, 103, 117, 223, 8, 58, 187, 124, 102, 80, 44},
			},
			{
				Value:      NewCurrency64(1),
				UnlockHash: UnlockHash{160, 175, 59, 33, 223, 30, 82, 60, 34, 110, 28, 203, 249, 93, 3, 16, 218, 12, 250, 206, 138, 231, 85, 67, 69, 191, 68, 198, 160, 87, 154, 68},
			},
			{
				Value:      NewCurrency64(75),
				UnlockHash: UnlockHash{163, 94, 51, 220, 14, 144, 83, 112, 62, 10, 0, 173, 161, 234, 211, 176, 186, 84, 9, 189, 250, 111, 33, 231, 114, 87, 100, 75, 72, 217, 11, 26},
			},
			{
				Value:      NewCurrency64(3),
				UnlockHash: UnlockHash{170, 7, 138, 116, 205, 20, 132, 197, 166, 251, 75, 93, 69, 6, 109, 244, 212, 119, 173, 114, 34, 18, 25, 21, 111, 203, 203, 253, 138, 104, 27, 36},
			},
			{
				Value:      NewCurrency64(90),
				UnlockHash: UnlockHash{173, 120, 128, 104, 186, 86, 151, 140, 191, 23, 231, 193, 77, 245, 243, 104, 196, 55, 155, 243, 111, 15, 84, 139, 148, 187, 173, 47, 104, 69, 141, 39},
			},
			{
				Value:      NewCurrency64(20),
				UnlockHash: UnlockHash{179, 185, 228, 166, 139, 94, 13, 193, 255, 227, 174, 99, 120, 105, 109, 221, 247, 4, 155, 243, 229, 37, 26, 98, 222, 12, 91, 80, 223, 33, 61, 56},
			},
			{
				Value:      NewCurrency64(5),
				UnlockHash: UnlockHash{193, 49, 103, 20, 170, 135, 182, 85, 149, 18, 159, 194, 152, 120, 162, 208, 49, 158, 220, 188, 114, 79, 1, 131, 62, 27, 86, 57, 244, 46, 64, 66},
			},
			{
				Value:      NewCurrency64(1),
				UnlockHash: UnlockHash{196, 71, 45, 222, 0, 21, 12, 121, 197, 224, 101, 65, 40, 57, 19, 119, 112, 205, 166, 23, 2, 91, 75, 231, 69, 143, 221, 68, 245, 75, 7, 52},
			},
			{
				Value:      NewCurrency64(44),
				UnlockHash: UnlockHash{196, 214, 236, 211, 227, 216, 152, 127, 164, 2, 235, 14, 235, 46, 142, 231, 83, 38, 7, 131, 208, 29, 179, 189, 62, 88, 129, 180, 119, 158, 214, 97},
			},
			{
				Value:      NewCurrency64(23),
				UnlockHash: UnlockHash{206, 58, 114, 148, 131, 49, 87, 197, 86, 18, 216, 26, 62, 79, 152, 175, 33, 4, 132, 160, 108, 231, 53, 200, 48, 76, 125, 94, 156, 85, 32, 130},
			},
			{
				Value:      NewCurrency64(80),
				UnlockHash: UnlockHash{200, 103, 135, 126, 197, 2, 203, 63, 241, 6, 245, 195, 220, 102, 27, 74, 232, 249, 201, 86, 207, 34, 51, 26, 180, 151, 136, 108, 112, 56, 132, 72},
			},
			{
				Value:      NewCurrency64(2),
				UnlockHash: UnlockHash{200, 249, 245, 218, 58, 253, 76, 250, 88, 114, 70, 239, 14, 2, 250, 123, 10, 192, 198, 61, 187, 155, 247, 152, 165, 174, 198, 24, 142, 39, 177, 119},
			},
			{
				Value:      NewCurrency64(1),
				UnlockHash: UnlockHash{209, 1, 199, 184, 186, 57, 21, 137, 33, 252, 219, 184, 130, 38, 32, 98, 63, 252, 250, 79, 70, 146, 169, 78, 180, 161, 29, 93, 38, 45, 175, 176},
			},
			{
				Value:      NewCurrency64(2),
				UnlockHash: UnlockHash{212, 107, 233, 43, 185, 138, 79, 253, 12, 237, 214, 17, 219, 198, 151, 92, 81, 129, 17, 120, 139, 58, 66, 119, 126, 220, 132, 136, 3, 108, 57, 58},
			},
			{
				Value:      NewCurrency64(3),
				UnlockHash: UnlockHash{214, 244, 146, 173, 173, 80, 33, 185, 29, 133, 77, 167, 185, 1, 38, 23, 111, 179, 104, 150, 105, 162, 120, 26, 245, 63, 114, 119, 52, 1, 44, 222},
			},
			{
				Value:      NewCurrency64(1),
				UnlockHash: UnlockHash{217, 218, 172, 16, 53, 134, 160, 226, 44, 138, 93, 53, 181, 62, 4, 209, 190, 27, 0, 93, 105, 17, 169, 61, 98, 145, 131, 112, 121, 55, 97, 184},
			},
			{
				Value:      NewCurrency64(1),
				UnlockHash: UnlockHash{223, 162, 172, 55, 54, 193, 37, 142, 200, 213, 230, 48, 186, 145, 184, 206, 15, 225, 167, 19, 37, 70, 38, 48, 135, 87, 205, 81, 187, 237, 181, 180},
			},
			{
				Value:      NewCurrency64(1),
				UnlockHash: UnlockHash{241, 46, 139, 41, 40, 63, 47, 169, 131, 173, 124, 246, 228, 213, 102, 44, 100, 217, 62, 237, 133, 154, 248, 69, 228, 2, 36, 206, 47, 250, 249, 170},
			},
			{
				Value:      NewCurrency64(50),
				UnlockHash: UnlockHash{241, 50, 229, 211, 66, 32, 115, 241, 117, 87, 180, 239, 76, 246, 14, 129, 105, 181, 153, 105, 105, 203, 229, 237, 23, 130, 193, 170, 100, 201, 38, 71},
			},
			{
				Value:      NewCurrency64(8841),
				UnlockHash: UnlockHash{125, 12, 68, 247, 102, 78, 45, 52, 229, 62, 253, 224, 102, 26, 111, 98, 142, 201, 38, 71, 133, 174, 142, 60, 215, 201, 115, 232, 209, 144, 195, 201},
			},
		}
	}

	// Create the genesis block.
	GenesisBlock = Block{
		Timestamp: GenesisTimestamp,
		Transactions: []Transaction{
			{SiacoinOutputs: GenesisAirdropAllocation},
			{SiafundOutputs: GenesisSiafundAllocation},
		},
	}
	// Calculate the genesis ID.
	GenesisID = GenesisBlock.ID()
}<|MERGE_RESOLUTION|>--- conflicted
+++ resolved
@@ -31,12 +31,12 @@
 
 	// ASICHardforkFactor is the factor by which the hashrate of targeted
 	// ASICs will be reduced.
-	ASICHardforkFactor = uint64(1009)
+	ASICHardforkFactor = uint64(1)
 
 	// ASICHardforkReplayProtectionPrefix is a byte that prefixes
 	// SiacoinInputs and SiafundInputs when calculating SigHashes to protect
 	// against replay attacks.
-	ASICHardforkReplayProtectionPrefix = []byte{0}
+	ASICHardforkReplayProtectionPrefix = []byte(nil)
 
 	// BlockFrequency is the desired number of seconds that
 	// should elapse, on average, between successive Blocks.
@@ -235,13 +235,9 @@
 		// can coordinate their actions over a the developer testnets, but fast
 		// enough that there isn't much time wasted on waiting for things to
 		// happen.
-<<<<<<< HEAD
 		ASICHardforkHeight = math.MaxInt64
-=======
-		ASICHardforkHeight = 20
 		ASICHardforkTotalTarget = Target{0, 0, 0, 8}
 		ASICHardforkTotalTime = 800
->>>>>>> 12626053
 
 		BlockFrequency = 12                      // 12 seconds: slow enough for developers to see ~each block, fast enough that blocks don't waste time.
 		MaturityDelay = 10                       // 60 seconds before a delayed output matures.
@@ -302,13 +298,9 @@
 	} else if build.Release == "testing" {
 		// 'testing' settings are for automatic testing, and create much faster
 		// environments than a human can interact with.
-<<<<<<< HEAD
 		ASICHardforkHeight = math.MaxInt64
-=======
-		ASICHardforkHeight = 5
 		ASICHardforkTotalTarget = Target{255, 255}
 		ASICHardforkTotalTime = 10e3
->>>>>>> 12626053
 
 		BlockFrequency = 1 // As fast as possible
 		MaturityDelay = 3
@@ -375,20 +367,18 @@
 	} else if build.Release == "standard" {
 		// 'standard' settings are for the full network. They are slow enough
 		// that the network is secure in a real-world byzantine environment.
-<<<<<<< HEAD
-		ASICHardforkHeight = math.MaxInt64
-=======
-
+
+		// A hardfork height of max int64 was chosen to clarify that the we
+		// expect the hardfork to never happen on the SiaPrime blockchain.
 		// A total time of 120,000 is chosen because that represents the total
 		// time elapsed at a perfect equilibrium, indicating a visible average
 		// block time that perfectly aligns with what is expected. A total
 		// target of 67 leading zeroes is chosen because that aligns with the
 		// amount of hashrate that we expect to be on the network after the
 		// hardfork.
-		ASICHardforkHeight = 179000
+		ASICHardforkHeight = math.MaxInt64
 		ASICHardforkTotalTarget = Target{0, 0, 0, 0, 0, 0, 0, 0, 32}
 		ASICHardforkTotalTime = 120e3
->>>>>>> 12626053
 
 		// A block time of 1 block per 10 minutes is chosen to follow Bitcoin's
 		// example. The security lost by lowering the block time is not
